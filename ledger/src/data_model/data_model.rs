#![deny(warnings)]
use super::errors;
use crate::error_location;
use crate::policy_script::{Policy, PolicyGlobals, TxnPolicyData};
use bitmap::SparseMap;
use chrono::prelude::*;
use credentials::{CredCommitment, CredIssuerPublicKey, CredPoK};
use cryptohash::sha256::Digest as BitDigest;
use cryptohash::{sha256, HashValue, Proof};
use errors::PlatformError;
use itertools::Itertools;
use rand_chacha::ChaChaRng;
use rand_core::{CryptoRng, RngCore, SeedableRng};
use serde::{de::Visitor, Deserialize, Deserializer, Serialize, Serializer};
use std::boxed::Box;
use std::collections::HashMap;
use std::convert::TryFrom;
use std::hash::{Hash, Hasher};
use std::marker::PhantomData;
use zei::xfr::lib::gen_xfr_body;
use zei::xfr::sig::{XfrKeyPair, XfrPublicKey, XfrSecretKey, XfrSignature};
use zei::xfr::structs::{
  AssetRecord, AssetTracingPolicy, BlindAssetRecord, OpenAssetRecord, XfrBody,
};

pub fn b64enc<T: ?Sized + AsRef<[u8]>>(input: &T) -> String {
  base64::encode_config(input, base64::URL_SAFE)
}
pub fn b64dec<T: ?Sized + AsRef<[u8]>>(input: &T) -> Result<Vec<u8>, base64::DecodeError> {
  base64::decode_config(input, base64::URL_SAFE)
}

// Unique Identifier for ledger objects
#[derive(Clone, Copy, Debug, Default, Eq, Hash, PartialEq)]
pub struct Code {
  pub val: [u8; 16],
}

fn is_default<T: Default + PartialEq>(x: &T) -> bool {
  x == &T::default()
}

pub type AssetTypeCode = Code;
pub type AssetPolicyKey = Code;
pub type SmartContractKey = Code;

impl Code {
  pub fn gen_random() -> Self {
    let mut small_rng = ChaChaRng::from_entropy();
    let mut buf: [u8; 16] = [0u8; 16];
    small_rng.fill_bytes(&mut buf);
    Self { val: buf }
  }
  pub fn new_from_str(s: &str) -> Self {
    let mut as_vec = s.to_string().into_bytes();
    as_vec.resize(16, 0u8);
    let buf = <[u8; 16]>::try_from(as_vec.as_slice()).unwrap();
    Self { val: buf }
  }
  pub fn new_from_base64(b64: &str) -> Result<Self, PlatformError> {
    if let Ok(mut bin) = b64dec(b64) {
      bin.resize(16, 0u8);
      let buf = <[u8; 16]>::try_from(bin.as_slice()).unwrap();
      Ok(Self { val: buf })
    } else {
      Err(PlatformError::DeserializationError)
    }
  }
  pub fn to_base64(&self) -> String {
    b64enc(&self.val)
  }
}

impl Serialize for Code {
  fn serialize<S>(&self, serializer: S) -> Result<S::Ok, S::Error>
    where S: Serializer
  {
    if serializer.is_human_readable() {
      serializer.serialize_str(&b64enc(&self.val))
    } else {
      serializer.serialize_bytes(&self.val)
    }
  }
}

impl<'de> Deserialize<'de> for Code {
  fn deserialize<D>(deserializer: D) -> Result<Self, D::Error>
    where D: Deserializer<'de>
  {
    struct CodeVisitor;

    impl<'de> Visitor<'de> for CodeVisitor {
      type Value = Code;

      fn expecting(&self, formatter: &mut ::core::fmt::Formatter) -> ::core::fmt::Result {
        formatter.write_str("an array of 16 bytes")
      }

      fn visit_bytes<E>(self, v: &[u8]) -> Result<Self::Value, E>
        where E: serde::de::Error
      {
        if v.len() == 16 {
          let mut val = [0u8; 16];
          val.copy_from_slice(v);

          Ok(Code { val })
        } else {
          Err(serde::de::Error::invalid_length(v.len(), &self))
        }
      }
      fn visit_str<E>(self, s: &str) -> Result<Self::Value, E>
        where E: serde::de::Error
      {
        self.visit_bytes(&b64dec(s).map_err(serde::de::Error::custom)?)
      }
    }
    if deserializer.is_human_readable() {
      deserializer.deserialize_str(CodeVisitor)
    } else {
      deserializer.deserialize_bytes(CodeVisitor)
    }
  }
}

// Wrapper around a serialized variable that maintains type semantics.
#[derive(Clone, Debug, Serialize, Deserialize)]
pub struct Serialized<T> {
  pub val: String,
  phantom: PhantomData<T>,
}

impl<T> Default for Serialized<T> where T: Default + serde::Serialize + serde::de::DeserializeOwned
{
  fn default() -> Self {
    Self::new(&T::default())
  }
}

impl<T> Serialized<T> where T: serde::Serialize + serde::de::DeserializeOwned
{
  pub fn new(to_serialize: &T) -> Self {
    Serialized { val: b64enc(&bincode::serialize(&to_serialize).unwrap()),
                 phantom: PhantomData }
  }

  pub fn deserialize(&self) -> T {
    bincode::deserialize(&b64dec(&self.val).unwrap()).unwrap()
  }
}

#[derive(Clone, Copy, Debug, Default, Deserialize, Eq, Hash, PartialEq, Serialize)]
pub struct AssetDigest {
  // Generated from the asset definition, also unique
  pub val: [u8; 32],
}

// TODO: Define Memo
#[derive(Clone, Debug, Default, Deserialize, Eq, Hash, PartialEq, Serialize)]
pub struct Memo(pub String);
#[derive(Clone, Copy, Debug, Default, Deserialize, Eq, Hash, PartialEq, Serialize)]
pub struct ConfidentialMemo;
#[derive(Clone, Copy, Debug, Default, Deserialize, Eq, Hash, PartialEq, Serialize)]
pub struct Commitment([u8; 32]);

#[derive(Clone, Copy, Debug, Default, Deserialize, Eq, PartialEq, Serialize)]
pub struct XfrAddress {
  pub key: XfrPublicKey,
}

#[allow(clippy::derive_hash_xor_eq)]
impl Hash for XfrAddress {
  fn hash<H: Hasher>(&self, state: &mut H) {
    self.key.as_bytes().hash(state);
  }
}

// TODO(joe): Better name! There's more than one thing that gets issued.
#[derive(Clone, Copy, Debug, Default, Deserialize, Eq, PartialEq, Serialize)]
pub struct IssuerPublicKey {
  pub key: XfrPublicKey,
  // TODO(joe): possibly include other keys, pending zei interface updates.
  // eg. encryption key
}

#[derive(Clone, Copy, Debug, Default, Deserialize, Eq, PartialEq, Serialize)]
pub struct AccountAddress {
  pub key: XfrPublicKey,
}

#[derive(Clone, Debug, Deserialize, Eq, PartialEq, Serialize)]
pub struct SignedAddress {
  pub address: XfrAddress,
  pub signature: XfrSignature,
}

impl SignedAddress {
  pub fn verify(&self, message: &[u8]) -> bool {
    self.address.key.verify(message, &self.signature).is_ok()
  }
}

<<<<<<< HEAD
#[allow(non_camel_case_types)]
#[allow(clippy::enum_variant_names)]
#[derive(Clone, Copy, Debug, Deserialize, Eq, PartialEq, Serialize)]
/// Represents whether an asset is updatable and/or traceable.
pub enum AssetAccessType {
  Updatable_Traceable,
  Updatable_NotTraceable,
  NotUpdatable_Traceable,
  NotUpdatable_NotTraceable,
=======
#[derive(Clone, Copy, Debug, Deserialize, Eq, PartialEq, Serialize)]
/// Simple asset rules:
/// 1) Traceable: Records of traceable assets can be decrypted by a provided tracking key
/// 2) Transferable: Non-transferable assets can only be transferred once from the issuer to
///    another user.
/// 3) Max units: Optional limit on total issuance amount.
/// TODO (noah) implement validation for transferable
/// TODO (keyao) implemenent validation for traceable
pub struct AssetRules {
  pub traceable: bool,
  pub transferable: bool,
  pub max_units: Option<u64>,
>>>>>>> 3fdb2fc0
}
impl Default for AssetRules {
  fn default() -> Self {
    AssetRules { traceable: false,
                 transferable: true,
                 max_units: None }
  }
}

impl AssetRules {
  pub fn set_traceable(&mut self, traceable: bool) -> &mut Self {
    self.traceable = traceable;
    self
  }

  pub fn set_max_units(&mut self, max_units: Option<u64>) -> &mut Self {
    self.max_units = max_units;
    self
  }

  pub fn set_transferable(&mut self, max_units: Option<u64>) -> &mut Self {
    self.max_units = max_units;
    self
  }
}

#[derive(Clone, Debug, Default, Deserialize, Eq, PartialEq, Serialize)]
pub struct Asset {
  pub code: AssetTypeCode,
  pub issuer: IssuerPublicKey,
  #[serde(default)]
  #[serde(skip_serializing_if = "is_default")]
  pub memo: Memo,
  #[serde(default)]
  #[serde(skip_serializing_if = "is_default")]
  pub confidential_memo: ConfidentialMemo,
  #[serde(default)]
  #[serde(skip_serializing_if = "is_default")]
  pub asset_rules: AssetRules,
  #[serde(default)]
  #[serde(skip_serializing_if = "is_default")]
  pub policy: Option<(Box<Policy>, PolicyGlobals)>,
}

#[derive(Clone, Debug, Default, Deserialize, Eq, PartialEq, Serialize)]
pub struct AssetType {
  pub properties: Asset,
  pub digest: [u8; 32],
  pub units: u64,
  pub confidential_units: Commitment,
}

//impl AssetType {
//    pub fn create_empty() -> AssetType {
//        AssetType {
//            code: AssetTypeCode{val:[0;16]},
//            digest: [0;32],
//            issuer: Address{key:[0;32]},
//            memo: Memo{},
//            confidential_memo: ConfidentialMemo{},
//            updatable: false,
//            units: 0,
//            confidential_units: [0;32],
//        }
//    }
//}

#[derive(Clone, Debug, Deserialize, Eq, Hash, PartialEq, Serialize)]
pub struct CustomAssetPolicy {
  policy: Vec<u8>, // serialized policy, underlying form TBD.
}

#[derive(Clone, Debug, Deserialize, Eq, Hash, PartialEq, Serialize)]
pub struct CredentialProofKey([u8; 16]);

#[derive(Clone, Debug, Deserialize, Eq, Hash, PartialEq, Serialize)]
pub struct CredentialProof {
  pub key: CredentialProofKey,
}

#[derive(Clone, Debug, Deserialize, Eq, Hash, PartialEq, Serialize)]
pub struct SmartContract;

#[derive(Clone, Copy, Debug, Default, Deserialize, Eq, Hash, PartialEq, Serialize)]
pub struct TxoSID(pub u64);

#[derive(Clone, Copy, Debug, Default, Deserialize, Eq, Hash, PartialEq, Serialize)]
pub struct TxnSID(pub usize);

#[derive(Clone, Copy, Debug, Default, Deserialize, Eq, Hash, PartialEq, Serialize)]
pub struct BlockSID(pub usize);

// An ephemeral index for a transaction (with a different newtype so that
// it's harder to mix up)
#[derive(Clone, Copy, Debug, Default, Deserialize, Eq, Hash, PartialEq, Serialize)]
pub struct TxnTempSID(pub usize);

#[derive(Clone, Debug, Deserialize, Eq, PartialEq, Serialize)]
pub struct TxOutput(pub BlindAssetRecord);

#[derive(Eq, PartialEq, Debug)]
pub enum UtxoStatus {
  Spent,
  Unspent,
  Nonexistent,
}

#[derive(Clone, Debug, Deserialize, Eq, PartialEq, Serialize)]
pub struct Utxo(pub TxOutput);
// TODO(joe): the digest is currently unused -- should it be put back?
// pub struct Utxo {
//   // digest is a hash of the TxoSID and the operation output
//   pub digest: [u8; 32],
//   pub output: TxOutput,
// }

#[derive(Copy, Clone, Debug, Deserialize, Eq, PartialEq, Serialize)]
pub enum TxoRef {
  // Offset backwards from this operation (within a txn) -- 0 is the most recent, (n-1) (if there
  // are n outputs so far) is the first output of the transaction
  Relative(u64),
  // Absolute Txo address to a location outside this txn
  Absolute(TxoSID),
}

#[derive(Clone, Debug, Deserialize, Eq, PartialEq, Serialize)]
pub struct TransferAssetBody {
  pub inputs: Vec<TxoRef>, // Ledger address of inputs
  pub num_outputs: usize,  // How many output TXOs?
  // TODO(joe): we probably don't need the whole XfrNote with input records
  // once it's on the chain
  pub transfer: Box<XfrBody>, // Encrypted transfer note
}

impl TransferAssetBody {
  pub fn new<R: CryptoRng + RngCore>(prng: &mut R,
                                     input_refs: Vec<TxoRef>,
                                     input_records: &[OpenAssetRecord],
                                     output_records: &[AssetRecord])
                                     -> Result<TransferAssetBody, errors::PlatformError> {
    if input_records.is_empty() {
      return Err(PlatformError::InputsError(error_location!()));
    }
    let in_records =
      input_records.iter()
                   .map(|oar| AssetRecord::from_open_asset_record_no_asset_tracking(oar.clone()))
                   .collect_vec();
    let note = Box::new(gen_xfr_body(prng, in_records.as_slice(), output_records)?);
    Ok(TransferAssetBody { inputs: input_refs,
                           num_outputs: output_records.len(),
                           transfer: note })
  }
}

#[derive(Clone, Debug, Deserialize, Eq, PartialEq, Serialize)]
pub struct IssueAssetBody {
  pub code: AssetTypeCode,
  pub seq_num: u64,
  pub num_outputs: usize,
  pub records: Vec<TxOutput>,
  /// Asset tracing policy, null iff the asset is not traceable
  pub tracing_policy: Option<AssetTracingPolicy>,
}

impl IssueAssetBody {
  pub fn new(token_code: &AssetTypeCode,
             seq_num: u64,
             records: &[TxOutput],
             tracing_policy: Option<AssetTracingPolicy>)
             -> Result<IssueAssetBody, PlatformError> {
    Ok(IssueAssetBody { code: *token_code,
                        seq_num,
                        num_outputs: records.len(),
                        records: records.to_vec(),
                        tracing_policy })
  }
}

#[derive(Clone, Debug, Deserialize, Eq, PartialEq, Serialize)]
pub struct DefineAssetBody {
  pub asset: Asset,
}

impl DefineAssetBody {
  pub fn new(token_code: &AssetTypeCode,
             issuer_key: &IssuerPublicKey, // TODO: require private key check somehow?
             asset_rules: AssetRules,
             memo: Option<Memo>,
             confidential_memo: Option<ConfidentialMemo>,
             policy: Option<(Box<Policy>, PolicyGlobals)>)
             -> Result<DefineAssetBody, PlatformError> {
    let mut asset_def: Asset = Default::default();
    asset_def.code = *token_code;
    asset_def.issuer = *issuer_key;
    asset_def.asset_rules = asset_rules;
    asset_def.policy = policy;

    if let Some(memo) = memo {
      asset_def.memo = Memo(memo.0);
    } else {
      asset_def.memo = Memo(String::from(""));
    }

    if let Some(confidential_memo) = confidential_memo {
      asset_def.confidential_memo = confidential_memo;
    } else {
      asset_def.confidential_memo = ConfidentialMemo {};
    }
    Ok(DefineAssetBody { asset: asset_def })
  }
}
#[derive(Clone, Debug, Deserialize, Eq, PartialEq, Serialize)]
pub struct AIRAssignBody {
  pub addr: CredIssuerPublicKey,
  pub data: CredCommitment,
  pub pok: CredPoK,
}

impl AIRAssignBody {
  pub fn new(addr: CredIssuerPublicKey,
             data: CredCommitment,
             pok: CredPoK)
             -> Result<AIRAssignBody, errors::PlatformError> {
    Ok(AIRAssignBody { addr, data, pok })
  }
}

pub fn compute_signature<T>(secret_key: &XfrSecretKey,
                            public_key: &XfrPublicKey,
                            operation_body: &T)
                            -> XfrSignature
  where T: serde::Serialize
{
  secret_key.sign(&serde_json::to_vec(&operation_body).unwrap(), &public_key)
}

#[derive(Clone, Copy, Debug, Deserialize, Eq, PartialEq, Serialize)]
pub enum TransferType {
  Standard,
  DebtSwap,
}

impl Default for TransferType {
  fn default() -> Self {
    Self::Standard
  }
}

// TODO: UTXO Addresses must be included in Transfer Signature
#[derive(Clone, Debug, Deserialize, Eq, PartialEq, Serialize)]
pub struct TransferAsset {
  pub body: TransferAssetBody,
  pub transfer_type: TransferType,
  pub body_signatures: Vec<SignedAddress>,
}

impl TransferAsset {
  pub fn new(transfer_body: TransferAssetBody,
             transfer_type: TransferType)
             -> Result<TransferAsset, PlatformError> {
    Ok(TransferAsset { body: transfer_body,
                       body_signatures: Vec::new(),
                       transfer_type })
  }

  pub fn sign(&mut self, keypair: &XfrKeyPair) {
    let sig = keypair.get_sk_ref()
                     .sign(&serde_json::to_vec(&self.body).unwrap(),
                           keypair.get_pk_ref());

    self.body_signatures
        .push(SignedAddress { signature: sig,
                              address: XfrAddress { key: *keypair.get_pk_ref() } });
  }
}

// TODO: Include mechanism for replay attacks
#[derive(Clone, Debug, Deserialize, Eq, PartialEq, Serialize)]
pub struct IssueAsset {
  pub body: IssueAssetBody,
  pub pubkey: IssuerPublicKey,
  pub signature: XfrSignature,
}

impl IssueAsset {
  pub fn new(issuance_body: IssueAssetBody,
             public_key: &IssuerPublicKey,
             secret_key: &XfrSecretKey)
             -> Result<IssueAsset, PlatformError> {
    let sign = compute_signature(&secret_key, &public_key.key, &issuance_body);
    Ok(IssueAsset { body: issuance_body,
                    pubkey: *public_key,
                    signature: sign })
  }
}

// ... etc...
#[derive(Clone, Debug, Deserialize, Eq, PartialEq, Serialize)]
pub struct DefineAsset {
  pub body: DefineAssetBody,

  // TODO(joe?): Why is there a distinct public key used for signing?
  // Should this be the same as the issuer key in `body`? Is it *dangerous*
  // to have a distinct public key for this? Is it *beneficial* to have a
  // distinct public key?
  pub pubkey: IssuerPublicKey,
  pub signature: XfrSignature,
}

impl DefineAsset {
  pub fn new(creation_body: DefineAssetBody,
             public_key: &IssuerPublicKey,
             secret_key: &XfrSecretKey)
             -> Result<DefineAsset, PlatformError> {
    let sign = compute_signature(&secret_key, &public_key.key, &creation_body);
    Ok(DefineAsset { body: creation_body,
                     pubkey: *public_key,
                     signature: sign })
  }
}

#[derive(Clone, Debug, Deserialize, Eq, PartialEq, Serialize)]
pub struct AIRAssign {
  pub body: AIRAssignBody,
  pub pubkey: XfrPublicKey,
  pub signature: XfrSignature,
}

impl AIRAssign {
  pub fn new(creation_body: AIRAssignBody,
             keypair: &XfrKeyPair)
             -> Result<AIRAssign, errors::PlatformError> {
    let sign = compute_signature(keypair.get_sk_ref(), keypair.get_pk_ref(), &creation_body);
    Ok(AIRAssign { body: creation_body,
                   pubkey: *keypair.get_pk_ref(),
                   signature: sign })
  }
}

#[allow(clippy::large_enum_variant)]
#[derive(Clone, Debug, Deserialize, Eq, PartialEq, Serialize)]
pub enum Operation {
  TransferAsset(TransferAsset),
  IssueAsset(IssueAsset),
  DefineAsset(DefineAsset),
  AIRAssign(AIRAssign),
  // ... etc...
}

#[derive(Clone, Debug)]
pub struct TimeBounds {
  pub start: DateTime<Utc>,
  pub end: DateTime<Utc>,
}

#[derive(Clone, Debug, Deserialize, Eq, PartialEq, Serialize, Default)]
pub struct Transaction {
  pub operations: Vec<Operation>,
  #[serde(default)]
  #[serde(skip_serializing_if = "is_default")]
  pub credentials: Vec<CredentialProof>,
  #[serde(default)]
  #[serde(skip_serializing_if = "is_default")]
  pub policy_options: Option<TxnPolicyData>,
  #[serde(default)]
  #[serde(skip_serializing_if = "is_default")]
  pub memos: Vec<Memo>,
  #[serde(default)]
  #[serde(skip_serializing_if = "is_default")]
  pub signatures: Vec<XfrSignature>,
}

#[derive(Clone, Debug, Deserialize, Eq, PartialEq, Serialize)]
pub struct FinalizedTransaction {
  pub txn: Transaction,
  pub tx_id: TxnSID,

  pub merkle_id: u64,
}

#[derive(Serialize, Deserialize)]
pub struct AuthenticatedTransaction {
  pub finalized_txn: FinalizedTransaction,
  pub txn_inclusion_proof: Proof,
  pub state_commitment_data: StateCommitmentData,
  pub state_commitment: BitDigest,
}

impl AuthenticatedTransaction {
  // An authenticated txn result is valid if
  // 1) The state commitment used in the proof matches what we pass in and the state commitment
  //    data hashes to the state commitment
  // 2) The transaction merkle proof is valid
  // 3) The transaction merkle root matches the value in root_hash_data
  pub fn is_valid(&self, state_commitment: BitDigest) -> bool {
    //1)
    if self.state_commitment != state_commitment
       || self.state_commitment != self.state_commitment_data.compute_commitment()
    {
      return false;
    }

    //2)
    let hash = self.finalized_txn.hash();

    if !self.txn_inclusion_proof.is_valid_proof(hash) {
      return false;
    }

    //3)
    // TODO (jonathan/noah) we should be using digest everywhere
    if self.state_commitment_data.transaction_merkle_commitment
       != self.txn_inclusion_proof.root_hash
    {
      return false;
    }

    true
  }
}

pub struct AuthenticatedBlock {
  pub block: FinalizedBlock,
  pub block_inclusion_proof: Proof,
  pub state_commitment_data: StateCommitmentData,
  pub state_commitment: BitDigest,
}

impl AuthenticatedBlock {
  // An authenticated block result is valid if
  // 1) The block merkle proof is valid
  // 2) The block merkle root matches the value in root_hash_data
  // 3) root_hash_data hashes to root_hash
  // 4) The state commitment of the proof matches the state commitment passed in
  pub fn is_valid(&self, state_commitment: BitDigest) -> bool {
    //1) compute block hash
    let txns: Vec<Transaction> = self.block
                                     .txns
                                     .iter()
                                     .map(|auth_tx| auth_tx.txn.clone())
                                     .collect();
    let serialized = bincode::serialize(&txns).unwrap();
    let digest = sha256::hash(&serialized);
    let mut hash = HashValue::new();
    hash.hash.clone_from_slice(&digest.0);

    if self.block_inclusion_proof.is_valid_proof(hash) {
      return false;
    }

    //2)
    if self.state_commitment_data.block_merkle != self.block_inclusion_proof.root_hash {
      return false;
    }

    //3) 4)
    if self.state_commitment != self.state_commitment_data.compute_commitment()
       || state_commitment != self.state_commitment
    {
      return false;
    }

    true
  }
}

pub struct AuthenticatedUtxoStatus {
  pub status: UtxoStatus,
  pub utxo_sid: TxoSID,
  pub state_commitment_data: StateCommitmentData,
  pub utxo_map: Option<SparseMap>, // BitMap only needed for proof if the txo_sid exists
  pub state_commitment: BitDigest,
}

impl AuthenticatedUtxoStatus {
  // An authenticated utxo status is valid (for txos that exist) if
  // 1) The state commitment of the proof matches the state commitment passed in
  // 2) The state commitment data hashes to the state commitment
  // 3) The status matches the bit stored in the bitmap
  // 4) The bitmap checksum matches digest in state commitment data
  // 5) For txos that don't exist, simply show that the utxo_sid greater than max_sid
  pub fn is_valid(&self, state_commitment: BitDigest) -> bool {
    let state_commitment_data = &self.state_commitment_data;
    let utxo_sid = self.utxo_sid.0;
    // 1, 2) First, validate the state commitment
    if state_commitment != self.state_commitment
       || self.state_commitment != state_commitment_data.compute_commitment()
    {
      return false;
    }
    // If the txo exists, the proof must also contain a bitmap
    let utxo_map = self.utxo_map.as_ref().unwrap();
    // 3) The status matches the bit stored in the bitmap
    let spent = !utxo_map.query(utxo_sid).unwrap();
    if (self.status == UtxoStatus::Spent && !spent) || (self.status == UtxoStatus::Unspent && spent)
    {
      return false;
    }
    // 4)
    if utxo_map.checksum() != self.state_commitment_data.bitmap {
      println!("failed at bitmap checksum");
      return false;
    }

    if self.status == UtxoStatus::Nonexistent {
      // 5)
      return utxo_sid >= state_commitment_data.txo_count;
    }

    true
  }
}

#[derive(Clone, Debug, Deserialize, Eq, PartialEq, Serialize)]
pub struct FinalizedBlock {
  pub txns: Vec<FinalizedTransaction>,
  pub merkle_id: u64,
}

impl FinalizedTransaction {
  pub fn hash(&self) -> HashValue {
    self.txn.hash(self.tx_id)
  }
}

impl Transaction {
  pub fn add_operation(&mut self, op: Operation) {
    self.operations.push(op);
  }

  pub fn serialize_bincode(&self, sid: TxnSID) -> Vec<u8> {
    let mut serialized = bincode::serialize(&self).unwrap();
    serialized.extend(bincode::serialize(&sid).unwrap());
    serialized
  }

  pub fn hash(&self, sid: TxnSID) -> HashValue {
    let digest = sha256::hash(&self.serialize_bincode(sid));
    let mut hash = HashValue::new();
    hash.hash.clone_from_slice(&digest.0);
    hash
  }

  fn serialize_without_sigs(&self) -> Vec<u8> {
    // TODO(joe): do this without a clone?
    let mut other_txn;
    let base_txn = if self.signatures.is_empty() {
      &self
    } else {
      other_txn = self.clone();
      other_txn.signatures.clear();
      &other_txn
    };
    serde_json::to_vec(base_txn).unwrap()
  }

  pub fn sign(&mut self, secret_key: &XfrSecretKey, public_key: &XfrPublicKey) {
    let sig = secret_key.sign(&self.serialize_without_sigs(), &public_key);
    self.signatures.push(sig);
  }

  pub fn check_signature(&self,
                         public_key: &XfrPublicKey,
                         sig: &XfrSignature)
                         -> Result<(), PlatformError> {
    public_key.verify(&self.serialize_without_sigs(), sig)?;
    Ok(())
  }

  /// NOTE: this does *not* guarantee that a private key affiliated with
  /// `public_key` has signed this transaction! If `public_key` is derived
  /// from `self` somehow, then it is infeasible for someone to forge a
  /// passing signature, but it is plausible for someone to generate an
  /// unrelated `public_key` which can pass this signature check!
  pub fn check_has_signature(&self, public_key: &XfrPublicKey) -> Result<(), PlatformError> {
    let serialized = self.serialize_without_sigs();
    for sig in self.signatures.iter() {
      match public_key.verify(&serialized, sig) {
        Err(_) => {}
        Ok(_) => {
          return Ok(());
        }
      }
    }
    Err(PlatformError::InputsError(error_location!()))
  }
}

#[repr(C)]
#[derive(Debug, Clone, Serialize, Deserialize, PartialEq)]
// TODO (Keyao):
// Are the four fields below all necessary?
// Can we remove one of txns_in_block_hash and global_block_hash?
// Both of them contain the information of the previous state
pub struct StateCommitmentData {
  pub bitmap: BitDigest,                        // The checksum of the utxo_map
  pub block_merkle: HashValue,                  // The root hash of the block Merkle tree
  pub txns_in_block_hash: BitDigest,            // The hash of the transactions in the block
  pub previous_state_commitment: BitDigest,     // The prior global block hash
  pub transaction_merkle_commitment: HashValue, // The root hash of the transaction Merkle tree
  pub air_commitment: BitDigest,                // The root hash of the AIR sparse Merkle tree
  pub txo_count: u64, // Number of transaction outputs. Used to provide proof that a utxo does not exist
}

impl StateCommitmentData {
  pub fn compute_commitment(&self) -> BitDigest {
    let serialized = serde_json::to_string(&self).unwrap();
    sha256::hash(&serialized.as_bytes())
  }
}

#[derive(Clone, Debug, Default, Deserialize, Eq, PartialEq, Serialize)]
pub struct AccountID {
  pub val: String,
}

#[derive(Clone, Debug, Default, Deserialize, Eq, PartialEq, Serialize)]
pub struct Account {
  pub id: AccountID,
  pub access_control_list: Vec<AccountAddress>,
  pub key_value: HashMap<String, String>, //key value storage...
}

#[cfg(test)]
mod tests {
  use super::*;
  use rand_core::SeedableRng;
  use std::cmp::min;
  use zei::xfr::structs::{AssetTypeAndAmountProof, XfrBody, XfrProofs};

  #[test]
  fn test_gen_random() {
    let mut sum: u64 = 0;
    let mut sample_size = 0;

    for _ in 0..1000 {
      let code = AssetTypeCode::gen_random();
      let mut failed = true;

      for byte in code.val.iter() {
        if *byte != 0 {
          failed = false;
        }

        sum += *byte as u64;
        sample_size += 1;
      }

      assert!(!failed);
    }

    // Use the central limit theorem.  The standard deviation of the
    // sample mean should be normal(127.5, uniform variance).  Work
    // from the standard deviation of uniform(0, 1), sqrt(1/12).  The
    // expected average (mu) is 127.5 if the random number generator
    // is unbiased.
    let uniform_stddev = 1.0 / (12.0 as f64).sqrt();
    let average = sum as f64 / sample_size as f64;
    let stddev = (uniform_stddev * 255.0) / (sample_size as f64).sqrt();
    println!("Average {}, stddev {}", average, stddev);
    assert!(average > 127.5 - 3.0 * stddev);
    assert!(average < 127.5 + 3.0 * stddev);
  }

  #[test]
  fn test_new_from_str() {
    let value = "1";
    let mut input = "".to_string();

    for i in 0..64 {
      let code = AssetTypeCode::new_from_str(&input);
      let mut checked = 0;

      for j in 0..min(i, code.val.len()) {
        assert!(code.val[j] == value.as_bytes()[0]);
        checked = checked + 1;
      }

      for j in i..code.val.len() {
        assert!(code.val[j] == 0);
        checked = checked + 1;
      }

      assert!(checked == code.val.len());
      input = input + &value;
    }
  }

  #[test]
  fn test_new_from_base64() {
    let base64 = "ZGVmZ2hpamtsbW5vcHFycw==";
    let result = Code::new_from_base64(base64);

    assert_eq!(result.ok(),
               Some(Code { val: [100, 101, 102, 103, 104, 105, 106, 107, 108, 109, 110, 111,
                                 112, 113, 114, 115] }));
  }

  #[test]
  fn test_code_to_base64() {
    let code = Code { val: [100, 101, 102, 103, 104, 105, 106, 107, 108, 109, 110, 111, 112,
                            113, 114, 115] };
    assert_eq!(code.to_base64(), "ZGVmZ2hpamtsbW5vcHFycw==");
  }

  #[test]
  fn test_verify() {
    let mut prng = rand_chacha::ChaChaRng::from_entropy();

    let keypair = XfrKeyPair::generate(&mut prng);
    let message: &[u8] = b"test";

    let signed_address = SignedAddress { address: XfrAddress { key: *keypair.get_pk_ref() },
                                         signature: keypair.sign(message) };

    assert!(signed_address.verify(message));
  }

  // Test Transaction::add_operation
  // Below are not directly tested but called:
  //   TransferAssetBody::new
  //   IssueAssetBody::new
  //   DefineAssetBody::new
  //   TransferAsset::new
  //   IssueAsset::new
  //   DefineAsset::new
  #[test]
  fn test_add_operation() {
    // Create values to be used to instantiate operations
    let mut transaction: Transaction = Default::default();

    let mut prng = rand_chacha::ChaChaRng::from_entropy();

    let keypair = XfrKeyPair::generate(&mut prng);
    let message: &[u8] = b"test";

    let public_key = *keypair.get_pk_ref();
    let signature = keypair.sign(message);

    // Instantiate an TransferAsset operation
    let xfr_note = XfrBody { inputs: Vec::new(),
                             outputs: Vec::new(),
                             proofs: XfrProofs { asset_type_and_amount_proof:
                                                   AssetTypeAndAmountProof::NoProof,
                                                 asset_tracking_proof: Default::default() },
                             asset_tracing_memos: vec![],
                             owners_memos: vec![] };

    let assert_transfer_body = TransferAssetBody { inputs: Vec::new(),
                                                   num_outputs: 0,
                                                   transfer: Box::new(xfr_note) };

    let asset_transfer = TransferAsset { body: assert_transfer_body,
                                         body_signatures: Vec::new(),
                                         transfer_type: TransferType::Standard };

    let transfer_operation = Operation::TransferAsset(asset_transfer.clone());

    // Instantiate an IssueAsset operation
    let asset_issuance_body = IssueAssetBody { code: Default::default(),
                                               seq_num: 0,
                                               num_outputs: 0,
                                               records: Vec::new(),
                                               tracing_policy: None };

    let asset_issuance = IssueAsset { body: asset_issuance_body,
                                      pubkey: IssuerPublicKey { key: public_key },
                                      signature: signature.clone() };

    let issuance_operation = Operation::IssueAsset(asset_issuance.clone());

    // Instantiate an DefineAsset operation
    let asset = Default::default();

    let asset_creation = DefineAsset { body: DefineAssetBody { asset },
                                       pubkey: IssuerPublicKey { key: public_key },
                                       signature: signature.clone() };

    let creation_operation = Operation::DefineAsset(asset_creation.clone());

    // Add operations to the transaction
    transaction.add_operation(transfer_operation);
    transaction.add_operation(issuance_operation);
    transaction.add_operation(creation_operation);

    // Verify operatoins
    assert_eq!(transaction.operations.len(), 3);

    assert_eq!(transaction.operations.get(0),
               Some(&Operation::TransferAsset(asset_transfer)));
    assert_eq!(transaction.operations.get(1),
               Some(&Operation::IssueAsset(asset_issuance)));
    assert_eq!(transaction.operations.get(2),
               Some(&Operation::DefineAsset(asset_creation)));
  }

  // Verify that the hash values of two transactions:
  //   are the same if the transactions differ only in merkle_id
  //   are different if the transactions differ in other fields
  // TODO(joe): determine a good test to replace this
  // #[test]
  // fn test_compute_merkle_hash() {
  //   let transaction_default: Transaction = Default::default();

  //   let transaction_different_merkle_id =
  //     Transaction { operations: Vec::new(),
  //                   credentials: Vec::new(),
  //                   memos: Vec::new() };

  //   let transaction_other_differences = Transaction { operations: Vec::new(),
  //                                                     credentials: Vec::new(),
  //                                                     memos: Vec::new(),
  //                                                     };

  //   let hash_value_default = transaction_default.compute_merkle_hash();
  //   let hash_value_different_merkle_id = transaction_different_merkle_id.compute_merkle_hash();
  //   let hash_value_other_differences = transaction_other_differences.compute_merkle_hash();

  //   assert_eq!(hash_value_different_merkle_id, hash_value_default);
  //   assert_ne!(hash_value_other_differences, hash_value_default);
  // }
}<|MERGE_RESOLUTION|>--- conflicted
+++ resolved
@@ -199,17 +199,6 @@
   }
 }
 
-<<<<<<< HEAD
-#[allow(non_camel_case_types)]
-#[allow(clippy::enum_variant_names)]
-#[derive(Clone, Copy, Debug, Deserialize, Eq, PartialEq, Serialize)]
-/// Represents whether an asset is updatable and/or traceable.
-pub enum AssetAccessType {
-  Updatable_Traceable,
-  Updatable_NotTraceable,
-  NotUpdatable_Traceable,
-  NotUpdatable_NotTraceable,
-=======
 #[derive(Clone, Copy, Debug, Deserialize, Eq, PartialEq, Serialize)]
 /// Simple asset rules:
 /// 1) Traceable: Records of traceable assets can be decrypted by a provided tracking key
@@ -222,7 +211,6 @@
   pub traceable: bool,
   pub transferable: bool,
   pub max_units: Option<u64>,
->>>>>>> 3fdb2fc0
 }
 impl Default for AssetRules {
   fn default() -> Self {
