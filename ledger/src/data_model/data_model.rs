--- conflicted
+++ resolved
@@ -250,20 +250,12 @@
   pub transferable: bool,
   pub updatable: bool,
   pub transfer_multisig_rules: Option<SignatureRules>,
-<<<<<<< HEAD
   pub tracing_policies: AssetTracingPolicies,
-=======
-  pub tracing_policy: Option<AssetTracingPolicy>,
->>>>>>> 577a559e
   pub max_units: Option<u64>,
 }
 impl Default for AssetRules {
   fn default() -> Self {
-<<<<<<< HEAD
     AssetRules { tracing_policies: AssetTracingPolicies::new(),
-=======
-    AssetRules { tracing_policy: None,
->>>>>>> 577a559e
                  transferable: true,
                  updatable: false,
                  max_units: None,
@@ -272,13 +264,8 @@
 }
 
 impl AssetRules {
-<<<<<<< HEAD
   pub fn add_tracing_policy(&mut self, policy: AssetTracingPolicy) -> &mut Self {
     self.tracing_policies.add(policy);
-=======
-  pub fn set_tracing_policy(&mut self, policy: Option<AssetTracingPolicy>) -> &mut Self {
-    self.tracing_policy = policy;
->>>>>>> 577a559e
     self
   }
 
@@ -420,14 +407,6 @@
   #[serde(skip_serializing_if = "is_default")]
   pub policies: XfrNotePoliciesNoRef,
   pub num_outputs: usize, // How many output TXOs?
-<<<<<<< HEAD
-  // Output asset tracing policies and signature commitments
-=======
-  // Output signature commitments
-  #[serde(default)]
-  #[serde(skip_serializing_if = "is_default")]
-  pub output_identity_commitments: Vec<Option<ACCommitment>>,
->>>>>>> 577a559e
   // TODO(joe): we probably don't need the whole XfrNote with input records
   // once it's on the chain
   pub transfer: Box<XfrBody>, // Encrypted transfer note
