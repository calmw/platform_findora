--- conflicted
+++ resolved
@@ -382,14 +382,7 @@
   fn default() -> Self {
     Transaction { operations: Vec::new(),
                   credentials: Vec::new(),
-<<<<<<< HEAD
                   memos: Vec::new() }
-=======
-                  memos: Vec::new(),
-                  tx_id: TxnSID { index: TXN_SEQ_ID_PLACEHOLDER as usize },
-                  merkle_id: TXN_SEQ_ID_PLACEHOLDER,
-                  outputs: TXN_SEQ_ID_PLACEHOLDER }
->>>>>>> dc572727
   }
 }
 
