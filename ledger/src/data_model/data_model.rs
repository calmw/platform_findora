--- conflicted
+++ resolved
@@ -668,11 +668,7 @@
 }
 
 #[derive(Clone, Debug, Deserialize, Eq, PartialEq, Serialize)]
-<<<<<<< HEAD
-pub struct KVEntry(pub XfrPublicKey, KVHash);
-=======
 pub struct KVEntry(pub XfrPublicKey, pub KVHash);
->>>>>>> 77cd6342
 
 #[derive(Clone, Debug, Deserialize, Eq, PartialEq, Serialize)]
 pub struct KVUpdate {
