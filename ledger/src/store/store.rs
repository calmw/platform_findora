#![deny(warnings)]
extern crate bincode;
extern crate byteorder;
extern crate findora;
extern crate tempdir;

use crate::data_model::errors::PlatformError;
use crate::data_model::*;
use crate::utils::sha256;
use crate::utils::sha256::Digest as BitDigest;
use append_only_merkle::{AppendOnlyMerkle, Proof};
use bitmap::BitMap;
use findora::{timestamp, HasInvariants};
use logged_merkle::LoggedMerkle;
use rand::SeedableRng;
use rand::{CryptoRng, Rng};
use rand_chacha::ChaChaRng;
use std::collections::{HashMap, VecDeque};
use std::fs::File;
use std::fs::OpenOptions;
use std::io::BufReader;
use std::slice::from_raw_parts;
use std::u64;
use tempdir::TempDir;

use super::append_only_merkle;
use super::bitmap;
use super::effects::*;
use super::logged_merkle;

pub struct SnapshotId {
  pub id: u64,
}

pub trait LedgerAccess {
  // Look up a currently unspent TXO
  fn get_utxo(&self, addr: TxoSID) -> Option<&Utxo>;

  // The most recently-issued sequence number for the `code`-labelled asset
  // type
  fn get_issuance_num(&self, code: &AssetTypeCode) -> Option<u64>;

  // Retrieve asset type metadata
  fn get_asset_type(&self, code: &AssetTypeCode) -> Option<&AssetType>;

  // TODO(joe): figure out what to do for these.
  // See comments about asset policies and tracked SIDs in LedgerStatus
  // fn get_asset_policy(&self, key: &AssetPolicyKey) -> Option<CustomAssetPolicy>;
  //  // Asset issuers can query ids of UTXOs of assets they are tracking
  // fn get_tracked_sids(&self, key: &EGPubKey)       -> Option<Vec<TxoSID>>;
}

pub trait LedgerUpdate<RNG: Rng + CryptoRng> {
  // Each Block represents a collection of transactions which have been
  // validated and confirmed to be unconditionally consistent with the
  // ledger and with each other.
  type Block;

  fn get_prng(&mut self) -> &mut RNG;

  // Returns a Block object representing an in-construction group of
  // transactions.
  //
  // NOTE: To ensure that each Block represents an *unconditionally*
  // consistent collection of transactions, there should only be one live
  // Block allowed at a time, unless you have a very good, carefully
  // researched, checked-by-someone-else reason.
  fn start_block(&mut self) -> Result<Self::Block, PlatformError>;

  // Update the Block state, validating the *external* properties of
  // the TxnEffect against the current block and state of the ledger.
  //
  // Returns:
  //   If valid: An identifier representing the transaction within this
  //             Block
  //   If invalid: Err(...)
  //
  // When Err is returned, no modifications are made to the Block.
  //
  // NOTE: This function is allowed to assume that the TxnEffect is
  // internally consistent, and matches its internal Transaction
  // object, so any caller of this *must* validate the TxnEffect
  // properly first.
  fn apply_transaction(&self,
                       block: &mut Self::Block,
                       txn: TxnEffect)
                       -> Result<TxnTempSID, PlatformError>;

  // Abort an in-development block. No effects of the block are reflected
  // in the ledger.
  //
  // Returns:
  //   Map of (temp identifier -> original transaction) for applied
  //   transactions in this block.
  fn abort_block(&mut self, block: Self::Block) -> HashMap<TxnTempSID, Transaction>;

  // Record a block into the ledger, applying the effects of all included
  // transactions and making those effects externally visible.
  //
  // Returns:
  //   If valid: Map from temporary IDs to the finalized Transaction SID
  //      and the finalized TXO SIDs of that transaction's UTXOs. UTXO
  //      SIDs for each transaction will be in increasing order.
  //   If invalid: Err(...)
  //
  // When Err(...) is returned, no modifications are made to the ledger.
  fn finish_block(&mut self, block: Self::Block) -> HashMap<TxnTempSID, (TxnSID, Vec<TxoSID>)>;
}

pub trait ArchiveAccess {
  // Number of transactions available
  fn get_transaction_count(&self) -> usize;
  // Look up transaction in the log
  fn get_transaction(&self, addr: TxnSID) -> Option<&FinalizedTransaction>;
  // Get consistency proof for TxnSID `addr`
  fn get_proof(&self, addr: TxnSID) -> Option<Proof>;

  // This previously did the serialization at the call to this, and
  // unconditionally returned Some(...).
  // fn get_utxo_map     (&mut self)                   -> Vec<u8>;
  // I (joe) think returning &BitMap matches the intended usage a bit more
  // closely
  fn get_utxo_map(&self) -> &BitMap;

  // Since serializing the bitmap requires mutation access, I'm (joe)
  // making this a separate method
  fn serialize_utxo_map(&mut self) -> Vec<u8>;

  // TODO(joe): figure out what interface this should have -- currently
  // there isn't anything to handle out-of-bounds indices from `list`
  // fn get_utxos        (&mut self, list: Vec<usize>) -> Option<Vec<u8>>;

  // Get the bitmap's hash at version `version`, if such a hash is
  // available.
  fn get_utxo_checksum(&self, version: u64) -> Option<BitDigest>;

  // Get the hash of the most recent checkpoint, and its sequence number.
  fn get_global_hash(&self) -> (BitDigest, u64);
}

#[repr(C)]
struct GlobalHashData {
  pub bitmap: BitDigest,
  pub merkle: append_only_merkle::HashValue,
  pub block: u64,
  pub global_hash: BitDigest,
}

impl GlobalHashData {
  fn as_ref(&self) -> &[u8] {
    unsafe {
      from_raw_parts((self as *const GlobalHashData) as *const u8,
                     std::mem::size_of::<GlobalHashData>())
    }
  }
}

const MAX_VERSION: usize = 100;

// Parts of the current ledger state which can be restored from a snapshot
// without replaying a log
#[derive(Deserialize, Serialize)]
pub struct LedgerStatus {
  // Paths to archival logs for the merkle tree and transaction history
  merkle_path: String,
  txn_path: String,
  utxo_map_path: String,

  // TODO(joe): The old version of LedgerState had this field but it didn't
  // seem to be used for anything -- so we should figure out what it's
  // supposed to be for and whether or not having a reference to what file
  // the state is loaded from in the state itself is a good idea.
  // snapshot_path:       String,

  // All currently-unspent TXOs
  utxos: HashMap<TxoSID, Utxo>,

  // Digests of the UTXO bitmap to (I think -joe) track recent states of
  // the UTXO map
  // TODO(joe): should this be an ordered map of some sort?
  utxo_map_versions: VecDeque<(TxnSID, BitDigest)>,

  // TODO(joe): This field should probably exist, but since it is not
  // currently used by anything I'm leaving it commented out. We should
  // figure out (a) whether it should exist and (b) what it should do
  // policies:            HashMap<AssetPolicyKey, CustomAssetPolicy>,

  // TODO(joe): Similar to `policies`, but possibly more grave. The prior
  // implementation updated this map in `add_txo`, but there doesn't seem
  // to be any logic to actually apply or verify the tracking proofs.
  // Specifically, there are several tests which check that the right
  // TxoSIDs get added to this map under the right EGPubKey, but all
  // tracking proofs appear to be implemented with Default::default() and
  // no existing code attempts to check the asset tracking proof through
  // some `zei` interface.
  //
  // tracked_sids:        HashMap<EGPubKey,       Vec<TxoSID>>,

  // Registered asset types, and one-more-than the most recently issued
  // sequence number. Issuance numbers must be increasing over time to
  // prevent replays, but (as far as I know -joe) need not be strictly
  // sequential.
  asset_types: HashMap<AssetTypeCode, AssetType>,
  issuance_num: HashMap<AssetTypeCode, u64>,

  // Should be equal to the count of transactions
  next_txn: TxnSID,
  // Should be equal to the count of TXOs
  next_txo: TxoSID,

  // Hash and sequence number of the most recent "full checkpoint" of the
  // ledger -- committing to the whole ledger history up to the most recent
  // such checkpoint.
  global_hash: BitDigest,
  global_commit_count: u64,
}

pub struct LedgerState {
  status: LedgerStatus,

  // PRNG used for transaction validation
  prng: ChaChaRng,

  // Merkle tree tracking the sequence of transaction hashes
  merkle: LoggedMerkle,

  // The `FinalizedTransaction`s consist of a Transaction and an index into
  // `merkle` representing its hash.
  // TODO(joe): should this be in-memory?
  txs: Vec<FinalizedTransaction>,

  // Bitmap tracking all the live TXOs
  utxo_map: BitMap,

  // TODO(joe): use this file handle to actually record transactions
  #[allow(unused)]
  txn_log: File,

  block_ctx: Option<BlockEffect>,
}

// TODO(joe): fill these in
impl HasInvariants<PlatformError> for LedgerStatus {
  fn fast_invariant_check(&self) -> Result<(), PlatformError> {
    Ok(())
  }

  fn deep_invariant_check(&self) -> Result<(), PlatformError> {
    Ok(())
  }
}

// TODO(joe): fill these in
impl HasInvariants<PlatformError> for LedgerState {
  fn fast_invariant_check(&self) -> Result<(), PlatformError> {
    Ok(())
  }

  fn deep_invariant_check(&self) -> Result<(), PlatformError> {
    Ok(())
  }
}

impl LedgerStatus {
  pub fn new(merkle_path: &str,
             txn_path: &str,
             // TODO(joe): should this do something?
             // snapshot_path: &str,
             utxo_map_path: &str)
             -> Result<LedgerStatus, std::io::Error> {
    let ledger = LedgerStatus { merkle_path: merkle_path.to_owned(),
                                txn_path: txn_path.to_owned(),
                                utxo_map_path: utxo_map_path.to_owned(),
                                utxos: HashMap::new(),
                                utxo_map_versions: VecDeque::new(),
                                asset_types: HashMap::new(),
                                issuance_num: HashMap::new(),
                                next_txn: TxnSID(0),
                                next_txo: TxoSID(0),
                                global_hash: BitDigest { 0: [0_u8; 32] },
                                global_commit_count: 0 };

    Ok(ledger)
  }

  // Check that `txn` can be safely applied to the current ledger.
  //
  // Returns the same TxnEffect (unchanged) if it is safe. Consumes `txn`
  // if it would be invalid to prevent a simple case of forgetting error
  // handling, such as:
  //
  //  ledger.check_txn_effects(txn_effect);
  //  block.add_txn_effect(txn_effect);
  //
  fn check_txn_effects(&self, txn: TxnEffect) -> Result<TxnEffect, PlatformError> {
    // Each input must be unspent and correspond to the claimed record
    for (inp_sid, inp_record) in txn.input_txos.iter() {
      let inp_utxo = self.utxos
                         .get(inp_sid)
                         .map_or(Err(PlatformError::InputsError), Ok)?;
      let record = &(inp_utxo.0).0;
      if record != inp_record {
        return Err(PlatformError::InputsError);
      }
    }

    // New asset types must not already exist
    for (code, _asset_type) in txn.new_asset_codes.iter() {
      if self.asset_types.contains_key(&code) {
        return Err(PlatformError::InputsError);
      }
      if self.issuance_num.contains_key(&code) {
        return Err(PlatformError::InputsError);
      }
      debug_assert!(txn.new_issuance_nums.contains_key(&code));

      // Asset issuance should match the currently registered key
    }

    // New issuance numbers
    // (1) Must refer to a created asset type
    //  - NOTE: if the asset type is created in this transaction, this
    //    function is assuming that the ordering within the transaction is
    //    already valid.
    // (2) Must not be below the current asset cap
    //  - NOTE: this relies on the sequence numbers appearing in sorted
    //    order
    for (code, seq_nums) in txn.new_issuance_nums.iter() {
      debug_assert!(txn.issuance_keys.contains_key(&code));

      let iss_key = txn.issuance_keys.get(&code).unwrap();
      let proper_key = self.asset_types
                           .get(&code)
                           .or_else(|| txn.new_asset_codes.get(&code))
                           .ok_or(PlatformError::InputsError)?
                           .properties
                           .issuer;
      if *iss_key != proper_key {
        return Err(PlatformError::InputsError);
      }

      if seq_nums.is_empty() {
        if !txn.new_asset_codes.contains_key(&code) {
          return Err(PlatformError::InputsError);
        }
      // We could re-check that self.issuance_num doesn't contain `code`,
      // but currently it's redundant with the new-asset-type checks
      } else {
        let curr_seq_num_limit = self.issuance_num.get(&code).unwrap();
        let min_seq_num = seq_nums.first().unwrap();
        if min_seq_num < curr_seq_num_limit {
          return Err(PlatformError::InputsError);
        }
      }
    }

    Ok(txn)
  }

  // This function assumes that `block` is COMPLETELY CONSISTENT with the
  // ledger state. Calling `check_txn_effects` for each TxnEffect getting
  // mixed into the BlockEffect *should* be enough to guarantee that (if
  // that is ever false, it's a bug).
  //
  // This drains every field of `block` except `txns` and `temp_sids`.
  fn apply_block_effects(&mut self,
                         block: &mut BlockEffect)
                         -> HashMap<TxnTempSID, (TxnSID, Vec<TxoSID>)> {
    // Remove consumed UTXOs
    for (inp_sid, _) in block.input_txos.drain() {
      debug_assert!(self.utxos.contains_key(&inp_sid));
      self.utxos.remove(&inp_sid);
    }

    // Add new UTXOs
    // Each transaction gets a TxnSID, and each of its unspent TXOs gets
    // a TxoSID. TxoSID assignments are based on the order TXOs appear in
    // the transaction.
    let mut new_utxo_sids: HashMap<TxnTempSID, (TxnSID, Vec<TxoSID>)> = HashMap::new();
    {
      let next_txn = &mut self.next_txn;
      let next_txo = &mut self.next_txo;

      debug_assert!(block.txos.len() == block.txns.len());
      debug_assert!(block.txos.len() == block.temp_sids.len());
      for (ix, txos) in block.temp_sids.iter().zip(block.txos.drain(..)) {
        let txn_sid = *next_txn;
        next_txn.0 += 1;

        let mut txn_utxo_sids: Vec<TxoSID> = vec![];

        for txo in txos {
          let txo_sid = *next_txo;
          next_txo.0 += 1;
          if let Some(tx_output) = txo {
            self.utxos.insert(txo_sid, Utxo(tx_output));
            txn_utxo_sids.push(txo_sid);
          }
        }

        new_utxo_sids.insert(*ix, (txn_sid, txn_utxo_sids));
      }
    }

    // Update issuance sequence number limits
    for (code, seq_nums) in block.new_issuance_nums.drain() {
      // One more than the greatest sequence number, or 0
      let new_max_seq_num = seq_nums.last().map(|x| x + 1).unwrap_or(0);
      self.issuance_num.insert(code, new_max_seq_num);
    }

    // Register new asset types
    for (code, asset_type) in block.new_asset_codes.drain() {
      debug_assert!(!self.asset_types.contains_key(&code));
      self.asset_types.insert(code, asset_type.clone());
    }

    // issuance_keys should already have been checked
    block.issuance_keys.clear();

    debug_assert!(block.temp_sids.len() == block.txns.len());
    debug_assert!(block.txos.is_empty());
    debug_assert!(block.input_txos.is_empty());
    debug_assert!(block.new_asset_codes.is_empty());
    debug_assert!(block.new_issuance_nums.is_empty());
    debug_assert!(block.issuance_keys.is_empty());

    new_utxo_sids
  }
}

impl LedgerUpdate<ChaChaRng> for LedgerState {
  type Block = BlockEffect;

  fn get_prng(&mut self) -> &mut ChaChaRng {
    &mut self.prng
  }

  fn start_block(&mut self) -> Result<BlockEffect, PlatformError> {
    let mut block_ctx = None;
    std::mem::swap(&mut self.block_ctx, &mut block_ctx);
    match block_ctx {
      None => Err(PlatformError::InputsError), // Probably should be a more relevant error
      Some(block) => Ok(block),
    }
  }

  fn apply_transaction(&self,
                       block: &mut BlockEffect,
                       txn: TxnEffect)
                       -> Result<TxnTempSID, PlatformError> {
    block.add_txn_effect(self.status.check_txn_effects(txn)?)
  }

  fn abort_block(&mut self, block: BlockEffect) -> HashMap<TxnTempSID, Transaction> {
    let mut block = block;
    let txns = block.txns.drain(..);
    let ret: HashMap<TxnTempSID, Transaction> = block.temp_sids.drain(..).zip(txns).collect();

    block.txos.clear();
    block.input_txos.clear();
    block.new_asset_codes.clear();
    block.new_issuance_nums.clear();
    block.issuance_keys.clear();

    debug_assert!(block.temp_sids.is_empty());
    debug_assert!(block.txns.is_empty());
    debug_assert!(block.txos.is_empty());
    debug_assert!(block.input_txos.is_empty());
    debug_assert!(block.new_asset_codes.is_empty());
    debug_assert!(block.new_issuance_nums.is_empty());
    debug_assert!(block.issuance_keys.is_empty());

    return ret;
  }

  fn finish_block(&mut self, block: BlockEffect) -> HashMap<TxnTempSID, (TxnSID, Vec<TxoSID>)> {
    let mut block = block;

    let base_sid = self.status.next_txo.0;
    let txn_temp_sids = block.temp_sids.clone();
    let temp_sid_map = self.status.apply_block_effects(&mut block);
    let max_sid = self.status.next_txo.0; // mutated by apply_txn_effects

    // debug_assert!(utxo_sids.is_sorted());

    {
      // Update the UTXO bitmap
      // This is, unfortunately, some horrible index-walking messiness.
      // The core idea is that we walk over every new TXO SID (ix), tracking:
      //  - by `temp_sid_ix`, which transaction we're in
      //  - by `txo_sid_ix`, which UTXO within that transaction is next.
      let mut temp_sid_ix = 0;
      let mut txo_sid_ix = 0;

      // Find the first index that matters
      while temp_sid_ix < txn_temp_sids.len()
            && (temp_sid_map[&txn_temp_sids[temp_sid_ix]].1).is_empty()
      {
        temp_sid_ix += 1;
      }

      for ix in base_sid..max_sid {
        debug_assert!(temp_sid_ix < txn_temp_sids.len());

        let temp_sid = txn_temp_sids[temp_sid_ix];
        let utxo_sids = &temp_sid_map[&temp_sid].1;

        debug_assert!(txo_sid_ix < utxo_sids.len());

        // Only .set() extends the bitmap, so to append a 0 we currently
        // nead to .set() then .clear().
        //
        // TODO(joe): are these unwraps okay?
        self.utxo_map.set(ix as usize).unwrap();
        if let Some(TxoSID(utxo_sid)) = utxo_sids.get(txo_sid_ix) {
          if *utxo_sid != ix {
            self.utxo_map.clear(ix as usize).unwrap();
          } else {
            txo_sid_ix += 1;

            // We've reached the end of this UTXO list, search for the next
            // relevant one
            if txo_sid_ix == utxo_sids.len() {
              txo_sid_ix = 0;

              temp_sid_ix += 1;
              while temp_sid_ix < txn_temp_sids.len()
                    && (temp_sid_map[&txn_temp_sids[temp_sid_ix]].1).is_empty()
              {
                temp_sid_ix += 1;
              }
            }
          }
        }
      }
      debug_assert!(temp_sid_ix == txn_temp_sids.len());
      debug_assert!(txo_sid_ix == 0);
    }

    // Update the Merkle tree and transaction log
    for (tmp_sid, txn) in block.temp_sids.drain(..).zip(block.txns.drain(..)) {
      let txn_sid = temp_sid_map.get(&tmp_sid).unwrap().0;
      let hash = txn.compute_merkle_hash(txn_sid);

      // TODO(joe/jonathan): Since errors in the merkle tree are things like
      // corruption and I/O failure, we don't have a good recovery story. Is
      // panicking acceptable?
      let merkle_id = self.merkle.append(&hash).unwrap();

      self.txs.push(FinalizedTransaction { txn: txn,
                                           tx_id: txn_sid,
                                           merkle_id });
    }

    // Compute hash against history
    self.checkpoint();

    // TODO(joe): asset tracing?

    debug_assert!(block.temp_sids.is_empty());
    debug_assert!(block.txns.is_empty());
    debug_assert!(block.txos.is_empty());
    debug_assert!(block.input_txos.is_empty());
    debug_assert!(block.new_asset_codes.is_empty());
    debug_assert!(block.new_issuance_nums.is_empty());

    self.block_ctx = Some(block);

    temp_sid_map
  }
}

impl LedgerState {
  // Create a ledger for use by a unit test.
  pub fn test_ledger() -> LedgerState {
    let tmp_dir = TempDir::new("test").unwrap();

    let merkle_buf = tmp_dir.path().join("test_ledger_merkle");
    let merkle_path = merkle_buf.to_str().unwrap();

    let txn_buf = tmp_dir.path().join("test_ledger_txns");
    let txn_path = txn_buf.to_str().unwrap();

    // let snap_buf      = tmp_dir.path().join("test_ledger_snap");
    // let snap_path     = snap_buf.to_str().unwrap();

    let utxo_map_buf = tmp_dir.path().join("test_ledger_utxo_map");
    let utxo_map_path = utxo_map_buf.to_str().unwrap();

    LedgerState::new(&merkle_path, &txn_path, &utxo_map_path, None, true).unwrap()
  }

  fn load_transaction_log(path: &str) -> Result<Vec<FinalizedTransaction>, std::io::Error> {
    let file = File::open(path)?;
    let mut reader = BufReader::new(file);
    let mut v = Vec::new();
    while let Ok(next_txn) =
      bincode::deserialize_from::<&mut BufReader<File>, FinalizedTransaction>(&mut reader)
    {
      v.push(next_txn);
    }
    Ok(v)
  }

  fn save_utxo_map_version(&mut self) {
    if self.status.utxo_map_versions.len() >= MAX_VERSION {
      self.status.utxo_map_versions.pop_front();
    }

    self.status
        .utxo_map_versions
        .push_back((self.status.next_txn, self.utxo_map.compute_checksum()));
  }

  fn save_global_hash(&mut self) {
    let data = GlobalHashData { bitmap: self.utxo_map.compute_checksum(),
                                merkle: self.merkle.get_root_hash(),
                                block: self.status.global_commit_count,
                                global_hash: self.status.global_hash };

    self.status.global_hash = sha256::hash(data.as_ref());
    self.status.global_commit_count += 1;
  }

  // Initialize a logged Merkle tree for the ledger.  We might
  // be creating a new tree or opening an existing one.  We
  // always start a new log file.
  fn init_merkle_log(path: &str, create: bool) -> Result<LoggedMerkle, std::io::Error> {
    // Create a merkle tree or open an existing one.
    let result = if create {
      AppendOnlyMerkle::create(path)
    } else {
      AppendOnlyMerkle::open(path)
    };

    log!(Store, "Using path {} for the Merkle tree.", path);

    let tree = match result {
      Err(x) => {
        return Err(x);
      }
      Ok(tree) => tree,
    };

    // Create a log for the tree.  The tree size ("state") is appended to
    // the end of the path.
    let next_id = tree.total_size();
    let writer = LedgerState::create_merkle_log(path.to_owned(), next_id)?;
    Ok(LoggedMerkle::new(tree, writer))
  }

  // Initialize a bitmap to track the unspent utxos.
  fn init_utxo_map(path: &str, create: bool) -> Result<BitMap, std::io::Error> {
    let file = OpenOptions::new().read(true)
                                 .write(true)
                                 .create_new(create)
                                 .open(path)?;

    if create {
      BitMap::create(file)
    } else {
      BitMap::open(file)
    }
  }

  // Initialize a new Ledger structure.
  pub fn new(merkle_path: &str,
             txn_path: &str,
             // snapshot_path: &str,
             utxo_map_path: &str,
             prng_seed: Option<[u8; 32]>,
             create: bool)
             -> Result<LedgerState, std::io::Error> {
    let ledger = LedgerState { status: LedgerStatus::new(merkle_path, txn_path, utxo_map_path)?,
                               // TODO(joe): is this safe?
                               prng:
                                 rand_chacha::ChaChaRng::from_seed(prng_seed.unwrap_or([0u8; 32])),
                               merkle: LedgerState::init_merkle_log(merkle_path, create)?,
                               txs: Vec::new(),
                               utxo_map: LedgerState::init_utxo_map(utxo_map_path, create)?,
                               txn_log: std::fs::OpenOptions::new().create(create)
                                                                   .append(true)
                                                                   .open(txn_path)?,
                               block_ctx: Some(BlockEffect::new()) };

    Ok(ledger)
  }

  // Load a ledger given the paths to the various storage elements.
  pub fn load(merkle_path: &str,
              txn_path: &str,
              utxo_map_path: &str,
              prng_seed: Option<[u8; 32]>,
              snapshot_path: &str)
              -> Result<LedgerState, std::io::Error> {
    let merkle = LedgerState::init_merkle_log(merkle_path, false)?;
    let utxo_map = LedgerState::init_utxo_map(utxo_map_path, false)?;
    let txs = LedgerState::load_transaction_log(txn_path)?;
    let ledger_file = File::open(snapshot_path)?;
    let status      = bincode::deserialize_from
                             ::<BufReader<File>, LedgerStatus>(
                                  BufReader::new(ledger_file)
                             ).map_err(|e|
                                std::io::Error::new(
                                  std::io::ErrorKind::Other, e)
                             )?;
    let txn_log = OpenOptions::new().append(true).open(txn_path)?;

    // TODO(joe): thoughts about write-ahead transaction log so that
    // recovery can happen between snapshots.
    // for txn in &txs[ledger.txn_count..] {
    //   ledger.apply_transaction(&txn);
    // }

    let prng =
        // TODO(joe): is this safe?
        rand_chacha::ChaChaRng::from_seed(prng_seed.unwrap_or([0u8;32]));

    let ledger = LedgerState { status,
                               prng,
                               merkle,
                               txs,
                               utxo_map,
                               txn_log,
                               block_ctx: Some(BlockEffect::new()) };
    assert!(ledger.txs.len() == ledger.status.next_txn.0);
    Ok(ledger)
  }

  // Snapshot the ledger state.  This involves synchronizing
  // the durable data structures to the disk and starting a
  // new log file for the logged Merkle tree.
  //
  // TODO(joe): Actually serialize the active ledger state.
  pub fn snapshot(&mut self) -> Result<SnapshotId, std::io::Error> {
    let state = self.merkle.state();
    let writer = LedgerState::create_merkle_log(self.status.merkle_path.clone(), state)?;
    self.merkle.snapshot(writer)?;

    Ok(SnapshotId { id: state })
  }

  // pub fn begin_commit(&mut self) {
  //   self.txn_base_sid.0 = self.max_applied_sid.0 + 1;
  // }

  pub fn checkpoint(&mut self) {
    self.save_utxo_map_version();
    self.save_global_hash();
  }

  // Create a file structure for a Merkle tree log.
  // Mostly just make a path of the form:
  //
  //     <tree_path>-log-<Merkle tree state>
  //
  fn create_merkle_log(base_path: String, next_id: u64) -> Result<File, std::io::Error> {
    let log_path = base_path.to_owned() + "-log-" + &next_id.to_string();
    println!("merkle log:  {}", log_path);
    let result = OpenOptions::new().write(true)
                                   .create(true)
                                   .truncate(true)
                                   .open(&log_path);

    let file = match result {
      Ok(file) => file,
      Err(error) => {
        println!("File open failed for {}", log_path);
        return Err(error);
      }
    };

    Ok(file)
  }
}

impl LedgerAccess for LedgerStatus {
  fn get_utxo(&self, addr: TxoSID) -> Option<&Utxo> {
    self.utxos.get(&addr)
  }

  fn get_issuance_num(&self, code: &AssetTypeCode) -> Option<u64> {
    self.issuance_num.get(code).map(|x| *x)
  }

  fn get_asset_type(&self, code: &AssetTypeCode) -> Option<&AssetType> {
    self.asset_types.get(code)
  }
}

impl LedgerAccess for LedgerState {
  fn get_utxo(&self, addr: TxoSID) -> Option<&Utxo> {
    self.status.get_utxo(addr)
  }

  fn get_issuance_num(&self, code: &AssetTypeCode) -> Option<u64> {
    self.status.get_issuance_num(code)
  }

  fn get_asset_type(&self, code: &AssetTypeCode) -> Option<&AssetType> {
    self.status.get_asset_type(code)
  }
}

impl ArchiveAccess for LedgerState {
  fn get_transaction(&self, addr: TxnSID) -> Option<&FinalizedTransaction> {
    self.txs.get(addr.0)
  }

  fn get_proof(&self, addr: TxnSID) -> Option<Proof> {
    match self.get_transaction(addr) {
      None => None,
      Some(txn) => {
        let merkle = &self.merkle;
        // TODO log error and recover?
        Some(merkle.get_proof(txn.merkle_id, 0).unwrap())
      }
    }
  }

  fn get_transaction_count(&self) -> usize {
    self.txs.len()
  }
  fn get_utxo_map(&self) -> &BitMap {
    &self.utxo_map
  }
  fn serialize_utxo_map(&mut self) -> Vec<u8> {
    self.utxo_map.serialize(self.txs.len())
  }

  // TODO(joe): see notes in ArchiveAccess about these
  // fn get_utxo_map(&mut self) -> Option<Vec<u8>> {
  //   Some(self.utxo_map.as_mut().unwrap().serialize(self.txn_count))
  // }
  // fn get_utxos(&mut self, utxo_list: Vec<usize>) -> Option<Vec<u8>> {
  //   Some(self.utxo_map
  //            .as_mut()
  //            .unwrap()
  //            .serialize_partial(utxo_list, self.txn_count))
  // }

  fn get_utxo_checksum(&self, version: u64) -> Option<BitDigest> {
    // TODO:  This could be done via a hashmap to support more versions
    // efficiently.
    for pair in self.status.utxo_map_versions.iter() {
      if (pair.0).0 as u64 == version {
        return Some(pair.1);
      }
    }

    None
  }

  fn get_global_hash(&self) -> (BitDigest, u64) {
    (self.status.global_hash, self.status.global_commit_count)
  }
}

pub mod helpers {
  use super::*;
  use crate::data_model::{Asset, ConfidentialMemo, DefineAssetBody, IssuerPublicKey, Memo};
  use zei::basic_crypto::signatures::{XfrKeyPair, XfrPublicKey, XfrSecretKey, XfrSignature};

  pub fn build_keys<R: CryptoRng + Rng>(prng: &mut R) -> (XfrPublicKey, XfrSecretKey) {
    let keypair = XfrKeyPair::generate(prng);

    (*keypair.get_pk_ref(), keypair.get_sk())
  }

  pub fn compute_signature<T>(secret_key: &XfrSecretKey,
                              public_key: &XfrPublicKey,
                              asset_body: &T)
                              -> XfrSignature
    where T: serde::Serialize
  {
    secret_key.sign(&serde_json::to_vec(&asset_body).unwrap(), &public_key)
  }

  pub fn asset_creation_body(token_code: &AssetTypeCode,
                             issuer_key: &XfrPublicKey,
                             updatable: bool,
                             traceable: bool,
                             memo: Option<Memo>,
                             confidential_memo: Option<ConfidentialMemo>)
                             -> DefineAssetBody {
    let mut token_properties: Asset = Default::default();
    token_properties.code = *token_code;
    token_properties.issuer = IssuerPublicKey { key: *issuer_key };
    token_properties.updatable = updatable;
    token_properties.traceable = traceable;

    if memo.is_some() {
      token_properties.memo = memo.unwrap();
    } else {
      token_properties.memo = Memo {};
    }

    if confidential_memo.is_some() {
      token_properties.confidential_memo = confidential_memo.unwrap();
    } else {
      token_properties.confidential_memo = ConfidentialMemo {};
    }

    DefineAssetBody { asset: token_properties }
  }

  pub fn asset_creation_operation(asset_body: &DefineAssetBody,
                                  public_key: &XfrPublicKey,
                                  secret_key: &XfrSecretKey)
                                  -> DefineAsset {
    let sign = compute_signature(&secret_key, &public_key, &asset_body);
    DefineAsset { body: asset_body.clone(),
                  pubkey: IssuerPublicKey { key: *public_key },
                  signature: sign }
  }
}

#[cfg(test)]
mod tests {
  use super::helpers::*;
  use super::*;
  use rand::SeedableRng;
  use std::fs;
<<<<<<< HEAD
  use tempfile::tempdir;
=======
  use std::io::BufWriter;
  use tempfile::{tempdir, tempfile};
  use zei::algebra::bls12_381::{BLSScalar, BLSG1};
  use zei::algebra::groups::Group;
  use zei::algebra::ristretto::RistPoint;
  use zei::basic_crypto::elgamal::{
    elgamal_derive_public_key, elgamal_generate_secret_key, ElGamalPublicKey,
  };
  use zei::basic_crypto::signatures::XfrKeyPair;
  use zei::setup::PublicParams;
  use zei::xfr::asset_record::{build_blind_asset_record, open_asset_record};
  use zei::xfr::structs::{
    AssetAmountProof, AssetIssuerPubKeys, AssetRecord, XfrBody, XfrNote, XfrProofs,
  };
>>>>>>> 1a328f93

  #[test]
  fn test_load_transaction_log() {
    // Verify that loading transaction fails with incorrect path
    let result_err = LedgerState::load_transaction_log("incorrect/path");
    assert!(result_err.is_err());

    // TODO(joe): replace/update this test

    //     // Create values to be used to instantiate operations
    //     let mut prng = rand_chacha::ChaChaRng::from_seed([0u8; 32]);

    //     let keypair = XfrKeyPair::generate(&mut prng);
    //     let message: &[u8] = b"test";

    //     let public_key = *keypair.get_pk_ref();
    //     let signature = keypair.sign(message);

    //     // Instantiate an IssueAsset operation
    //     let asset_issuance_body = IssueAssetBody { code: Default::default(),
    //                                                seq_num: 0,
    //                                                records: Vec::new() };

    //     let asset_issurance = IssueAsset { body: asset_issuance_body,
    //                                        pubkey: IssuerPublicKey { key: public_key },
    //                                        signature: signature.clone() };

    //     let issurance_operation = Operation::IssueAsset(asset_issurance);

    //     // Instantiate an DefineAsset operation
    //     let asset = Default::default();

    //     let asset_creation = DefineAsset { body: DefineAssetBody { asset },
    //                                        pubkey: IssuerPublicKey { key: public_key },
    //                                        signature: signature };

    //     let creation_operation = Operation::DefineAsset(asset_creation);

    //     // Verify that loading transaction succeeds with correct path
    //     let transaction_0: Transaction = Default::default();

    //     let transaction_1 = Transaction { operations: vec![issurance_operation.clone()],
    //                                       variable_utxos: Vec::new(),
    //                                       credentials: Vec::new(),
    //                                       memos: Vec::new(),
    //                                       tx_id: TxnSID { index: TXN_SEQ_ID_PLACEHOLDER as usize },
    //                                       merkle_id: TXN_SEQ_ID_PLACEHOLDER,
    //                                       outputs: 1 };

    //     let transaction_2 = Transaction { operations: vec![issurance_operation, creation_operation],
    //                                       variable_utxos: Vec::new(),
    //                                       credentials: Vec::new(),
    //                                       memos: Vec::new(),
    //                                       tx_id: TxnSID { index: TXN_SEQ_ID_PLACEHOLDER as usize },
    //                                       merkle_id: TXN_SEQ_ID_PLACEHOLDER,
    //                                       outputs: 2 };

    //     let tmp_dir = tempdir().unwrap();
    //     let buf = tmp_dir.path().join("test_transactions");
    //     let path = buf.to_str().unwrap();

    //     {
    //       let file = File::create(path).unwrap();
    //       let mut writer = BufWriter::new(file);

    //       bincode::serialize_into::<&mut BufWriter<File>, Transaction>(&mut writer, &transaction_0).unwrap();
    //       bincode::serialize_into::<&mut BufWriter<File>, Transaction>(&mut writer, &transaction_1).unwrap();
    //       bincode::serialize_into::<&mut BufWriter<File>, Transaction>(&mut writer, &transaction_2).unwrap();
    //     }

    //     let result_ok = LedgerState::load_transaction_log(&path);
    //     assert_eq!(result_ok.ok(),
    //                Some(vec![transaction_0, transaction_1, transaction_2]));

    //     tmp_dir.close().unwrap();
  }

  #[test]
  fn test_save_utxo_map_version() {
    let mut ledger_state = LedgerState::test_ledger();
    let digest = BitDigest { 0: [0_u8; 32] };
    ledger_state.status.utxo_map_versions = vec![(TxnSID(0), digest); MAX_VERSION - 1].into_iter()
                                                                                      .collect();

    // Verify that save_utxo_map_version increases the size of utxo_map_versions by 1 if its length < MAX_VERSION
    ledger_state.save_utxo_map_version();
    assert_eq!(ledger_state.status.utxo_map_versions.len(), MAX_VERSION);

    // Verify that save_utxo_map_version doesn't change the size of utxo_map_versions if its length >= MAX_VERSION
    ledger_state.status
                .utxo_map_versions
                .push_back((TxnSID(0), digest));
    assert_eq!(ledger_state.status.utxo_map_versions.len(), MAX_VERSION + 1);
    ledger_state.save_utxo_map_version();
    assert_eq!(ledger_state.status.utxo_map_versions.len(), MAX_VERSION + 1);

    // Verify that the element pushed to the back is as expected
    let back = ledger_state.status.utxo_map_versions.get(MAX_VERSION);
    assert_eq!(back,
               Some(&(ledger_state.status.next_txn, ledger_state.utxo_map.compute_checksum())));
  }

  #[test]
  fn test_save_global_hash() {
    let mut ledger_state = LedgerState::test_ledger();

    let data = GlobalHashData { bitmap: ledger_state.utxo_map.compute_checksum(),
                                merkle: ledger_state.merkle.get_root_hash(),
                                block: ledger_state.status.global_commit_count,
                                global_hash: ledger_state.status.global_hash };

    let count_original = ledger_state.status.global_commit_count;

    ledger_state.save_global_hash();

    assert_eq!(ledger_state.status.global_hash, sha256::hash(data.as_ref()));
    assert_eq!(ledger_state.status.global_commit_count, count_original + 1);
  }

  #[test]
  fn test_init_merkle_log() {
    let tmp_dir = tempdir().unwrap();
    let buf = tmp_dir.path().join("test_merkle");
    let path = buf.to_str().unwrap();

    // Verify that opening a non-existing Merkle tree fails
    let result_open_err = LedgerState::init_merkle_log(path, false);
    assert_eq!(result_open_err.err().unwrap().kind(),
               std::io::ErrorKind::NotFound);

    // Verify that creating a non-existing Merkle tree succeeds
    let result_create_ok = LedgerState::init_merkle_log(path, true);
    assert!(result_create_ok.is_ok());

    // Verify that opening an existing Merkle tree succeeds
    let result_open_ok = LedgerState::init_merkle_log(path, false);
    assert!(result_open_ok.is_ok());

    // Verify that creating an existing Merkle tree fails
    let result_create_err = LedgerState::init_merkle_log(path, true);
    assert_eq!(result_create_err.err().unwrap().kind(),
               std::io::ErrorKind::AlreadyExists);

    tmp_dir.close().unwrap();
  }

  #[test]
  fn test_init_utxo_map() {
    let tmp_dir = tempdir().unwrap();
    let buf = tmp_dir.path().join("test_init_bitmap");
    let path = buf.to_str().unwrap();

    // Verify that opening a non-existing bitmap fails
    let result_open_err = LedgerState::init_utxo_map(path, false);
    assert_eq!(result_open_err.err().unwrap().kind(),
               std::io::ErrorKind::NotFound);

    // Verify that creating a non-existing bitmap succeeds
    let result_create_ok = LedgerState::init_utxo_map(path, true);
    assert!(result_create_ok.is_ok());

    // Verify that creating an existing bitmap succeeds
    let result_open_ok = LedgerState::init_utxo_map(path, false);
    assert!(result_open_ok.is_ok());

    // Verify that opening an existing bitmap fails
    let result_create_err = LedgerState::init_utxo_map(path, true);
    assert_eq!(result_create_err.err().unwrap().kind(),
               std::io::ErrorKind::AlreadyExists);

    tmp_dir.close().unwrap();
  }

  #[test]
  fn test_snapshot() {
    let tmp_dir = tempdir().unwrap();
    let buf = tmp_dir.path().join("test_snapshot");
    let path = buf.to_str().unwrap();

    let mut ledger_state = LedgerState::test_ledger();
    ledger_state.status.merkle_path = path.to_string();
    let result = ledger_state.snapshot();

    // Verify that the SnapshotId is correct
    assert_eq!(result.ok().unwrap().id, 0);

    tmp_dir.close().unwrap();
  }

  #[test]
  fn test_checkpoint() {
    let mut ledger_state = LedgerState::test_ledger();

    let digest = BitDigest { 0: [0_u8; 32] };
    ledger_state.status.utxo_map_versions = vec![(TxnSID(0), digest); MAX_VERSION - 1].into_iter()
                                                                                      .collect();

    // Verify that checkpoint increases the size of utxo_map_versions by 1 if its length < MAX_VERSION
    ledger_state.checkpoint();
    assert_eq!(ledger_state.status.utxo_map_versions.len(), MAX_VERSION);

    let count_original = ledger_state.status.global_commit_count;
    let data = GlobalHashData { bitmap: ledger_state.utxo_map.compute_checksum(),
                                merkle: ledger_state.merkle.get_root_hash(),
                                block: count_original,
                                global_hash: ledger_state.status.global_hash };

    // Verify that end_commit doesn't change the size of utxo_map_versions if its length >= MAX_VERSION
    ledger_state.status
                .utxo_map_versions
                .push_back((TxnSID(0), digest));
    assert_eq!(ledger_state.status.utxo_map_versions.len(), MAX_VERSION + 1);
    ledger_state.checkpoint();
    assert_eq!(ledger_state.status.utxo_map_versions.len(), MAX_VERSION + 1);

    // Verify that the element pushed to the back is as expected
    let back = ledger_state.status.utxo_map_versions.get(MAX_VERSION);
    assert_eq!(back,
               Some(&(ledger_state.status.next_txn, ledger_state.utxo_map.compute_checksum())));

    // Verify that the global hash is saved as expected
    assert_eq!(ledger_state.status.global_hash, sha256::hash(data.as_ref()));
    assert_eq!(ledger_state.status.global_commit_count, count_original + 1);
  }

  // TODO(joe): should this be replaced?
  // #[test]
  // fn test_add_txo() {
  //   // Instantiate a BlindAssetRecord
  //   let mut prng = ChaChaRng::from_seed([0u8; 32]);
  //   let pc_gens = PedersenGens::default();

  //   let sk = elgamal_generate_secret_key::<_, Scalar>(&mut prng);
  //   let xfr_pub_key = elgamal_derive_public_key(&pc_gens.B, &sk);
  //   let elgamal_public_key = ElGamalPublicKey(RistPoint(xfr_pub_key.get_point()));

  //   let sk = elgamal_generate_secret_key::<_, BLSScalar>(&mut prng);
  //   let id_reveal_pub_key = elgamal_derive_public_key(&BLSG1::get_base(), &sk);

  //   let asset_issuer_pub_key = AssetIssuerPubKeys { eg_ristretto_pub_key:
  //                                                     elgamal_public_key.clone(),
  //                                                   eg_blsg1_pub_key: id_reveal_pub_key };

  //   let record = zei::xfr::structs::BlindAssetRecord { issuer_public_key:
  //                                                        Some(asset_issuer_pub_key),
  //                                                      issuer_lock_type: None,
  //                                                      issuer_lock_amount: None,
  //                                                      amount: None,
  //                                                      asset_type: None,
  //                                                      public_key: Default::default(),
  //                                                      amount_commitments: None,
  //                                                      asset_type_commitment: None,
  //                                                      blind_share: Default::default(),
  //                                                      lock: None };

  //   // Instantiate a transaction output
  //   let sid = TxoSID::default();
  //   let txo = (&sid, TxOutput(record));

  //   // Instantiate a LedgerState
  //   let mut ledger_state = LedgerState::test_ledger();
  //   ledger_state.add_txo(txo.clone());

  //   // Verify that add_txo sets values correctly
  //   let utxo_addr = TxoSID(0);

  //   assert_eq!(ledger_state.tracked_sids.get(&elgamal_public_key),
  //              Some(&vec![utxo_addr]));

  //   let utxo_ref = Utxo { digest: sha256::hash(&serde_json::to_vec(&txo.1).unwrap()).0,
  //                         output: txo.1 };
  //   assert_eq!(ledger_state.utxos.get(&utxo_addr).unwrap(), &utxo_ref);

  //   assert_eq!(ledger_state.max_applied_sid, utxo_addr)
  // }

  // TODO(joe): these tests with and without tracking should be fleshed out
  // #[test]
  // fn test_apply_asset_transfer_no_tracking() {
  //   // Instantiate an TransferAsset
  //   let xfr_note = XfrNote { body: XfrBody { inputs: Vec::new(),
  //                                            outputs: Vec::new(),
  //                                            proofs: XfrProofs { asset_amount_proof:
  //                                                                  AssetAmountProof::NoProof,
  //                                                                asset_tracking_proof:
  //                                                                  Default::default() } },
  //                            multisig: Default::default() };

  //   let assert_transfer_body =
  //     TransferAssetBody { inputs: vec![],
  //                         num_outputs: 0,
  //                         transfer: Box::new(xfr_note) };

  //   let asset_transfer = TransferAsset { body: assert_transfer_body,
  //                                        body_signatures: Vec::new() };

  //   // Instantiate a LedgerState
  //   let mut ledger_state = LedgerState::test_ledger();

  //   let map_file = tempfile().unwrap();

  //   let mut bitmap = BitMap::create(map_file).unwrap();
  //   bitmap.append().unwrap();

  //   ledger_state.utxo_map = bitmap;

  //   ledger_state.apply_asset_transfer(&asset_transfer);

  //   assert!(ledger_state.tracked_sids.is_empty());
  // }

  // #[test]
  // fn test_apply_asset_transfer_with_tracking() {
  //   // Instantiate a BlindAssetRecord
  //   let mut prng = ChaChaRng::from_seed([0u8; 32]);
  //   let pc_gens = PedersenGens::default();

  //   let sk = elgamal_generate_secret_key::<_, Scalar>(&mut prng);
  //   let xfr_pub_key = elgamal_derive_public_key(&pc_gens.B, &sk);
  //   let elgamal_public_key = ElGamalPublicKey(RistPoint(xfr_pub_key.get_point()));

  //   let sk = elgamal_generate_secret_key::<_, BLSScalar>(&mut prng);
  //   let id_reveal_pub_key = elgamal_derive_public_key(&BLSG1::get_base(), &sk);

  //   let asset_issuer_pub_key = AssetIssuerPubKeys { eg_ristretto_pub_key:
  //                                                     elgamal_public_key.clone(),
  //                                                   eg_blsg1_pub_key: id_reveal_pub_key };

  //   let record = zei::xfr::structs::BlindAssetRecord { issuer_public_key:
  //                                                        Some(asset_issuer_pub_key),
  //                                                      issuer_lock_type: None,
  //                                                      issuer_lock_amount: None,
  //                                                      amount: None,
  //                                                      asset_type: None,
  //                                                      public_key: Default::default(),
  //                                                      amount_commitments: None,
  //                                                      asset_type_commitment: None,
  //                                                      blind_share: Default::default(),
  //                                                      lock: None };

  //   // Instantiate an TransferAsset
  //   let xfr_note = XfrNote { body: XfrBody { inputs: Vec::new(),
  //                                            outputs: vec![record],
  //                                            proofs: XfrProofs { asset_amount_proof:
  //                                                                  AssetAmountProof::NoProof,
  //                                                                asset_tracking_proof:
  //                                                                  Default::default() } },
  //                            multisig: Default::default() };

  //   let assert_transfer_body =
  //     TransferAssetBody { inputs: vec![TxoSID { index: TXN_SEQ_ID_PLACEHOLDER }],
  //                         outputs: vec![TxoSID { index: TXN_SEQ_ID_PLACEHOLDER }],
  //                         transfer: Box::new(xfr_note) };

  //   let asset_transfer = TransferAsset { body: assert_transfer_body,
  //                                        body_signatures: Vec::new() };

  //   // Instantiate a LedgerState
  //   let mut ledger_state = LedgerState::test_ledger();

  //   let map_file = tempfile().unwrap();

  //   let mut bitmap = BitMap::create(map_file).unwrap();
  //   bitmap.append().unwrap();

  //   ledger_state.utxo_map = Some(bitmap);

  //   ledger_state.apply_asset_transfer(&asset_transfer);

  //   assert_eq!(ledger_state.tracked_sids.get(&elgamal_public_key),
  //              Some(&vec![TxoSID { index: 0 }]));
  // }

  // TODO(joe): apply_* functions are no longer relevant, so need to be
  // replaced with tests generating Transactions
  //
  // #[test]
  // fn test_apply_asset_issuance() {
  //   // Instantiate an IssueAsset
  //   let mut prng = ChaChaRng::from_seed([0u8; 32]);
  //   let keypair = XfrKeyPair::generate(&mut prng);
  //   let message: &[u8] = b"test";
  //   let public_key = *keypair.get_pk_ref();
  //   let signature = keypair.sign(message);

  //   let asset_issuance_body = IssueAssetBody { code: Default::default(),
  //                                              seq_num: 0,
  //                                              num_outputs: 0
  //                                              records: Vec::new() };

  //   let asset_issurance = IssueAsset { body: asset_issuance_body,
  //                                      pubkey: IssuerPublicKey { key: public_key },
  //                                      signature: signature };

  //   // Instantiate a LedgerState and apply the IssueAsset
  //   let mut ledger_state = LedgerState::test_ledger();
  //   ledger_state.apply_asset_issuance(&asset_issurance);

  //   // Verify that apply_asset_issuance correctly adds each txo to tracked_sids
  //   // TODO(joe): fix this
  //   // for output in asset_issurance.body
  //   //                              .outputs
  //   //                              .iter()
  //   //                              .zip(asset_issurance.body.records.iter().map(|ref o| (*o)))
  //   // {
  //   //   let record = &(output.0).0;
  //   //   match &output.1 {
  //   //     BlindAssetRecord(record) => {
  //   //       assert!(ledger_state.tracked_sids
  //   //                           .get(&record.issuer_public_key
  //   //                                       .as_ref()
  //   //                                       .unwrap()
  //   //                                       .eg_ristretto_pub_key)
  //   //                           .unwrap()
  //   //                           .contains(output.0));
  //   //     }
  //   //   }
  //   // }

  //   // Verify that issuance_num is correctly set
  //   assert_eq!(ledger_state.issuance_num.get(&asset_issurance.body.code),
  //              Some(&asset_issurance.body.seq_num));
  // }

  // #[test]
  // fn test_apply_asset_creation() {
  //   let mut ledger_state = LedgerState::test_ledger();

  //   let mut prng = ChaChaRng::from_seed([0u8; 32]);
  //   let keypair = XfrKeyPair::generate(&mut prng);
  //   let message: &[u8] = b"test";
  //   let public_key = *keypair.get_pk_ref();
  //   let signature = keypair.sign(message);

  //   let asset_creation = DefineAsset { body: DefineAssetBody { asset: Default::default() },
  //                                      pubkey: IssuerPublicKey { key: public_key },
  //                                      signature: signature };

  //   let token = AssetType { properties: asset_creation.body.asset.clone(),
  //                            ..Default::default() };

  //   ledger_state.apply_asset_creation(&asset_creation);

  //   assert_eq!(ledger_state.asset_types.get(&token.properties.code),
  //              Some(&token));
  // }

  // #[test]
  // fn test_apply_operation() {
  //   // Create values to be used to instantiate operations
  //   let mut prng = rand_chacha::ChaChaRng::from_seed([0u8; 32]);

  //   let keypair = XfrKeyPair::generate(&mut prng);
  //   let message: &[u8] = b"test";

  //   let public_key = *keypair.get_pk_ref();
  //   let signature = keypair.sign(message);

  //   // Instantiate an TransferAsset operation
  //   let xfr_note = XfrNote { body: XfrBody { inputs: Vec::new(),
  //                                            outputs: Vec::new(),
  //                                            proofs: XfrProofs { asset_amount_proof:
  //                                                                  AssetAmountProof::NoProof,
  //                                                                asset_tracking_proof:
  //                                                                  Default::default() } },
  //                            multisig: Default::default() };

  //   let assert_transfer_body = TransferAssetBody { inputs: Vec::new(),
  //                                                  outputs: Vec::new(),
  //                                                  transfer: Box::new(xfr_note) };

  //   let asset_transfer = TransferAsset { body: assert_transfer_body,
  //                                        body_signatures: Vec::new() };

  //   let transfer_operation = Operation::TransferAsset(asset_transfer.clone());

  //   // Instantiate an IssueAsset operation
  //   let asset_issuance_body = IssueAssetBody { code: Default::default(),
  //                                              seq_num: 0,
  //                                              outputs: Vec::new(),
  //                                              records: Vec::new() };

  //   let asset_issurance = IssueAsset { body: asset_issuance_body,
  //                                      pubkey: IssuerPublicKey { key: public_key },
  //                                      signature: signature.clone() };

  //   let issurance_operation = Operation::IssueAsset(asset_issurance.clone());

  //   // Instantiate an DefineAsset operation
  //   let asset = Default::default();

  //   let asset_creation = DefineAsset { body: DefineAssetBody { asset },
  //                                      pubkey: IssuerPublicKey { key: public_key },
  //                                      signature: signature };

  //   let creation_operation = Operation::DefineAsset(asset_creation.clone());

  //   // Test apply_operation
  //   let mut ledger_state = LedgerState::test_ledger();

  //   assert_eq!(ledger_state.apply_operation(&transfer_operation),
  //              ledger_state.apply_asset_transfer(&asset_transfer));
  //   assert_eq!(ledger_state.apply_operation(&issurance_operation),
  //              ledger_state.apply_asset_issuance(&asset_issurance));
  //   assert_eq!(ledger_state.apply_operation(&creation_operation),
  //              ledger_state.apply_asset_creation(&asset_creation));
  // }

  #[test]
  fn test_create_merkle_log() {
    let tmp_dir = tempdir().unwrap();
    let buf = tmp_dir.path().join("merkle_log");
    let base_path = buf.to_str().unwrap();

    let result = LedgerState::create_merkle_log(base_path.to_string(), 0);
    assert!(result.is_ok());

    let path = base_path.to_owned() + "-log-0";
    assert!(fs::metadata(path).is_ok());

    tmp_dir.close().unwrap();
  }

  // TODO (Keyao): Add unit tests for
  //   TxnContext::new
  //   TxnContext::apply_operation
  //   LedgerAccess for TxnContext
  //     LedgerAccess::check_utxo
  //     LedgerAccess::get_asset_token
  //     LedgerAccess::get_asset_policy
  //     LedgerAccess::get_smart_contract
  //     LedgerAccess::get_issuance_num
  //     LedgerAccess::get_tracked_sids
  //   LedgerUpdate for LedgerState
  //     LedgerUpdate::apply_transaction
  //   ArchiveUpdate for LedgerState
  //     ArchiveUpdate::append_transaction
  //   LedgerAccess for LedgerState
  //     LedgerAccess::check_utxo
  //     LedgerAccess::get_asset_token
  //     LedgerAccess::get_asset_policy
  //     LedgerAccess::get_smart_contract
  //     LedgerAccess::get_issuance_num
  //     LedgerAccess::get_tracked_sids
  //   ArchiveAccess for LedgerState
  //     ArchiveAccess::get_transaction
  //     ArchiveAccess::get_proof
  //     ArchiveAccess::get_utxo_map
  //     ArchiveAccess::get_utxos
  //     ArchiveAccess::get_utxo_checksum
  //     ArchiveAccess::get_global_hash

  #[test]
  fn test_asset_creation_valid() {
    let mut prng = ChaChaRng::from_seed([0u8; 32]);
    let mut state = LedgerState::test_ledger();
    let mut tx = Transaction::default();

    let token_code1 = AssetTypeCode { val: [1; 16] };
    let (public_key, secret_key) = build_keys(&mut prng);

    let asset_body = asset_creation_body(&token_code1, &public_key, true, false, None, None);
    let asset_create = asset_creation_operation(&asset_body, &public_key, &secret_key);
    tx.operations.push(Operation::DefineAsset(asset_create));

    let effect = TxnEffect::compute_effect(&mut prng, tx).unwrap();
    {
      let mut block = state.start_block().unwrap();
      state.apply_transaction(&mut block, effect).unwrap();
      state.finish_block(block);
    }

    assert!(state.get_asset_type(&token_code1).is_some());

    assert_eq!(asset_body.asset,
               state.get_asset_type(&token_code1).unwrap().properties);

    assert_eq!(0, state.get_asset_type(&token_code1).unwrap().units);
  }

  // Change the signature to have the wrong public key
  #[test]
  fn test_asset_creation_invalid_public_key() {
<<<<<<< HEAD
    // Create a valid asset creation operation.
=======
    // Create a valid asset creation operation
    let mut state = LedgerState::test_ledger();
>>>>>>> 1a328f93
    let mut tx = Transaction::default();
    let token_code1 = AssetTypeCode { val: [1; 16] };
    let mut prng = ChaChaRng::from_seed([0u8; 32]);
    let (public_key1, secret_key1) = build_keys(&mut prng);
    let asset_body = asset_creation_body(&token_code1, &public_key1, true, false, None, None);
    let mut asset_create = asset_creation_operation(&asset_body, &public_key1, &secret_key1);

    // Now re-sign the operation with the wrong key.
    let mut prng = ChaChaRng::from_seed([1u8; 32]);
    let (public_key2, _secret_key2) = build_keys(&mut prng);

    asset_create.pubkey.key = public_key2;
    tx.operations.push(Operation::DefineAsset(asset_create));

    assert!(TxnEffect::compute_effect(&mut prng, tx).is_err());
  }

  // Sign with the wrong key.
  #[test]
  fn test_asset_creation_invalid_signature() {
    // Create a valid operation.
    let mut tx = Transaction::default();
    let token_code1 = AssetTypeCode { val: [1; 16] };

    let mut prng = ChaChaRng::from_seed([0u8; 32]);
    let (public_key1, secret_key1) = build_keys(&mut prng);

    let asset_body = asset_creation_body(&token_code1, &public_key1, true, false, None, None);
    let mut asset_create = asset_creation_operation(&asset_body, &public_key1, &secret_key1);

    // Re-sign the operation with the wrong key.
    let mut prng = ChaChaRng::from_seed([1u8; 32]);
    let (public_key2, _secret_key2) = build_keys(&mut prng);

    asset_create.pubkey.key = public_key2;
    tx.operations.push(Operation::DefineAsset(asset_create));

    assert!(TxnEffect::compute_effect(&mut prng, tx).is_err());
  }

  #[test]
  fn asset_issued() {
    let tmp_dir = TempDir::new("test").unwrap();
    let merkle_buf = tmp_dir.path().join("test_merkle");
    let merkle_path = merkle_buf.to_str().unwrap();
    let txn_buf = tmp_dir.path().join("test_txnlog");
    let txn_path = txn_buf.to_str().unwrap();
    let utxo_map_buf = tmp_dir.path().join("test_utxo_map");
    let utxo_map_path = utxo_map_buf.to_str().unwrap();

    let mut ledger = LedgerState::new(&merkle_path, &txn_path, &utxo_map_path, None, true).unwrap();

    assert!(ledger.get_global_hash() == (BitDigest { 0: [0_u8; 32] }, 0));
    let mut tx = Transaction::default();
    let token_code1 = AssetTypeCode { val: [1; 16] };
    let mut prng = ChaChaRng::from_seed([0u8; 32]);
    let (public_key, secret_key) = build_keys(&mut prng);

    let asset_body = asset_creation_body(&token_code1, &public_key, true, false, None, None);
    let asset_create = asset_creation_operation(&asset_body, &public_key, &secret_key);
    tx.operations.push(Operation::DefineAsset(asset_create));

    let effect = TxnEffect::compute_effect(&mut prng, tx).unwrap();
    {
      let mut block = ledger.start_block().unwrap();
      ledger.apply_transaction(&mut block, effect).unwrap();
      ledger.finish_block(block);
    }

    let mut tx = Transaction::default();

    let ar = AssetRecord::new(100, token_code1.val, public_key).unwrap();
    let params = PublicParams::new();
    let ba = build_blind_asset_record(&mut prng, &params.pc_gens, &ar, false, false, &None);

    let asset_issuance_body = IssueAssetBody::new(&token_code1, 0, &[TxOutput(ba)]).unwrap();

    let sign = compute_signature(&secret_key, &public_key, &asset_issuance_body);

    let asset_issuance_operation = IssueAsset { body: asset_issuance_body,
                                                pubkey: IssuerPublicKey { key:
                                                                            public_key.clone() },
                                                signature: sign };

    let issue_op = Operation::IssueAsset(asset_issuance_operation);

    tx.operations.push(issue_op);
    let effect = TxnEffect::compute_effect(&mut prng, tx).unwrap();

    let mut block = ledger.start_block().unwrap();
    let temp_sid = ledger.apply_transaction(&mut block, effect).unwrap();

    let (txn_sid, txos) = ledger.finish_block(block).remove(&temp_sid).unwrap();

    let transaction = ledger.txs[txn_sid.0].clone();
    let txn_id = transaction.tx_id;

    println!("utxos = {:?}", ledger.status.utxos);
    for txo_id in txos {
      assert!(ledger.status.utxos.contains_key(&txo_id));
    }

    match ledger.get_proof(txn_id) {
      Some(proof) => {
        assert!(proof.tx_id == ledger.txs[txn_id.0].merkle_id);
      }
      None => {
        panic!("get_proof failed for tx_id {}, merkle_id {}, state {}",
               transaction.tx_id.0,
               transaction.merkle_id,
               ledger.merkle.state());
      }
    }

    // We don't actually have anything to commmit yet,
    // but this will save the empty checksum, which is
    // enough for a bit of a test.
    assert!(ledger.get_global_hash() == (ledger.status.global_hash, 2));
    let query_result = ledger.get_utxo_checksum(ledger.status.next_txn.0 as u64)
                             .unwrap();
    let compute_result = ledger.utxo_map.compute_checksum();
    println!("query_result = {:?}, compute_result = {:?}",
             query_result, compute_result);

    assert!(query_result == compute_result);

    match ledger.snapshot() {
      Ok(n) => {
        assert!(n.id == 2);
      }
      Err(x) => {
        panic!("snapshot failed:  {}", x);
      }
    }
  }
}<|MERGE_RESOLUTION|>--- conflicted
+++ resolved
@@ -922,24 +922,12 @@
   use super::*;
   use rand::SeedableRng;
   use std::fs;
-<<<<<<< HEAD
-  use tempfile::tempdir;
-=======
-  use std::io::BufWriter;
-  use tempfile::{tempdir, tempfile};
-  use zei::algebra::bls12_381::{BLSScalar, BLSG1};
-  use zei::algebra::groups::Group;
-  use zei::algebra::ristretto::RistPoint;
-  use zei::basic_crypto::elgamal::{
-    elgamal_derive_public_key, elgamal_generate_secret_key, ElGamalPublicKey,
+  use tempfile::{tempdir};
+  use zei::setup::PublicParams;
+  use zei::xfr::asset_record::{build_blind_asset_record};
+  use zei::xfr::structs::{
+    AssetRecord,
   };
-  use zei::basic_crypto::signatures::XfrKeyPair;
-  use zei::setup::PublicParams;
-  use zei::xfr::asset_record::{build_blind_asset_record, open_asset_record};
-  use zei::xfr::structs::{
-    AssetAmountProof, AssetIssuerPubKeys, AssetRecord, XfrBody, XfrNote, XfrProofs,
-  };
->>>>>>> 1a328f93
 
   #[test]
   fn test_load_transaction_log() {
@@ -1523,12 +1511,7 @@
   // Change the signature to have the wrong public key
   #[test]
   fn test_asset_creation_invalid_public_key() {
-<<<<<<< HEAD
     // Create a valid asset creation operation.
-=======
-    // Create a valid asset creation operation
-    let mut state = LedgerState::test_ledger();
->>>>>>> 1a328f93
     let mut tx = Transaction::default();
     let token_code1 = AssetTypeCode { val: [1; 16] };
     let mut prng = ChaChaRng::from_seed([0u8; 32]);
