#![deny(warnings)]
extern crate bincode;
extern crate byteorder;
extern crate findora;
extern crate tempdir;

use crate::data_model::errors::PlatformError;
use crate::data_model::*;
use crate::policies::{calculate_fee, DebtMemo};
use air::{AIRResult, AIR};
use bitmap::{BitMap, SparseMap};
use cryptohash::sha256::Digest as BitDigest;
use cryptohash::sha256::DIGESTBYTES;
use cryptohash::{sha256, HashValue, Proof};
use findora::HasInvariants;
use merkle_tree::append_only_merkle::AppendOnlyMerkle;
use merkle_tree::logged_merkle::LoggedMerkle;
use rand_chacha::ChaChaRng;
use rand_core::{CryptoRng, RngCore, SeedableRng};
use std::collections::{HashMap, VecDeque};
use std::fs::File;
use std::fs::OpenOptions;
use std::io::BufReader;
use std::path::Path;
use std::u64;

use super::effects::*;

pub struct SnapshotId {
  pub id: u64,
}

pub trait LedgerAccess {
  // Look up a currently unspent TXO
  fn get_utxo(&self, addr: TxoSID) -> Option<&Utxo>;

  // The most recently-issued sequence number for the `code`-labelled asset
  // type
  fn get_issuance_num(&self, code: &AssetTypeCode) -> Option<u64>;

  // Retrieve asset type metadata
  fn get_asset_type(&self, code: &AssetTypeCode) -> Option<&AssetType>;

  // TODO(joe): figure out what to do for these.
  // See comments about asset policies and tracked SIDs in LedgerStatus
  // fn get_asset_policy(&self, key: &AssetPolicyKey) -> Option<CustomAssetPolicy>;
  //  // Asset issuers can query ids of UTXOs of assets they are tracking
  // fn get_tracked_sids(&self, key: &EGPubKey)       -> Option<Vec<TxoSID>>;
}

pub trait LedgerUpdate<RNG: RngCore + CryptoRng> {
  // Each Block represents a collection of transactions which have been
  // validated and confirmed to be unconditionally consistent with the
  // ledger and with each other.
  type Block: Sync + Send;

  fn get_prng(&mut self) -> &mut RNG;

  // Returns a Block object representing an in-construction group of
  // transactions.
  //
  // NOTE: To ensure that each Block represents an *unconditionally*
  // consistent collection of transactions, there should only be one live
  // Block allowed at a time, unless you have a very good, carefully
  // researched, checked-by-someone-else reason.
  fn start_block(&mut self) -> Result<Self::Block, PlatformError>;

  // Update the Block state, validating the *external* properties of
  // the TxnEffect against the current block and state of the ledger.
  //
  // Returns:
  //   If valid: An identifier representing the transaction within this
  //             Block
  //   If invalid: Err(...)
  //
  // When Err is returned, no modifications are made to the Block.
  //
  // NOTE: This function is allowed to assume that the TxnEffect is
  // internally consistent, and matches its internal Transaction
  // object, so any caller of this *must* validate the TxnEffect
  // properly first.
  fn apply_transaction(&self,
                       block: &mut Self::Block,
                       txn: TxnEffect)
                       -> Result<TxnTempSID, PlatformError>;

  // Abort an in-development block. No effects of the block are reflected
  // in the ledger.
  //
  // Returns:
  //   Map of (temp identifier -> original transaction) for applied
  //   transactions in this block.
  fn abort_block(&mut self, block: Self::Block) -> HashMap<TxnTempSID, Transaction>;

  // Record a block into the ledger, applying the effects of all included
  // transactions and making those effects externally visible.
  //
  // Returns:
  //   On i/o failure: Err(...)
  //   Otherwise: Map from temporary IDs to the finalized Transaction SID
  //     and the finalized TXO SIDs of that transaction's UTXOs. UTXO SIDs
  //     for each transaction will be in increasing order.
  //
  // When Err(...) is returned, no modifications are made to the ledger.
  fn finish_block(&mut self,
                  block: Self::Block)
                  -> Result<HashMap<TxnTempSID, (TxnSID, Vec<TxoSID>)>, std::io::Error>;
}

pub trait ArchiveAccess {
  // Number of blocks committed
  fn get_block_count(&self) -> usize;
  // Number of transactions available
  fn get_transaction_count(&self) -> usize;
  // Look up transaction in the log
  fn get_transaction(&self, addr: TxnSID) -> Option<AuthenticatedTransaction>;
  // Look up block in the log
  fn get_block(&self, addr: BlockSID) -> Option<AuthenticatedBlock>;

  // This previously did the serialization at the call to this, and
  // unconditionally returned Some(...).
  // fn get_utxo_map     (&mut self)                   -> Vec<u8>;
  // I (joe) think returning &BitMap matches the intended usage a bit more
  // closely
  fn get_utxo_map(&self) -> &BitMap;

  // Since serializing the bitmap requires mutation access, I'm (joe)
  // making this a separate method
  fn serialize_utxo_map(&mut self) -> Vec<u8>;

  // TODO(joe): figure out what interface this should have -- currently
  // there isn't anything to handle out-of-bounds indices from `list`
  // fn get_utxos        (&mut self, list: Vec<usize>) -> Option<Vec<u8>>;

  // Authenticated query of whether the txo is spent, unspent, or non-existent
  fn get_utxo_status(&mut self, addr: TxoSID) -> AuthenticatedUtxoStatus;

  // Get the bitmap's hash at version `version`, if such a hash is
  // available.
  fn get_utxo_checksum(&self, version: u64) -> Option<BitDigest>;

  // Get the hash of the most recent checkpoint, and its sequence number.
  fn get_state_commitment(&self) -> (BitDigest, u64);

  // Key-value lookup in AIR
  fn get_air_data(&self, address: &str) -> AIRResult;
}

#[derive(Clone, Debug, Serialize, Deserialize, PartialEq)]
pub struct LoggedBlock {
  pub block: Vec<Transaction>,
  pub state: StateCommitmentData,
}

const MAX_VERSION: usize = 100;

// Parts of the current ledger state which can be restored from a snapshot
// without replaying a log
#[derive(Deserialize, Serialize, PartialEq)]
pub struct LedgerStatus {
  // Paths to archival logs for the merkle tree and transaction history
  block_merkle_path: String,
  air_path: String,
  txn_merkle_path: String,
  txn_path: String,
  utxo_map_path: String,

  // TODO(joe): The old version of LedgerState had this field but it didn't
  // seem to be used for anything -- so we should figure out what it's
  // supposed to be for and whether or not having a reference to what file
  // the state is loaded from in the state itself is a good idea.
  // snapshot_path:       String,

  // All currently-unspent TXOs
  utxos: HashMap<TxoSID, Utxo>,

  // Digests of the UTXO bitmap to (I think -joe) track recent states of
  // the UTXO map
  // TODO(joe): should this be an ordered map of some sort?
  utxo_map_versions: VecDeque<(TxnSID, BitDigest)>,

  // TODO(joe): This field should probably exist, but since it is not
  // currently used by anything I'm leaving it commented out. We should
  // figure out (a) whether it should exist and (b) what it should do
  // policies:            HashMap<AssetPolicyKey, CustomAssetPolicy>,

  // TODO(joe): Similar to `policies`, but possibly more grave. The prior
  // implementation updated this map in `add_txo`, but there doesn't seem
  // to be any logic to actually apply or verify the tracking proofs.
  // Specifically, there are several tests which check that the right
  // TxoSIDs get added to this map under the right EGPubKey, but all
  // tracking proofs appear to be implemented with Default::default() and
  // no existing code attempts to check the asset tracking proof through
  // some `zei` interface.
  //
  // tracked_sids:        HashMap<EGPubKey,       Vec<TxoSID>>,

  // Registered asset types, and one-more-than the most recently issued
  // sequence number. Issuance numbers must be increasing over time to
  // prevent replays, but (as far as I know -joe) need not be strictly
  // sequential.
  asset_types: HashMap<AssetTypeCode, AssetType>,
  issuance_num: HashMap<AssetTypeCode, u64>,

  // Should be equal to the count of transactions
  next_txn: TxnSID,
  // Should be equal to the count of TXOs
  next_txo: TxoSID,

  // Hash and sequence number of the most recent "full checkpoint" of the
  // ledger -- committing to the whole ledger history up to the most recent
  // such checkpoint.
  state_commitment_data: Option<StateCommitmentData>,
  block_commit_count: u64, // TODO (Keyao): Remove this if not needed

  // Hash of the transactions in the most recent block
  txns_in_block_hash: BitDigest,
}

pub struct LedgerState {
  status: LedgerStatus,

  // PRNG used for transaction validation
  prng: ChaChaRng,

  // Merkle tree tracking the sequence of transaction hashes in the block
  // Each appended hash is the hash of transactions in the same block
  block_merkle: LoggedMerkle,

  // Sparse Merkle Tree for Addres Identity Registry
  air: AIR,

  // Merkle tree tracking the sequence of all transaction hashes
  // Each appended hash is the hash of a transaction
  txn_merkle: LoggedMerkle,

  // The `FinalizedTransaction`s consist of a Transaction and an index into
  // `merkle` representing its hash.
  // TODO(joe): should this be in-memory?
  blocks: Vec<FinalizedBlock>,

  // Bitmap tracking all the live TXOs
  utxo_map: BitMap,

  txn_log: Option<File>,

  block_ctx: Option<BlockEffect>,
}

struct LedgerStateChecker(pub LedgerState);

// TODO(joe): fill these in
impl HasInvariants<PlatformError> for LedgerStatus {
  fn fast_invariant_check(&self) -> Result<(), PlatformError> {
    Ok(())
  }

  fn deep_invariant_check(&self) -> Result<(), PlatformError> {
    Ok(())
  }
}

// TODO(joe): fill these in
impl HasInvariants<PlatformError> for LedgerState {
  fn fast_invariant_check(&self) -> Result<(), PlatformError> {
    Ok(())
  }

  fn deep_invariant_check(&self) -> Result<(), PlatformError> {
    let mut txn_sid = 0;
    for (ix, block) in self.blocks.iter().enumerate() {
      let txns = block.txns
                      .iter()
                      .cloned()
                      .map(|x| x.txn)
                      .collect::<Vec<_>>();
      let txns_in_block_hash = {
        let serialized = bincode::serialize(&txns).unwrap();

        let mut txns_in_block_hash = HashValue::new();
        txns_in_block_hash.hash
                          .clone_from_slice(&sha256::hash(&serialized).0);
        txns_in_block_hash
      };

      dbg!(self.block_merkle.state());
      let proof = self.block_merkle.get_proof(ix as u64, 0).unwrap();
      dbg!(&proof);
      // dbg!(&bincode::serialize(&block.txns).unwrap());
      // dbg!(&bincode::serialize(&block.txns.clone()).unwrap());
      // dbg!(&bincode::serialize(&block.txns.iter().collect::<Vec<_>>()).unwrap());
      dbg!(&block.txns);
      dbg!(&txns_in_block_hash);
      // assert!(self.status.txns_in_block_hash == txns_in_block_hash);
      if !proof.is_valid_proof(txns_in_block_hash.clone()) {
        return Err(PlatformError::InvariantError(Some(format!("Bad block proof at {}", ix))));
      }

      for txn in txns.iter() {
        let ix = txn_sid;
        txn_sid += 1;
        let proof = self.txn_merkle.get_proof(ix as u64, 0).unwrap();
        if !proof.is_valid_proof(txn.hash(TxnSID(ix))) {
          return Err(PlatformError::InvariantError(Some(format!("Bad txn proof at {}", ix))));
        }
      }
    }

    if let Some(txn_log_fd) = &self.txn_log {
      txn_log_fd.sync_data().unwrap();
      let tmp_dir = {
        let base_dir = std::env::temp_dir();
        let base_dirname = "findora_ledger";
        let mut i = 0;
        let mut dirname = None;
        while dirname.is_none() {
          let name = std::format!("{}_{}", base_dirname, i);
          let path = base_dir.join(name);
          match std::fs::create_dir(&path) {
            Ok(()) => {
              dirname = Some(path);
            }
            Err(_) => {
              i += 1;
            }
          }
        }
        dirname.unwrap()
      };
      let block_merkle_buf = tmp_dir.join("test_block_merkle");
      let other_block_merkle_path = block_merkle_buf.to_str().unwrap();

      let air_buf = tmp_dir.join("test_air");
      let other_air_path = air_buf.to_str().unwrap();

      let txn_merkle_buf = tmp_dir.join("test_txn_merkle");
      let other_txn_merkle_path = txn_merkle_buf.to_str().unwrap();

      let txn_buf = tmp_dir.join("test_txnlog");
      let other_txn_path = txn_buf.to_str().unwrap();

      let utxo_map_buf = tmp_dir.join("test_utxo_map");
      let other_utxo_map_path = utxo_map_buf.to_str().unwrap();

      dbg!(&self.status.txn_path);
      dbg!(std::fs::metadata(&self.status.txn_path).unwrap());
      dbg!(&other_txn_path);
      std::fs::copy(&self.status.txn_path, &other_txn_path).unwrap();

      let state2 = Box::new(LedgerState::load_from_log(&other_block_merkle_path,
                                                       &other_air_path,
                                                       &other_txn_merkle_path,
                                                       &other_txn_path,
                                                       &other_utxo_map_path,
                                                       None).unwrap());

      let mut status2 = Box::new(state2.status);
      status2.block_merkle_path = self.status.block_merkle_path.clone();
      status2.air_path = self.status.air_path.clone();
      status2.txn_merkle_path = self.status.txn_merkle_path.clone();
      status2.txn_path = self.status.txn_path.clone();
      status2.utxo_map_path = self.status.utxo_map_path.clone();

      assert!(*status2 == self.status);

      std::fs::remove_dir_all(tmp_dir).unwrap();
    }
    Ok(())
  }
}

impl LedgerStatus {
  pub fn new(block_merkle_path: &str,
             air_path: &str,
             txn_merkle_path: &str,
             txn_path: &str,
             // TODO(joe): should this do something?
             // snapshot_path: &str,
             utxo_map_path: &str)
             -> Result<LedgerStatus, std::io::Error> {
    let ledger = LedgerStatus { block_merkle_path: block_merkle_path.to_owned(),
                                air_path: air_path.to_owned(),
                                txn_merkle_path: txn_merkle_path.to_owned(),
                                txn_path: txn_path.to_owned(),
                                utxo_map_path: utxo_map_path.to_owned(),
                                utxos: HashMap::new(),
                                utxo_map_versions: VecDeque::new(),
                                asset_types: HashMap::new(),
                                issuance_num: HashMap::new(),
                                next_txn: TxnSID(0),
                                next_txo: TxoSID(0),
                                txns_in_block_hash: BitDigest { 0: [0_u8; 32] },
                                state_commitment_data: None,
                                block_commit_count: 0 };

    Ok(ledger)
  }

  #[cfg(feature = "TESTING")]
  #[allow(non_snake_case)]
  pub fn TESTING_check_txn_effects(&self, txn: TxnEffect) -> Result<TxnEffect, PlatformError> {
    self.check_txn_effects(txn)
  }

  // Check that `txn` can be safely applied to the current ledger.
  //
  // Returns the same TxnEffect (unchanged) if it is safe. Consumes `txn`
  // if it would be invalid to prevent a simple case of forgetting error
  // handling, such as:
  //
  //  ledger.check_txn_effects(txn_effect);
  //  block.add_txn_effect(txn_effect);
  //
  fn check_txn_effects(&self, txn: TxnEffect) -> Result<TxnEffect, PlatformError> {
    // Each input must be unspent and correspond to the claimed record
    for (inp_sid, inp_record) in txn.input_txos.iter() {
      let inp_utxo = self.utxos
                         .get(inp_sid)
                         .map_or(Err(PlatformError::InputsError), Ok)?;
      let record = &(inp_utxo.0).0;
      if record != inp_record {
        return Err(PlatformError::InputsError);
      }
    }

    // New asset types must not already exist
    for (code, _asset_type) in txn.new_asset_codes.iter() {
      if self.asset_types.contains_key(&code) {
        return Err(PlatformError::InputsError);
      }
      if self.issuance_num.contains_key(&code) {
        return Err(PlatformError::InputsError);
      }
      debug_assert!(txn.new_issuance_nums.contains_key(&code));

      // Asset issuance should match the currently registered key
    }

    // New issuance numbers
    // (1) Must refer to a created asset type
    //  - NOTE: if the asset type is created in this transaction, this
    //    function is assuming that the ordering within the transaction is
    //    already valid.
    // (2) Must not be below the current asset cap
    //  - NOTE: this relies on the sequence numbers appearing in sorted
    //    order
    for (code, seq_nums) in txn.new_issuance_nums.iter() {
      debug_assert!(txn.issuance_keys.contains_key(&code));

      let iss_key = txn.issuance_keys.get(&code).unwrap();
      let asset_type = self.asset_types
                           .get(&code)
                           .or_else(|| txn.new_asset_codes.get(&code))
                           .ok_or(PlatformError::InputsError)?;
      let proper_key = asset_type.properties.issuer;
      if *iss_key != proper_key {
        return Err(PlatformError::InputsError);
      }

      if seq_nums.is_empty() {
        if !txn.new_asset_codes.contains_key(&code) {
          return Err(PlatformError::InputsError);
        }
      // We could re-check that self.issuance_num doesn't contain `code`,
      // but currently it's redundant with the new-asset-type checks
      } else {
        let curr_seq_num_limit = self.issuance_num
                                     .get(&code)
                                     // If a transaction defines and then issues, it should pass.
                                     // However, if there is a bug elsewhere in validation, panicking
                                     // is better than allowing incorrect issuances to pass through.
                                     .or_else(|| {
                                       assert!(txn.new_asset_codes.contains_key(&code));
                                       Some(&0)
                                     })
                                     .unwrap();
        let min_seq_num = seq_nums.first().unwrap();
        if min_seq_num < curr_seq_num_limit {
          return Err(PlatformError::InputsError);
        }
      }
    }

    // Debt swaps
    // (1) Fiat code must match debt asset memo
    // (2) fee must be correct
    for (code, debt_swap_effects) in txn.debt_effects.iter() {
      let debt_type = &self.asset_types
                           .get(&code)
                           .or_else(|| txn.new_asset_codes.get(&code))
                           .ok_or(PlatformError::InputsError)?
                           .properties;

      let debt_memo = serde_json::from_str::<DebtMemo>(&debt_type.memo.0)?;
      let correct_fee = calculate_fee(debt_swap_effects.initial_balance, debt_memo.interest_rate);

      // (1), (2)
      if debt_swap_effects.fiat_code != debt_memo.fiat_code
         || debt_swap_effects.fiat_paid != debt_swap_effects.debt_burned + correct_fee
      {
        return Err(PlatformError::InputsError);
      }
    }

    Ok(txn)
  }

  // This function assumes that `block` is COMPLETELY CONSISTENT with the
  // ledger state. Calling `check_txn_effects` for each TxnEffect getting
  // mixed into the BlockEffect *should* be enough to guarantee that (if
  // that is ever false, it's a bug).
  //
  // This drains every field of `block` except `txns` and `temp_sids`.
  #[allow(clippy::cognitive_complexity)]
  fn apply_block_effects(&mut self,
                         block: &mut BlockEffect)
                         -> HashMap<TxnTempSID, (TxnSID, Vec<TxoSID>)> {
    // Remove consumed UTXOs
    for (inp_sid, _) in block.input_txos.drain() {
      // Remove from ledger status
      debug_assert!(self.utxos.contains_key(&inp_sid));
      self.utxos.remove(&inp_sid);
    }

    // Add new UTXOs
    // Each transaction gets a TxnSID, and each of its unspent TXOs gets
    // a TxoSID. TxoSID assignments are based on the order TXOs appear in
    // the transaction.
    let mut new_utxo_sids: HashMap<TxnTempSID, (TxnSID, Vec<TxoSID>)> = HashMap::new();
    {
      let next_txn = &mut self.next_txn;
      let next_txo = &mut self.next_txo;

      debug_assert!(block.txos.len() == block.txns.len());
      debug_assert!(block.txos.len() == block.temp_sids.len());
      for (ix, txos) in block.temp_sids.iter().zip(block.txos.drain(..)) {
        let txn_sid = *next_txn;
        next_txn.0 += 1;

        let mut txn_utxo_sids: Vec<TxoSID> = vec![];

        for txo in txos {
          let txo_sid = *next_txo;
          next_txo.0 += 1;
          if let Some(tx_output) = txo {
            self.utxos.insert(txo_sid, Utxo(tx_output));
            txn_utxo_sids.push(txo_sid);
          }
        }

        new_utxo_sids.insert(*ix, (txn_sid, txn_utxo_sids));
      }
    }

    // Update issuance sequence number limits
    for (code, seq_nums) in block.new_issuance_nums.drain() {
      // One more than the greatest sequence number, or 0
      let new_max_seq_num = seq_nums.last().map(|x| x + 1).unwrap_or(0);
      self.issuance_num.insert(code, new_max_seq_num);
    }

    // Register new asset types
    for (code, asset_type) in block.new_asset_codes.drain() {
      debug_assert!(!self.asset_types.contains_key(&code));
      self.asset_types.insert(code, asset_type.clone());
    }

    // issuance_keys should already have been checked
    block.issuance_keys.clear();

    debug_assert_eq!(block.clone(), {
      let mut def: BlockEffect = Default::default();
      def.txns = block.txns.clone();
      def.temp_sids = block.temp_sids.clone();
      def.air_updates = block.air_updates.clone();

      def
    });

    new_utxo_sids
  }
}

impl LedgerUpdate<ChaChaRng> for LedgerState {
  type Block = BlockEffect;

  fn get_prng(&mut self) -> &mut ChaChaRng {
    &mut self.prng
  }

  fn start_block(&mut self) -> Result<BlockEffect, PlatformError> {
    let mut block_ctx = None;
    std::mem::swap(&mut self.block_ctx, &mut block_ctx);
    match block_ctx {
      None => Err(PlatformError::InputsError),
      // Probably should be a more relevant error
      Some(block) => Ok(block),
    }
  }

  fn apply_transaction(&self,
                       block: &mut BlockEffect,
                       txn: TxnEffect)
                       -> Result<TxnTempSID, PlatformError> {
    block.add_txn_effect(self.status.check_txn_effects(txn)?)
  }

  fn abort_block(&mut self, block: BlockEffect) -> HashMap<TxnTempSID, Transaction> {
    let mut block = block;
    let txns = block.txns.drain(..);
    let ret: HashMap<TxnTempSID, Transaction> = block.temp_sids.drain(..).zip(txns).collect();

    block.txos.clear();
    block.input_txos.clear();
    block.new_asset_codes.clear();
    block.new_issuance_nums.clear();
    block.issuance_keys.clear();
    block.air_updates.clear();

    debug_assert_eq!(block.clone(), Default::default());

    ret
  }

  #[allow(clippy::cognitive_complexity)]
  fn finish_block(&mut self,
                  block: BlockEffect)
                  -> Result<HashMap<TxnTempSID, (TxnSID, Vec<TxoSID>)>, std::io::Error> {
    let mut block = block;

    let base_sid = self.status.next_txo.0;
    let txn_temp_sids = block.temp_sids.clone();

    let block_txns = block.txns.clone();

    for (inp_sid, _) in block.input_txos.iter() {
      // Remove from bitmap
      debug_assert!(self.utxo_map.query(inp_sid.0 as usize).unwrap());
      self.utxo_map.clear(inp_sid.0 as usize).unwrap();
    }

    let temp_sid_map = self.status.apply_block_effects(&mut block);
    let max_sid = self.status.next_txo.0; // mutated by apply_txn_effects

    // debug_assert!(utxo_sids.is_sorted());

    {
      // Update the UTXO bitmap
      // This is, unfortunately, some horrible index-walking messiness.
      // The core idea is that we walk over every new TXO SID (ix), tracking:
      //  - by `temp_sid_ix`, which transaction we're in
      //  - by `txo_sid_ix`, which UTXO within that transaction is next.
      let mut temp_sid_ix = 0;
      let mut txo_sid_ix = 0;

      // Find the first index that matters
      while temp_sid_ix < txn_temp_sids.len()
            && (temp_sid_map[&txn_temp_sids[temp_sid_ix]].1).is_empty()
      {
        temp_sid_ix += 1;
      }

      for ix in base_sid..max_sid {
        debug_assert!(temp_sid_ix < txn_temp_sids.len());

        let temp_sid = txn_temp_sids[temp_sid_ix];
        let utxo_sids = &temp_sid_map[&temp_sid].1;

        debug_assert!(txo_sid_ix < utxo_sids.len());

        // Only .set() extends the bitmap, so to append a 0 we currently
        // nead to .set() then .clear().
        //
        // TODO(joe): are these unwraps okay?
        self.utxo_map.set(ix as usize).unwrap();
        if let Some(TxoSID(utxo_sid)) = utxo_sids.get(txo_sid_ix) {
          if *utxo_sid != ix {
            self.utxo_map.clear(ix as usize).unwrap();
          } else {
            txo_sid_ix += 1;

            // We've reached the end of this UTXO list, search for the next
            // relevant one
            if txo_sid_ix == utxo_sids.len() {
              txo_sid_ix = 0;

              temp_sid_ix += 1;
              while temp_sid_ix < txn_temp_sids.len()
                    && (temp_sid_map[&txn_temp_sids[temp_sid_ix]].1).is_empty()
              {
                temp_sid_ix += 1;
              }
            }
          }
        }
      }
      debug_assert!(temp_sid_ix == txn_temp_sids.len());
      debug_assert!(txo_sid_ix == 0);
    }

    {
      let mut tx_block = Vec::new();

      // TODO(joe/keyao): reorder these so that we can drain things

      // Update the transaction Merkle tree and transaction log
      for (tmp_sid, txn) in block.temp_sids.iter().zip(block.txns.iter()) {
        let txn = txn.clone();
        let txn_sid = temp_sid_map.get(&tmp_sid).unwrap().0;

        // TODO(joe/jonathan): Since errors in the merkle tree are things like
        // corruption and I/O failure, we don't have a good recovery story. Is
        // panicking acceptable?
        let merkle_id = self.txn_merkle.append(&txn.hash(txn_sid)).unwrap();

        tx_block.push(FinalizedTransaction { txn,
                                             tx_id: txn_sid,
                                             merkle_id });
      }
      // Checkpoint
      let block_merkle_id = self.checkpoint(&block);
      block.temp_sids.clear();
      block.txns.clear();

      //Add block to txn history
      //TODO(joe/nathan): This ordering feels bad -- the txn log should probably be write-ahead,
      //but the state commitment you need doesn't exist yet! maybe these should be two different
      //logs, or the writing should be staggered in some way.
      if let Some(txn_log_fd) = &self.txn_log {
        bincode::serialize_into(txn_log_fd, &LoggedBlock { block: block_txns, state: self.status.state_commitment_data.clone().unwrap() })
              .map_err(|e| std::io::Error::new(std::io::ErrorKind::Other,e)).unwrap();
        txn_log_fd.sync_data().unwrap();
      }

      self.blocks.push(FinalizedBlock { txns: tx_block,
                                        merkle_id: block_merkle_id });
    }

    // Apply AIR updates
    for (addr, data) in block.air_updates.drain() {
      // debug_assert!(self.air.get(&addr).is_none());
<<<<<<< HEAD
      // Should we allow an address to get overwritten? At least during testing, yes.
=======
      // What should we do when an address is overwritten?
      // Failing sucks during testing, when we'll reuse addresses a lot
>>>>>>> 278e0d17
      self.air.set(&addr, Some(data));
    }

    // TODO(joe): asset tracing?

    debug_assert_eq!(block.clone(), Default::default());

    self.block_ctx = Some(block);

    Ok(temp_sid_map)
  }
}

impl LedgerUpdate<ChaChaRng> for LedgerStateChecker {
  type Block = BlockEffect;

  fn get_prng(&mut self) -> &mut ChaChaRng {
    self.0.get_prng()
  }

  fn start_block(&mut self) -> Result<BlockEffect, PlatformError> {
    self.0.start_block()
  }

  fn apply_transaction(&self,
                       block: &mut BlockEffect,
                       txn: TxnEffect)
                       -> Result<TxnTempSID, PlatformError> {
    // inputs must be listed as spent in the bitmap
    for (inp_sid, _) in txn.input_txos.iter() {
      if self.0.utxo_map.query(inp_sid.0 as usize).unwrap() {
        return Err(PlatformError::CheckedReplayError(format!("{}:{}:{}",
                                                             std::file!(),
                                                             std::line!(),
                                                             std::column!())));
      }
    }

    let base_ix = self.0.status.next_txo.0 + (block.txos.len() as u64);

    // internally-spent outputs must be listed as spent
    for (ix, txo) in txn.txos.iter().enumerate() {
      let live = self.0.utxo_map.query((base_ix + (ix as u64)) as usize)?;
      if txo.is_none() && live {
        return Err(PlatformError::CheckedReplayError(format!("{}:{}:{}",
                                                             std::file!(),
                                                             std::line!(),
                                                             std::column!())));
      }
    }

    /*
     * NOTE: validity checking of the bitmap is a little bit subtle
     *
     * The approach this code takes is:
     *  - Every TXO which is spent by some transaction is 0 in the bitmap
     *  - Once the log has been replayed, every remaining unspent TXO is 1
     *    in the bitmap
     *
     * This is basically the exact spec of bitmap correctness, but it
     * relies on the UTXO set in `LedgerStatus` being authoritative -- if
     * there is a bug in updating that set, then a bug in updating the UTXO
     * bitmap won't be detected by this code.
     */

    // The transaction must match its spot in the txn merkle tree
    let txn_sid = self.0.status.next_txn.0 + block.txns.len();
    let proof = self.0.txn_merkle.get_proof(txn_sid as u64, 0)?;
    dbg!(&txn_sid);
    dbg!(&txn);
    dbg!(&proof);
    if !proof.is_valid_proof(txn.txn.hash(TxnSID(txn_sid))) {
      return Err(PlatformError::CheckedReplayError(format!("{}:{}:{}",
                                                           std::file!(),
                                                           std::line!(),
                                                           std::column!())));
    }

    self.0.apply_transaction(block, txn)
  }

  // this shouldn't ever be called, since this type should only be used for
  // replaying a log, and there isn't a reason to abort
  fn abort_block(&mut self, _block: BlockEffect) -> HashMap<TxnTempSID, Transaction> {
    unimplemented!()
  }

  fn finish_block(&mut self,
                  block: BlockEffect)
                  -> Result<HashMap<TxnTempSID, (TxnSID, Vec<TxoSID>)>, std::io::Error> {
    let mut block = block;

    let block_id = self.0.blocks.len();

    let temp_sid_map = self.0.status.apply_block_effects(&mut block);

    // Apply AIR updates
    for (addr, data) in block.air_updates.drain() {
      debug_assert!(self.0.air.get(&addr).is_none());
      self.0.air.set(&addr, Some(data));
    }

    {
      let mut tx_block = Vec::new();

      // TODO(joe/keyao): reorder these so that we can drain things

      // Update the transaction Merkle tree and transaction log
      for (tmp_sid, txn) in block.temp_sids.iter().zip(block.txns.iter()) {
        let txn = txn.clone();
        let txn_sid = temp_sid_map.get(&tmp_sid).unwrap().0;

        tx_block.push(FinalizedTransaction { txn,
                                             tx_id: txn_sid,
                                             merkle_id: txn_sid.0 as u64 });
      }

      self.0.blocks.push(FinalizedBlock { txns: tx_block,
                                          merkle_id: block_id as u64 });
    }

    block.txns.clear();
    block.temp_sids.clear();

    debug_assert_eq!(block.clone(), Default::default());

    self.0.block_ctx = Some(block);

    Ok(temp_sid_map)
  }
}

impl LedgerStateChecker {
  pub fn check_block(self, ix: u64, block: &BlockEffect) -> Result<Self, PlatformError> {
    // The block must match its spot in the block merkle tree
    let proof = self.0.block_merkle.get_proof(ix, 0)?;

    let block = block;

    let (block_merkle_hash, block_hash) = {
      let block_hash = block.compute_txns_in_block_hash();
      let mut txns_in_block_hash = HashValue::new();
      txns_in_block_hash.hash.clone_from_slice(&block_hash.0);
      (txns_in_block_hash, block_hash)
    };

    dbg!(&self.0.block_merkle.state());
    dbg!(&proof);
    dbg!(&block_merkle_hash);
    if !proof.is_valid_proof(block_merkle_hash) {
      return Err(PlatformError::CheckedReplayError(format!("{}:{}:{}",
                                                           std::file!(),
                                                           std::line!(),
                                                           std::column!())));
    }

    let comm = (&self.0.status.state_commitment_data).as_ref().unwrap();
    if comm.txns_in_block_hash != block_hash {
      return Err(PlatformError::CheckedReplayError(format!("{}:{}:{}",
                                                           std::file!(),
                                                           std::line!(),
                                                           std::column!())));
    }

    dbg!(&comm.txo_count);
    dbg!(&self.0.status.next_txo.0);
    if comm.txo_count != self.0.status.next_txo.0 + block.txos.iter().flatten().count() as u64 {
      return Err(PlatformError::CheckedReplayError(format!("{}:{}:{}",
                                                           std::file!(),
                                                           std::line!(),
                                                           std::column!())));
    }

    Ok(self)
  }

  pub fn finish_check(mut self) -> Result<LedgerState, PlatformError> {
    // Check the UTXO set is all "on" in the bitmap, and check the top
    // level state commitment.

    for (ix, _) in self.0.status.utxos.iter() {
      let live = self.0.utxo_map.query(ix.0 as usize)?;
      if !live {
        return Err(PlatformError::CheckedReplayError(format!("{}:{}:{}",
                                                             std::file!(),
                                                             std::line!(),
                                                             std::column!())));
      }
    }

    let comm = self.0.status.state_commitment_data.as_ref().unwrap();
    if self.0.utxo_map.compute_checksum() != comm.bitmap {
      return Err(PlatformError::CheckedReplayError(format!("{}:{}:{}",
                                                           std::file!(),
                                                           std::line!(),
                                                           std::column!())));
    }
    if self.0.block_merkle.get_root_hash() != comm.block_merkle {
      return Err(PlatformError::CheckedReplayError(format!("{}:{}:{}",
                                                           std::file!(),
                                                           std::line!(),
                                                           std::column!())));
    }
    if self.0.txn_merkle.get_root_hash() != comm.transaction_merkle_commitment {
      return Err(PlatformError::CheckedReplayError(format!("{}:{}:{}",
                                                           std::file!(),
                                                           std::line!(),
                                                           std::column!())));
    }

    Ok(self.0)
  }
}

impl LedgerState {
  #[cfg(feature = "TESTING")]
  #[allow(non_snake_case)]
  pub fn TESTING_get_status(&self) -> &LedgerStatus {
    &self.status
  }

  // Create a ledger for use by a unit test.
  pub fn test_ledger() -> LedgerState {
    let tmp_dir = {
      let base_dir = std::env::temp_dir();
      let base_dirname = "findora_ledger";
      let mut i = 0;
      let mut dirname = None;
      while dirname.is_none() {
        let name = std::format!("{}_{}", base_dirname, i);
        let path = base_dir.join(name);
        match std::fs::create_dir(&path) {
          Ok(()) => {
            dirname = Some(path);
          }
          Err(_) => {
            i += 1;
          }
        }
      }
      dirname.unwrap()
    };

    let block_merkle_buf = tmp_dir.join("test_block_merkle");
    let block_merkle_path = block_merkle_buf.to_str().unwrap();

    let air_buf = tmp_dir.join("test_air");
    let air_path = air_buf.to_str().unwrap();

    let txn_merkle_buf = tmp_dir.join("test_txn_merkle");
    let txn_merkle_path = txn_merkle_buf.to_str().unwrap();

    let txn_buf = tmp_dir.join("test_txnlog");
    let txn_path = txn_buf.to_str().unwrap();

    // let snap_buf      = tmp_dir.join("test_ledger_snap");
    // let snap_path     = snap_buf.to_str().unwrap();

    let utxo_map_buf = tmp_dir.join("test_utxo_map");
    let utxo_map_path = utxo_map_buf.to_str().unwrap();

    LedgerState::new(&block_merkle_path,
                     &air_path,
                     &txn_merkle_path,
                     &txn_path,
                     &utxo_map_path,
                     None).unwrap()
  }

  // TODO(joe): Make this an iterator of some sort so that we don't have to load the whole log
  // into memory
  fn load_transaction_log(path: &str) -> Result<Vec<LoggedBlock>, std::io::Error> {
    let file = File::open(path)?;
    let mut reader = BufReader::new(file);
    let mut v = Vec::new();
    while let Ok(next_block) =
      bincode::deserialize_from::<&mut BufReader<File>, LoggedBlock>(&mut reader)
    {
      v.push(next_block);
    }
    Ok(v)
  }

  fn save_utxo_map_version(&mut self) {
    if self.status.utxo_map_versions.len() >= MAX_VERSION {
      self.status.utxo_map_versions.pop_front();
    }

    self.status
        .utxo_map_versions
        .push_back((self.status.next_txn, self.utxo_map.compute_checksum()));
  }

  // In this functionn:
  //  1. Compute the hash of transactions in the block and update txns_in_block_hash
  //  2. Append txns_in_block_hash to block_merkle
  fn compute_and_append_txns_hash(&mut self, block: &BlockEffect) -> u64 {
    // 1. Compute the hash of transactions in the block and update txns_in_block_hash
    self.status.txns_in_block_hash = block.compute_txns_in_block_hash();

    // 2. Append txns_in_block_hash to block_merkle
    //  2.1 Convert txns_in_block_hash from BitDigest to HashValue
    let mut txns_in_block_hash = HashValue::new();
    txns_in_block_hash.hash
                      .clone_from_slice(&self.status.txns_in_block_hash.0);

    //  2.2 Update the block Merkle tree
    let ret = self.block_merkle.append(&txns_in_block_hash).unwrap();
    // dbg!(&block.txns);
    // dbg!(&bincode::serialize(&block.txns).unwrap());
    // dbg!(&bincode::serialize(&block.txns.clone()).unwrap());
    // dbg!(&txns_in_block_hash);
    debug_assert!(self.block_merkle
                      .get_proof(self.status.block_commit_count, 0)
                      .unwrap()
                      .is_valid_proof(txns_in_block_hash.clone()));
    ret
  }

  fn compute_and_save_state_commitment_data(&mut self) {
    let prev_commitment = match &self.status.state_commitment_data {
      Some(commitment_data) => commitment_data.compute_commitment(),
      None => BitDigest { 0: [0_u8; DIGESTBYTES] },
    };
    self.status.state_commitment_data =
      Some(StateCommitmentData { bitmap: self.utxo_map.compute_checksum(),
                                 block_merkle: self.block_merkle.get_root_hash(),
                                 transaction_merkle_commitment: self.txn_merkle.get_root_hash(),
                                 air_commitment: *self.air.merkle_root(),
                                 txns_in_block_hash: self.status.txns_in_block_hash,
                                 previous_state_commitment: prev_commitment,
                                 txo_count: self.status.next_txo.0 });

    self.status.block_commit_count += 1;
  }

  // Initialize a logged Merkle tree for the ledger.  We might
  // be creating a new tree or opening an existing one.  We
  // always start a new log file.
  fn init_merkle_log(path: &str, create: bool) -> Result<LoggedMerkle, std::io::Error> {
    // Create a merkle tree or open an existing one.
    let result = if create {
      AppendOnlyMerkle::create(path)
    } else {
      AppendOnlyMerkle::open(path)
    };

    log!(Store, "Using path {} for the Merkle tree.", path);

    let tree = match result {
      Err(x) => {
        return Err(x);
      }
      Ok(tree) => tree,
    };

    // Create a log for the tree.  The tree size ("state") is appended to
    // the end of the path.
    let next_id = tree.total_size();
    let writer = LedgerState::create_merkle_log(path.to_owned(), next_id)?;
    Ok(LoggedMerkle::new(tree, writer))
  }

  fn init_air_log(path: &str, create: bool) -> Result<AIR, std::io::Error> {
    // Create a merkle tree or open an existing one.
    let result = if create {
      Ok(AIR::default())
    } else {
      air::open(path)
    };

    log!(Store,
         "Using path {} for the Address Identity Registry.",
         path);

    let tree = match result {
      Err(x) => {
        return Err(x);
      }
      Ok(tree) => tree,
    };
    Ok(tree)
  }

  // Initialize a bitmap to track the unspent utxos.
  fn init_utxo_map(path: &str, create: bool) -> Result<BitMap, std::io::Error> {
    let file = OpenOptions::new().read(true)
                                 .write(true)
                                 .create_new(create)
                                 .open(path)?;

    if create {
      BitMap::create(file)
    } else {
      BitMap::open(file)
    }
  }

  // Initialize a new Ledger structure.
  pub fn new(block_merkle_path: &str,
             air_path: &str,
             txn_merkle_path: &str,
             txn_path: &str,
             utxo_map_path: &str,
             prng_seed: Option<[u8; 32]>)
             -> Result<LedgerState, std::io::Error> {
    let ledger =
      LedgerState { status: LedgerStatus::new(block_merkle_path,
                                              air_path,
                                              txn_merkle_path,
                                              txn_path,
                                              utxo_map_path)?,
                    // TODO(joe): is this safe?
                    prng: rand_chacha::ChaChaRng::from_seed(prng_seed.unwrap_or([0u8; 32])),
                    block_merkle: LedgerState::init_merkle_log(block_merkle_path, true)?,
                    air: LedgerState::init_air_log(air_path, true)?,
                    txn_merkle: LedgerState::init_merkle_log(txn_merkle_path, true)?,
                    blocks: Vec::new(),
                    utxo_map: LedgerState::init_utxo_map(utxo_map_path, true)?,
                    txn_log: Some(std::fs::OpenOptions::new().create_new(true)
                                                             .append(true)
                                                             .open(txn_path)?),
                    block_ctx: Some(BlockEffect::new()) };

    ledger.txn_log.as_ref().unwrap().sync_all()?;

    Ok(ledger)
  }

  pub fn load_checked_from_log(block_merkle_path: &str,
                               air_path: &str,
                               txn_merkle_path: &str,
                               txn_path: &str,
                               utxo_map_path: &str,
                               prng_seed: Option<[u8; 32]>)
                               -> Result<LedgerState, PlatformError> {
    let blocks = LedgerState::load_transaction_log(txn_path)?;
    dbg!(&blocks);
    let txn_log = std::fs::OpenOptions::new().append(true).open(txn_path)?;
    dbg!(&txn_log);
    let mut ledger =
      LedgerStateChecker(LedgerState { status: LedgerStatus::new(block_merkle_path,
                                              air_path,
                                              txn_merkle_path,
                                              txn_path,
                                              utxo_map_path)?,
                    // TODO(joe): is this safe?
                    prng: rand_chacha::ChaChaRng::from_seed(prng_seed.unwrap_or([0u8; 32])),
                    block_merkle: LedgerState::init_merkle_log(block_merkle_path, false)?,
                    air: LedgerState::init_air_log(air_path, true)?,
                    txn_merkle: LedgerState::init_merkle_log(txn_merkle_path, false)?,
                    blocks: Vec::new(),
                    utxo_map: LedgerState::init_utxo_map(utxo_map_path, false)?,
                    txn_log: None,
                    block_ctx: Some(BlockEffect::new()) });

    dbg!(blocks.len());
    for (ix, logged_block) in blocks.into_iter().enumerate() {
      dbg!(&ix);
      dbg!(&logged_block);
      let (comm, block) = (logged_block.state, logged_block.block);
      let prev_commitment = match &ledger.0.status.state_commitment_data {
        Some(commitment_data) => commitment_data.compute_commitment(),
        None => BitDigest { 0: [0_u8; DIGESTBYTES] },
      };
      if prev_commitment != comm.previous_state_commitment {
        return Err(PlatformError::CheckedReplayError(format!("{}:{}:{}",
                                                             std::file!(),
                                                             std::line!(),
                                                             std::column!())));
      }

      ledger.0.status.state_commitment_data = Some(comm);
      ledger.0.status.block_commit_count += 1;

      let mut block_builder = ledger.start_block().unwrap();
      for txn in block {
        let eff = TxnEffect::compute_effect(ledger.get_prng(), txn)
                .map_err(|e| std::io::Error::new(std::io::ErrorKind::Other,e))?;
        ledger.apply_transaction(&mut block_builder, eff)
              .map_err(|e| std::io::Error::new(std::io::ErrorKind::Other, e))?;
      }
      ledger = ledger.check_block(ix as u64, &block_builder)?;
      ledger.finish_block(block_builder).unwrap();
    }

    ledger.0.txn_log = Some(txn_log);

    ledger.finish_check()
  }

  pub fn load_from_log(block_merkle_path: &str,
                       air_path: &str,
                       txn_merkle_path: &str,
                       txn_path: &str,
                       utxo_map_path: &str,
                       prng_seed: Option<[u8; 32]>)
                       -> Result<LedgerState, std::io::Error> {
    let blocks = LedgerState::load_transaction_log(txn_path)?;
    let txn_log = std::fs::OpenOptions::new().append(true).open(txn_path)?;
    let mut ledger =
      LedgerState { status: LedgerStatus::new(block_merkle_path,
                                              air_path,
                                              txn_merkle_path,
                                              txn_path,
                                              utxo_map_path)?,
                    // TODO(joe): is this safe?
                    prng: rand_chacha::ChaChaRng::from_seed(prng_seed.unwrap_or([0u8; 32])),
                    block_merkle: LedgerState::init_merkle_log(block_merkle_path, true)?,
                    air: LedgerState::init_air_log(air_path, true)?,
                    txn_merkle: LedgerState::init_merkle_log(txn_merkle_path, true)?,
                    blocks: Vec::new(),
                    utxo_map: LedgerState::init_utxo_map(utxo_map_path, true)?,
                    txn_log: None,
                    block_ctx: Some(BlockEffect::new()) };

    for logged_block in blocks.into_iter() {
      let block = logged_block.block;
      let mut block_builder = ledger.start_block().unwrap();
      for txn in block {
        let eff = TxnEffect::compute_effect(ledger.get_prng(), txn)
                .map_err(|e| std::io::Error::new(std::io::ErrorKind::Other,e))?;
        ledger.apply_transaction(&mut block_builder, eff)
              .map_err(|e| std::io::Error::new(std::io::ErrorKind::Other, e))?;
      }
      ledger.finish_block(block_builder).unwrap();
    }

    ledger.txn_log = Some(txn_log);

    Ok(ledger)
  }

  pub fn load_or_init(base_dir: &Path) -> Result<LedgerState, PlatformError> {
    let block_merkle = base_dir.join("block_merkle");
    let block_merkle = block_merkle.to_str().unwrap();
    let air = base_dir.join("air");
    let air = air.to_str().unwrap();
    let txn_merkle = base_dir.join("txn_merkle");
    let txn_merkle = txn_merkle.to_str().unwrap();
    let txn_log = base_dir.join("txn_log");
    let txn_log = txn_log.to_str().unwrap();
    let utxo_map = base_dir.join("utxo_map");
    let utxo_map = utxo_map.to_str().unwrap();

    // TODO(joe): distinguish between the transaction log not existing
    // and it being corrupted
    LedgerState::load_from_log(&block_merkle, &air, &txn_merkle, &txn_log,
                &utxo_map, None)
              .or_else(|_| LedgerState::new(&block_merkle, &air, &txn_merkle, &txn_log,
                &utxo_map, None))
    .or_else(|_| LedgerState::load_checked_from_log(&block_merkle, &air, &txn_merkle, &txn_log,
                &utxo_map, None))
  }

  // Load a ledger given the paths to the various storage elements.
  #[allow(unused_variables)]
  pub fn load_from_snapshot(block_merkle_path: &str,
                            air_path: &str,
                            merkle_path: &str,
                            txn_path: &str,
                            utxo_map_path: &str,
                            prng_seed: Option<[u8; 32]>,
                            snapshot_path: &str)
                            -> Result<LedgerState, std::io::Error> {
    unimplemented!();

    // let block_merkle = LedgerState::init_merkle_log(block_merkle_path, false)?;
    // let txn_merkle = LedgerState::init_merkle_log(merkle_path, false)?;
    // let utxo_map = LedgerState::init_utxo_map(utxo_map_path, false)?;
    // let txs = LedgerState::load_transaction_log(txn_path)?;
    // let ledger_file = File::open(snapshot_path)?;
    // let status      = bincode::deserialize_from
    //                          ::<BufReader<File>, LedgerStatus>(
    //                               BufReader::new(ledger_file)
    //                          ).map_err(|e|
    //                             std::io::Error::new(
    //                               std::io::ErrorKind::Other, e)
    //                          )?;
    // let txn_log = OpenOptions::new().append(true).open(txn_path)?;

    // // TODO(joe): thoughts about write-ahead transaction log so that
    // // recovery can happen between snapshots.
    // // for txn in &txs[ledger.txn_count..] {
    // //   ledger.apply_transaction(&txn);
    // // }

    // let prng =
    //     // TODO(joe): is this safe?
    //     rand_chacha::ChaChaRng::from_seed(prng_seed.unwrap_or([0u8;32]));

    // let ledger = LedgerState { status,
    //                            prng,
    //                            block_merkle,
    //                            txn_merkle,
    //                            txs,
    //                            utxo_map,
    //                            txn_log,
    //                            block_ctx: Some(BlockEffect::new()) };
    // assert!(ledger.txs.len() == ledger.status.next_txn.0);
    // Ok(ledger)
  }

  // Snapshot the block ledger state
  pub fn snapshot_block(&mut self) -> Result<SnapshotId, std::io::Error> {
    let state = self.block_merkle.state();
    let writer = LedgerState::create_merkle_log(self.status.block_merkle_path.clone(), state)?;
    self.block_merkle.snapshot(writer)?;

    Ok(SnapshotId { id: state })
  }

  // Snapshot the ledger state.  This involves synchronizing
  // the durable data structures to the disk and starting a
  // new log file for the logged Merkle tree.
  //
  // TODO(joe): Actually serialize the active ledger state.
  pub fn snapshot_txns(&mut self) -> Result<SnapshotId, std::io::Error> {
    let state = self.txn_merkle.state();
    let writer = LedgerState::create_merkle_log(self.status.txn_merkle_path.clone(), state)?;
    self.txn_merkle.snapshot(writer)?;

    Ok(SnapshotId { id: state })
  }

  // pub fn begin_commit(&mut self) {
  //   self.txn_base_sid.0 = self.max_applied_sid.0 + 1;
  // }
  //

  pub fn checkpoint(&mut self, block: &BlockEffect) -> u64 {
    self.save_utxo_map_version();
    let merkle_id = self.compute_and_append_txns_hash(&block);
    self.compute_and_save_state_commitment_data();
    self.utxo_map.write().unwrap();
    self.txn_merkle.flush().unwrap();
    self.block_merkle.flush().unwrap();
    merkle_id
  }

  // Create a file structure for a Merkle tree log.
  // Mostly just make a path of the form:
  //
  //     <tree_path>-log-<Merkle tree state>
  //
  fn create_merkle_log(base_path: String, next_id: u64) -> Result<File, std::io::Error> {
    let log_path = base_path + "-log-" + &next_id.to_string();
    println!("merkle log:  {}", log_path);
    let result = OpenOptions::new().write(true)
                                   .create(true)
                                   .truncate(true)
                                   .open(&log_path);

    let file = match result {
      Ok(file) => file,
      Err(error) => {
        println!("File open failed for {}", log_path);
        return Err(error);
      }
    };

    Ok(file)
  }
}

impl LedgerAccess for LedgerStatus {
  fn get_utxo(&self, addr: TxoSID) -> Option<&Utxo> {
    self.utxos.get(&addr)
  }

  fn get_issuance_num(&self, code: &AssetTypeCode) -> Option<u64> {
    self.issuance_num.get(code).copied()
  }

  fn get_asset_type(&self, code: &AssetTypeCode) -> Option<&AssetType> {
    self.asset_types.get(code)
  }
}

impl LedgerAccess for LedgerState {
  fn get_utxo(&self, addr: TxoSID) -> Option<&Utxo> {
    self.status.get_utxo(addr)
  }

  fn get_issuance_num(&self, code: &AssetTypeCode) -> Option<u64> {
    self.status.get_issuance_num(code)
  }

  fn get_asset_type(&self, code: &AssetTypeCode) -> Option<&AssetType> {
    self.status.get_asset_type(code)
  }
}

pub struct AuthenticatedBlock {
  pub block: FinalizedBlock,
  pub block_inclusion_proof: Proof,
  pub state_commitment_data: StateCommitmentData,
  pub state_commitment: BitDigest,
}

impl AuthenticatedBlock {
  // An authenticated block result is valid if
  // 1) The block merkle proof is valid
  // 2) The block merkle root matches the value in root_hash_data
  // 3) root_hash_data hashes to root_hash
  // 4) The state commitment of the proof matches the state commitment passed in
  pub fn is_valid(&self, state_commitment: BitDigest) -> bool {
    //1) compute block hash
    let txns: Vec<Transaction> = self.block
                                     .txns
                                     .iter()
                                     .map(|auth_tx| auth_tx.txn.clone())
                                     .collect();
    let serialized = bincode::serialize(&txns).unwrap();
    let digest = sha256::hash(&serialized);
    let mut hash = HashValue::new();
    hash.hash.clone_from_slice(&digest.0);

    if !self.block_inclusion_proof.is_valid_proof(hash) {
      return false;
    }

    //2)
    if self.state_commitment_data.block_merkle != self.block_inclusion_proof.root_hash {
      return false;
    }

    //3) 4)
    if self.state_commitment != self.state_commitment_data.compute_commitment()
       || state_commitment != self.state_commitment
    {
      return false;
    }

    true
  }
}

pub struct AuthenticatedUtxoStatus {
  pub status: UtxoStatus,
  pub utxo_sid: TxoSID,
  pub state_commitment_data: StateCommitmentData,
  pub utxo_map: Option<SparseMap>, // BitMap only needed for proof if the txo_sid exists
  pub state_commitment: BitDigest,
}

impl AuthenticatedUtxoStatus {
  // An authenticated utxo status is valid (for txos that exist) if
  // 1) The state commitment of the proof matches the state commitment passed in
  // 2) The state commitment data hashes to the state commitment
  // 3) The status matches the bit stored in the bitmap
  // 4) The bitmap checksum matches digest in state commitment data
  // 5) For txos that don't exist, simply show that the utxo_sid greater than max_sid
  pub fn is_valid(&self, state_commitment: BitDigest) -> bool {
    let state_commitment_data = &self.state_commitment_data;
    let utxo_sid = self.utxo_sid.0;
    // 1, 2) First, validate the state commitment
    if state_commitment != self.state_commitment
       || self.state_commitment != state_commitment_data.compute_commitment()
    {
      return false;
    }
    // If the txo exists, the proof must also contain a bitmap
    let utxo_map = self.utxo_map.as_ref().unwrap();
    // 3) The status matches the bit stored in the bitmap
    let spent = !utxo_map.query(utxo_sid).unwrap();
    if (self.status == UtxoStatus::Spent && !spent) || (self.status == UtxoStatus::Unspent && spent)
    {
      return false;
    }
    // 4)
    if utxo_map.checksum() != self.state_commitment_data.bitmap {
      println!("failed at bitmap checksum");
      return false;
    }

    if self.status == UtxoStatus::Nonexistent {
      // 5)
      return utxo_sid >= state_commitment_data.txo_count;
    }

    true
  }
}

impl ArchiveAccess for LedgerState {
  fn get_transaction(&self, addr: TxnSID) -> Option<AuthenticatedTransaction> {
    let mut ix: usize = addr.0;
    for b in self.blocks.iter() {
      match b.txns.get(ix) {
        None => {
          debug_assert!(ix >= b.txns.len());
          ix -= b.txns.len();
        }
        v => {
          // Unwrap is safe because if transaction is on ledger there must be a state commitment
          let state_commitment_data = self.status.state_commitment_data.as_ref().unwrap().clone();
          let merkle = &self.txn_merkle;
          // TODO log error and recover?
          let proof = merkle.get_proof(v.unwrap().merkle_id, 0).unwrap();
          return Some(AuthenticatedTransaction { finalized_txn: v.unwrap().clone(),
                                                 txn_inclusion_proof: proof,
                                                 state_commitment_data:
                                                   state_commitment_data.clone(),
                                                 state_commitment:
                                                   state_commitment_data.compute_commitment() });
        }
      }
    }
    None
  }
  fn get_block(&self, addr: BlockSID) -> Option<AuthenticatedBlock> {
    match self.blocks.get(addr.0) {
      None => None,
      Some(finalized_block) => {
        debug_assert_eq!(addr.0 as u64, finalized_block.merkle_id);
        let block_inclusion_proof = self.block_merkle
                                        .get_proof(finalized_block.merkle_id, 0)
                                        .unwrap();
        let state_commitment_data = self.status.state_commitment_data.as_ref().unwrap().clone();
        Some(AuthenticatedBlock { block: finalized_block.clone(),
                                  block_inclusion_proof,
                                  state_commitment_data: state_commitment_data.clone(),
                                  state_commitment: state_commitment_data.compute_commitment() })
      }
    }
  }

  fn get_utxo_status(&mut self, addr: TxoSID) -> AuthenticatedUtxoStatus {
    let state_commitment_data = self.status.state_commitment_data.as_ref().unwrap();
    let utxo_map: Option<SparseMap>;
    let status;
    if addr.0 < state_commitment_data.txo_count {
      utxo_map = Some(SparseMap::new(&self.utxo_map.serialize(0)).unwrap());
      status = if utxo_map.as_ref().unwrap().query(addr.0).unwrap() {
        UtxoStatus::Unspent
      } else {
        UtxoStatus::Spent
      };
    } else {
      status = UtxoStatus::Nonexistent;
      utxo_map = None;
    }

    AuthenticatedUtxoStatus { status,
                              state_commitment_data: state_commitment_data.clone(),
                              state_commitment: state_commitment_data.compute_commitment(),
                              utxo_sid: addr,
                              utxo_map }
  }

  fn get_block_count(&self) -> usize {
    self.blocks.len()
  }
  fn get_transaction_count(&self) -> usize {
    self.status.next_txn.0
  }
  fn get_utxo_map(&self) -> &BitMap {
    &self.utxo_map
  }
  fn serialize_utxo_map(&mut self) -> Vec<u8> {
    self.utxo_map.serialize(self.get_transaction_count())
  }

  // TODO(joe): see notes in ArchiveAccess about these
  // fn get_utxo_map(&mut self) -> Option<Vec<u8>> {
  //   Some(self.utxo_map.as_mut().unwrap().serialize(self.txn_count))
  // }
  // fn get_utxos(&mut self, utxo_list: Vec<usize>) -> Option<Vec<u8>> {
  //   Some(self.utxo_map
  //            .as_mut()
  //            .unwrap()
  //            .serialize_partial(utxo_list, self.txn_count))
  // }

  fn get_utxo_checksum(&self, version: u64) -> Option<BitDigest> {
    // TODO:  This could be done via a hashmap to support more versions
    // efficiently.
    for pair in self.status.utxo_map_versions.iter() {
      if (pair.0).0 as u64 == version {
        return Some(pair.1);
      }
    }

    None
  }

  fn get_state_commitment(&self) -> (BitDigest, u64) {
    let commitment = match &self.status.state_commitment_data {
      Some(commitment_data) => commitment_data.compute_commitment(),
      None => BitDigest { 0: [0_u8; DIGESTBYTES] },
    };
    (commitment, self.status.block_commit_count)
  }

  fn get_air_data(&self, key: &str) -> AIRResult {
    let merkle_root = self.air.merkle_root();
    let (value, merkle_proof) = self.air.get_with_proof(key);
    AIRResult { merkle_root: *merkle_root,
                key: key.to_string(),
                value: value.map(|s| s.to_string()),
                merkle_proof }
  }
}

pub mod helpers {
  use super::*;
  use crate::data_model::{
    Asset, ConfidentialMemo, DefineAsset, DefineAssetBody, IssuerPublicKey, Memo,
  };
  use zei::serialization::ZeiFromToBytes;
  use zei::setup::PublicParams;
  use zei::xfr::asset_record::AssetRecordType;
  use zei::xfr::asset_record::{build_blind_asset_record, open_asset_record};
  use zei::xfr::sig::{XfrKeyPair, XfrPublicKey, XfrSecretKey};
  use zei::xfr::structs::AssetRecord;

  pub fn create_definition_transaction(code: &AssetTypeCode,
                                       public_key: &XfrPublicKey,
                                       secret_key: &XfrSecretKey,
                                       memo: Option<Memo>)
                                       -> Result<Transaction, PlatformError> {
    let issuer_key = IssuerPublicKey { key: *public_key };
    let mut tx = Transaction::default();
    let asset_body = DefineAssetBody::new(&code, &issuer_key, false, false, memo, None)?;
    let asset_create = DefineAsset::new(asset_body, &issuer_key, &secret_key)?;
    tx.operations.push(Operation::DefineAsset(asset_create));
    Ok(tx)
  }

  pub fn build_keys<R: CryptoRng + RngCore>(prng: &mut R) -> (XfrPublicKey, XfrSecretKey) {
    let keypair = XfrKeyPair::generate(prng);

    (*keypair.get_pk_ref(), keypair.get_sk())
  }

  pub fn asset_creation_body(token_code: &AssetTypeCode,
                             issuer_key: &XfrPublicKey,
                             updatable: bool,
                             traceable: bool,
                             memo: Option<Memo>,
                             confidential_memo: Option<ConfidentialMemo>)
                             -> DefineAssetBody {
    let mut token_properties: Asset = Default::default();
    token_properties.code = *token_code;
    token_properties.issuer = IssuerPublicKey { key: *issuer_key };
    token_properties.updatable = updatable;
    token_properties.traceable = traceable;

    if let Some(memo) = memo {
      token_properties.memo = memo;
    } else {
      token_properties.memo = Memo(String::from(""));
    }

    if let Some(confidential_memo) = confidential_memo {
      token_properties.confidential_memo = confidential_memo;
    } else {
      token_properties.confidential_memo = ConfidentialMemo {};
    }

    DefineAssetBody { asset: token_properties }
  }

  pub fn asset_creation_operation(asset_body: &DefineAssetBody,
                                  public_key: &XfrPublicKey,
                                  secret_key: &XfrSecretKey)
                                  -> DefineAsset {
    let sign = compute_signature(&secret_key, &public_key, &asset_body);
    DefineAsset { body: asset_body.clone(),
                  pubkey: IssuerPublicKey { key: *public_key },
                  signature: sign }
  }

  pub fn apply_transaction(ledger: &mut LedgerState, tx: Transaction) -> (TxnSID, Vec<TxoSID>) {
    let effect = TxnEffect::compute_effect(&mut ledger.get_prng(), tx).unwrap();

    let mut block = ledger.start_block().unwrap();
    let temp_sid = ledger.apply_transaction(&mut block, effect).unwrap();
    ledger.finish_block(block)
          .unwrap()
          .remove(&temp_sid)
          .unwrap()
  }

  pub fn create_issue_and_transfer_txn(ledger: &mut LedgerState,
                                       params: &PublicParams,
                                       code: &AssetTypeCode,
                                       amount: u64,
                                       issuer_keys: &XfrKeyPair,
                                       recipient_pk: &XfrPublicKey)
                                       -> Transaction {
    let mut tx = Transaction::default();
    let _issuer_key_copy = XfrKeyPair::zei_from_bytes(&issuer_keys.zei_to_bytes());

    // issue operation
    let ar = AssetRecord::new(amount, code.val, *issuer_keys.get_pk_ref()).unwrap();
    let art = AssetRecordType::PublicAmount_PublicAssetType;
    let ba = build_blind_asset_record(ledger.get_prng(), &params.pc_gens, &ar, art, &None);

    let asset_issuance_body = IssueAssetBody::new(&code, 0, &[TxOutput(ba.clone())]).unwrap();
    let asset_issuance_operation = IssueAsset::new(asset_issuance_body,
                                                   &IssuerPublicKey { key:
                                                                        *issuer_keys.get_pk_ref() },
                                                   issuer_keys.get_sk_ref()).unwrap();

    let issue_op = Operation::IssueAsset(asset_issuance_operation);

    tx.operations.push(issue_op);

    // transfer operation
    let ar = AssetRecord::new(amount, code.val, *recipient_pk).unwrap();
    let mut transfer =
      TransferAsset::new(TransferAssetBody::new(ledger.get_prng(),
                             vec![TxoRef::Relative(0)],
                             &[open_asset_record(&ba, &issuer_keys.get_sk_ref()).unwrap()],
                             &[ar]).unwrap(), TransferType::Standard).unwrap();

    transfer.sign(&issuer_keys);
    tx.operations.push(Operation::TransferAsset(transfer));
    tx
  }
}

#[cfg(test)]
mod tests {
  use super::helpers::*;
  use super::*;
  use crate::policies::{calculate_fee, Fraction};
  use rand_core::SeedableRng;
  use std::fs;
  use tempdir::TempDir;
  use tempfile::tempdir;
  use zei::serialization::ZeiFromToBytes;
  use zei::setup::PublicParams;
  use zei::xfr::asset_record::{build_blind_asset_record, open_asset_record, AssetRecordType};
  use zei::xfr::sig::{XfrKeyPair, XfrPublicKey};
  use zei::xfr::structs::AssetRecord;

  #[test]
  fn test_load_transaction_log() {
    // Verify that loading transaction fails with incorrect path
    let result_err = LedgerState::load_transaction_log("incorrect/path");
    assert!(result_err.is_err());

    // TODO(joe): replace/update this test

    //     // Create values to be used to instantiate operations
    //     let mut prng = rand_chacha::ChaChaRng::from_entropy();

    //     let keypair = XfrKeyPair::generate(&mut prng);
    //     let message: &[u8] = b"test";

    //     let public_key = *keypair.get_pk_ref();
    //     let signature = keypair.sign(message);

    //     // Instantiate an IssueAsset operation
    //     let asset_issuance_body = IssueAssetBody { code: Default::default(),
    //                                                seq_num: 0,
    //                                                records: Vec::new() };

    //     let asset_issurance = IssueAsset { body: asset_issuance_body,
    //                                        pubkey: IssuerPublicKey { key: public_key },
    //                                        signature: signature.clone() };

    //     let issurance_operation = Operation::IssueAsset(asset_issurance);

    //     // Instantiate an DefineAsset operation
    //     let asset = Default::default();

    //     let asset_creation = DefineAsset { body: DefineAssetBody { asset },
    //                                        pubkey: IssuerPublicKey { key: public_key },
    //                                        signature: signature };

    //     let creation_operation = Operation::DefineAsset(asset_creation);

    //     // Verify that loading transaction succeeds with correct path
    //     let transaction_0: Transaction = Default::default();

    //     let transaction_1 = Transaction { operations: vec![issurance_operation.clone()],
    //                                       variable_utxos: Vec::new(),
    //                                       credentials: Vec::new(),
    //                                       memos: Vec::new(),
    //                                       tx_id: TxnSID { index: TXN_SEQ_ID_PLACEHOLDER as usize },
    //                                       merkle_id: TXN_SEQ_ID_PLACEHOLDER,
    //                                       outputs: 1 };

    //     let transaction_2 = Transaction { operations: vec![issurance_operation, creation_operation],
    //                                       variable_utxos: Vec::new(),
    //                                       credentials: Vec::new(),
    //                                       memos: Vec::new(),
    //                                       tx_id: TxnSID { index: TXN_SEQ_ID_PLACEHOLDER as usize },
    //                                       merkle_id: TXN_SEQ_ID_PLACEHOLDER,
    //                                       outputs: 2 };

    //     let tmp_dir = tempdir().unwrap();
    //     let buf = tmp_dir.path().join("test_transactions");
    //     let path = buf.to_str().unwrap();

    //     {
    //       let file = File::create(path).unwrap();
    //       let mut writer = BufWriter::new(file);

    //       bincode::serialize_into::<&mut BufWriter<File>, Transaction>(&mut writer, &transaction_0).unwrap();
    //       bincode::serialize_into::<&mut BufWriter<File>, Transaction>(&mut writer, &transaction_1).unwrap();
    //       bincode::serialize_into::<&mut BufWriter<File>, Transaction>(&mut writer, &transaction_2).unwrap();
    //     }

    //     let result_ok = LedgerState::load_transaction_log(&path);
    //     assert_eq!(result_ok.ok(),
    //                Some(vec![transaction_0, transaction_1, transaction_2]));

    //     tmp_dir.close().unwrap();
  }

  #[test]
  fn test_save_utxo_map_version() {
    let mut ledger_state = LedgerState::test_ledger();
    let digest = BitDigest { 0: [0_u8; 32] };
    ledger_state.status.utxo_map_versions = vec![(TxnSID(0), digest); MAX_VERSION - 1].into_iter()
                                                                                      .collect();

    // Verify that save_utxo_map_version increases the size of utxo_map_versions by 1 if its length < MAX_VERSION
    ledger_state.save_utxo_map_version();
    assert_eq!(ledger_state.status.utxo_map_versions.len(), MAX_VERSION);

    // Verify that save_utxo_map_version doesn't change the size of utxo_map_versions if its length >= MAX_VERSION
    ledger_state.status
                .utxo_map_versions
                .push_back((TxnSID(0), digest));
    assert_eq!(ledger_state.status.utxo_map_versions.len(), MAX_VERSION + 1);
    ledger_state.save_utxo_map_version();
    assert_eq!(ledger_state.status.utxo_map_versions.len(), MAX_VERSION + 1);

    // Verify that the element pushed to the back is as expected
    let back = ledger_state.status.utxo_map_versions.get(MAX_VERSION);
    assert_eq!(back,
               Some(&(ledger_state.status.next_txn, ledger_state.utxo_map.compute_checksum())));
  }

  #[test]
  fn test_compute_and_save_block_hash() {
    let mut ledger_state = LedgerState::test_ledger();
    ledger_state.block_ctx = Some(BlockEffect::new());

    let data = StateCommitmentData { bitmap: ledger_state.utxo_map.compute_checksum(),
                                     block_merkle: ledger_state.block_merkle.get_root_hash(),
                                     txns_in_block_hash: ledger_state.status.txns_in_block_hash,
                                     previous_state_commitment: BitDigest { 0: [0_u8;
                                                                                DIGESTBYTES] },
                                     transaction_merkle_commitment: ledger_state.txn_merkle
                                                                                .get_root_hash(),
                                     air_commitment: *ledger_state.air.merkle_root(),
                                     txo_count: 0 };

    let first_hash = data.compute_commitment();
    let count_original = ledger_state.status.block_commit_count;

    ledger_state.compute_and_save_state_commitment_data();

    assert_eq!(ledger_state.status
                           .state_commitment_data
                           .unwrap()
                           .compute_commitment(),
               first_hash);
    assert_eq!(ledger_state.status.block_commit_count, count_original + 1);
  }

  #[test]
  fn test_init_merkle_log() {
    let tmp_dir = tempdir().unwrap();
    let buf = tmp_dir.path().join("test_merkle");
    let path = buf.to_str().unwrap();

    // Verify that opening a non-existing Merkle tree fails
    let result_open_err = LedgerState::init_merkle_log(path, false);
    assert_eq!(result_open_err.err().unwrap().kind(),
               std::io::ErrorKind::NotFound);

    // Verify that creating a non-existing Merkle tree succeeds
    let result_create_ok = LedgerState::init_merkle_log(path, true);
    assert!(result_create_ok.is_ok());

    // Verify that opening an existing Merkle tree succeeds
    let result_open_ok = LedgerState::init_merkle_log(path, false);
    assert!(result_open_ok.is_ok());

    // Verify that creating an existing Merkle tree fails
    let result_create_err = LedgerState::init_merkle_log(path, true);
    assert_eq!(result_create_err.err().unwrap().kind(),
               std::io::ErrorKind::AlreadyExists);

    tmp_dir.close().unwrap();
  }

  #[test]
  fn test_init_utxo_map() {
    let tmp_dir = tempdir().unwrap();
    let buf = tmp_dir.path().join("test_init_bitmap");
    let path = buf.to_str().unwrap();

    // Verify that opening a non-existing bitmap fails
    let result_open_err = LedgerState::init_utxo_map(path, false);
    assert_eq!(result_open_err.err().unwrap().kind(),
               std::io::ErrorKind::NotFound);

    // Verify that creating a non-existing bitmap succeeds
    let result_create_ok = LedgerState::init_utxo_map(path, true);
    assert!(result_create_ok.is_ok());

    // Verify that creating an existing bitmap succeeds
    let result_open_ok = LedgerState::init_utxo_map(path, false);
    assert!(result_open_ok.is_ok());

    // Verify that opening an existing bitmap fails
    let result_create_err = LedgerState::init_utxo_map(path, true);
    assert_eq!(result_create_err.err().unwrap().kind(),
               std::io::ErrorKind::AlreadyExists);

    tmp_dir.close().unwrap();
  }

  #[test]
  fn test_snapshot() {
    let tmp_dir = tempdir().unwrap();
    let block_buf = tmp_dir.path().join("test_snapshot_block");
    let txn_buf = tmp_dir.path().join("test_snapshot_txns");
    let block_path = block_buf.to_str().unwrap();
    let txn_path = txn_buf.to_str().unwrap();

    let mut ledger_state = LedgerState::test_ledger();

    ledger_state.status.block_merkle_path = block_path.to_string();
    let block_result = ledger_state.snapshot_block();

    ledger_state.status.txn_merkle_path = txn_path.to_string();
    let txn_result = ledger_state.snapshot_txns();

    // Verify that the SnapshotId is correct
    assert_eq!(block_result.ok().unwrap().id, 0);
    assert_eq!(txn_result.ok().unwrap().id, 0);

    tmp_dir.close().unwrap();
  }

  #[test]
  fn test_checkpoint() {
    let mut ledger_state = LedgerState::test_ledger();
    ledger_state.block_ctx = Some(BlockEffect::new());

    let digest = BitDigest { 0: [0_u8; 32] };
    ledger_state.status.utxo_map_versions = vec![(TxnSID(0), digest); MAX_VERSION - 1].into_iter()
                                                                                      .collect();

    // Verify that checkpoint increases the size of utxo_map_versions by 1 if its length < MAX_VERSION
    ledger_state.checkpoint(&BlockEffect::new());
    assert_eq!(ledger_state.status.utxo_map_versions.len(), MAX_VERSION);

    let count_original = ledger_state.status.block_commit_count;

    // Verify that end_commit doesn't change the size of utxo_map_versions if its length >= MAX_VERSION
    ledger_state.status
                .utxo_map_versions
                .push_back((TxnSID(0), digest));
    assert_eq!(ledger_state.status.utxo_map_versions.len(), MAX_VERSION + 1);
    ledger_state.checkpoint(&BlockEffect::new());
    assert_eq!(ledger_state.status.utxo_map_versions.len(), MAX_VERSION + 1);

    // Verify that the element pushed to the back is as expected
    let back = ledger_state.status.utxo_map_versions.get(MAX_VERSION);
    assert_eq!(back,
               Some(&(ledger_state.status.next_txn, ledger_state.utxo_map.compute_checksum())));

    // Verify that the status is saved as expected
    assert_eq!(ledger_state.status.txns_in_block_hash,
               BlockEffect::new().compute_txns_in_block_hash());
    assert_eq!(ledger_state.status.block_commit_count, count_original + 1);
  }

  // TODO(joe): should this be replaced?
  // #[test]
  // fn test_add_txo() {
  //   // Instantiate a BlindAssetRecord
  //   let mut prng = ChaChaRng::from_entropy();
  //   let pc_gens = PedersenGens::default();

  //   let sk = elgamal_generate_secret_key::<_, Scalar>(&mut prng);
  //   let xfr_pub_key = elgamal_derive_public_key(&pc_gens.B, &sk);
  //   let elgamal_public_key = ElGamalPublicKey(RistPoint(xfr_pub_key.get_point()));

  //   let sk = elgamal_generate_secret_key::<_, BLSScalar>(&mut prng);
  //   let id_reveal_pub_key = elgamal_derive_public_key(&BLSG1::get_base(), &sk);

  //   let asset_issuer_pub_key = AssetIssuerPubKeys { eg_ristretto_pub_key:
  //                                                     elgamal_public_key.clone(),
  //                                                   eg_blsg1_pub_key: id_reveal_pub_key };

  //   let record = zei::xfr::structs::BlindAssetRecord { issuer_public_key:
  //                                                        Some(asset_issuer_pub_key),
  //                                                      issuer_lock_type: None,
  //                                                      issuer_lock_amount: None,
  //                                                      amount: None,
  //                                                      asset_type: None,
  //                                                      public_key: Default::default(),
  //                                                      amount_commitments: None,
  //                                                      asset_type_commitment: None,
  //                                                      blind_share: Default::default(),
  //                                                      lock: None };

  //   // Instantiate a transaction output
  //   let sid = TxoSID::default();
  //   let txo = (&sid, TxOutput(record));

  //   // Instantiate a LedgerState
  //   let mut ledger_state = LedgerState::test_ledger();
  //   ledger_state.add_txo(txo.clone());

  //   // Verify that add_txo sets values correctly
  //   let utxo_addr = TxoSID(0);

  //   assert_eq!(ledger_state.tracked_sids.get(&elgamal_public_key),
  //              Some(&vec![utxo_addr]));

  //   let utxo_ref = Utxo { digest: sha256::hash(&serde_json::to_vec(&txo.1).unwrap()).0,
  //                         output: txo.1 };
  //   assert_eq!(ledger_state.utxos.get(&utxo_addr).unwrap(), &utxo_ref);

  //   assert_eq!(ledger_state.max_applied_sid, utxo_addr)
  // }

  // TODO(joe): these tests with and without tracking should be fleshed out
  // #[test]
  // fn test_apply_asset_transfer_no_tracking() {
  //   // Instantiate an TransferAsset
  //   let xfr_note = XfrNote { body: XfrBody { inputs: Vec::new(),
  //                                            outputs: Vec::new(),
  //                                            proofs: XfrProofs { asset_amount_proof:
  //                                                                  AssetAmountProof::NoProof,
  //                                                                asset_tracking_proof:
  //                                                                  Default::default() } },
  //                            multisig: Default::default() };

  //   let assert_transfer_body =
  //     TransferAssetBody { inputs: vec![],
  //                         num_outputs: 0,
  //                         transfer: Box::new(xfr_note) };

  //   let asset_transfer = TransferAsset { body: assert_transfer_body,
  //                                        body_signatures: Vec::new() };

  //   // Instantiate a LedgerState
  //   let mut ledger_state = LedgerState::test_ledger();

  //   let map_file = tempfile().unwrap();

  //   let mut bitmap = BitMap::create(map_file).unwrap();
  //   bitmap.append().unwrap();

  //   ledger_state.utxo_map = bitmap;

  //   ledger_state.apply_asset_transfer(&asset_transfer);

  //   assert!(ledger_state.tracked_sids.is_empty());
  // }

  // #[test]
  // fn test_apply_asset_transfer_with_tracking() {
  //   // Instantiate a BlindAssetRecord
  //   let mut prng = ChaChaRng::from_entropy();
  //   let pc_gens = PedersenGens::default();

  //   let sk = elgamal_generate_secret_key::<_, Scalar>(&mut prng);
  //   let xfr_pub_key = elgamal_derive_public_key(&pc_gens.B, &sk);
  //   let elgamal_public_key = ElGamalPublicKey(RistPoint(xfr_pub_key.get_point()));

  //   let sk = elgamal_generate_secret_key::<_, BLSScalar>(&mut prng);
  //   let id_reveal_pub_key = elgamal_derive_public_key(&BLSG1::get_base(), &sk);

  //   let asset_issuer_pub_key = AssetIssuerPubKeys { eg_ristretto_pub_key:
  //                                                     elgamal_public_key.clone(),
  //                                                   eg_blsg1_pub_key: id_reveal_pub_key };

  //   let record = zei::xfr::structs::BlindAssetRecord { issuer_public_key:
  //                                                        Some(asset_issuer_pub_key),
  //                                                      issuer_lock_type: None,
  //                                                      issuer_lock_amount: None,
  //                                                      amount: None,
  //                                                      asset_type: None,
  //                                                      public_key: Default::default(),
  //                                                      amount_commitments: None,
  //                                                      asset_type_commitment: None,
  //                                                      blind_share: Default::default(),
  //                                                      lock: None };

  //   // Instantiate an TransferAsset
  //   let xfr_note = XfrNote { body: XfrBody { inputs: Vec::new(),
  //                                            outputs: vec![record],
  //                                            proofs: XfrProofs { asset_amount_proof:
  //                                                                  AssetAmountProof::NoProof,
  //                                                                asset_tracking_proof:
  //                                                                  Default::default() } },
  //                            multisig: Default::default() };

  //   let assert_transfer_body =
  //     TransferAssetBody { inputs: vec![TxoSID { index: TXN_SEQ_ID_PLACEHOLDER }],
  //                         outputs: vec![TxoSID { index: TXN_SEQ_ID_PLACEHOLDER }],
  //                         transfer: Box::new(xfr_note) };

  //   let asset_transfer = TransferAsset { body: assert_transfer_body,
  //                                        body_signatures: Vec::new() };

  //   // Instantiate a LedgerState
  //   let mut ledger_state = LedgerState::test_ledger();

  //   let map_file = tempfile().unwrap();

  //   let mut bitmap = BitMap::create(map_file).unwrap();
  //   bitmap.append().unwrap();

  //   ledger_state.utxo_map = Some(bitmap);

  //   ledger_state.apply_asset_transfer(&asset_transfer);

  //   assert_eq!(ledger_state.tracked_sids.get(&elgamal_public_key),
  //              Some(&vec![TxoSID { index: 0 }]));
  // }

  // TODO(joe): apply_* functions are no longer relevant, so need to be
  // replaced with tests generating Transactions
  //
  // #[test]
  // fn test_apply_asset_issuance() {
  //   // Instantiate an IssueAsset
  //   let mut prng = ChaChaRng::from_entropy();
  //   let keypair = XfrKeyPair::generate(&mut prng);
  //   let message: &[u8] = b"test";
  //   let public_key = *keypair.get_pk_ref();
  //   let signature = keypair.sign(message);

  //   let asset_issuance_body = IssueAssetBody { code: Default::default(),
  //                                              seq_num: 0,
  //                                              num_outputs: 0
  //                                              records: Vec::new() };

  //   let asset_issurance = IssueAsset { body: asset_issuance_body,
  //                                      pubkey: IssuerPublicKey { key: public_key },
  //                                      signature: signature };

  //   // Instantiate a LedgerState and apply the IssueAsset
  //   let mut ledger_state = LedgerState::test_ledger();
  //   ledger_state.apply_asset_issuance(&asset_issurance);

  //   // Verify that apply_asset_issuance correctly adds each txo to tracked_sids
  //   // TODO(joe): fix this
  //   // for output in asset_issurance.body
  //   //                              .outputs
  //   //                              .iter()
  //   //                              .zip(asset_issurance.body.records.iter().map(|ref o| (*o)))
  //   // {
  //   //   let record = &(output.0).0;
  //   //   match &output.1 {
  //   //     BlindAssetRecord(record) => {
  //   //       assert!(ledger_state.tracked_sids
  //   //                           .get(&record.issuer_public_key
  //   //                                       .as_ref()
  //   //                                       .unwrap()
  //   //                                       .eg_ristretto_pub_key)
  //   //                           .unwrap()
  //   //                           .contains(output.0));
  //   //     }
  //   //   }
  //   // }

  //   // Verify that issuance_num is correctly set
  //   assert_eq!(ledger_state.issuance_num.get(&asset_issurance.body.code),
  //              Some(&asset_issurance.body.seq_num));
  // }

  // #[test]
  // fn test_apply_asset_creation() {
  //   let mut ledger_state = LedgerState::test_ledger();

  //   let mut prng = ChaChaRng::from_entropy();
  //   let keypair = XfrKeyPair::generate(&mut prng);
  //   let message: &[u8] = b"test";
  //   let public_key = *keypair.get_pk_ref();
  //   let signature = keypair.sign(message);

  //   let asset_creation = DefineAsset { body: DefineAssetBody { asset: Default::default() },
  //                                      pubkey: IssuerPublicKey { key: public_key },
  //                                      signature: signature };

  //   let token = AssetType { properties: asset_creation.body.asset.clone(),
  //                            ..Default::default() };

  //   ledger_state.apply_asset_creation(&asset_creation);

  //   assert_eq!(ledger_state.asset_types.get(&token.properties.code),
  //              Some(&token));
  // }

  // #[test]
  // fn test_apply_operation() {
  //   // Create values to be used to instantiate operations
  //   let mut prng = rand_chacha::ChaChaRng::from_entropy();

  //   let keypair = XfrKeyPair::generate(&mut prng);
  //   let message: &[u8] = b"test";

  //   let public_key = *keypair.get_pk_ref();
  //   let signature = keypair.sign(message);

  //   // Instantiate an TransferAsset operation
  //   let xfr_note = XfrNote { body: XfrBody { inputs: Vec::new(),
  //                                            outputs: Vec::new(),
  //                                            proofs: XfrProofs { asset_amount_proof:
  //                                                                  AssetAmountProof::NoProof,
  //                                                                asset_tracking_proof:
  //                                                                  Default::default() } },
  //                            multisig: Default::default() };

  //   let assert_transfer_body = TransferAssetBody { inputs: Vec::new(),
  //                                                  outputs: Vec::new(),
  //                                                  transfer: Box::new(xfr_note) };

  //   let asset_transfer = TransferAsset { body: assert_transfer_body,
  //                                        body_signatures: Vec::new() };

  //   let transfer_operation = Operation::TransferAsset(asset_transfer.clone());

  //   // Instantiate an IssueAsset operation
  //   let asset_issuance_body = IssueAssetBody { code: Default::default(),
  //                                              seq_num: 0,
  //                                              outputs: Vec::new(),
  //                                              records: Vec::new() };

  //   let asset_issurance = IssueAsset { body: asset_issuance_body,
  //                                      pubkey: IssuerPublicKey { key: public_key },
  //                                      signature: signature.clone() };

  //   let issurance_operation = Operation::IssueAsset(asset_issurance.clone());

  //   // Instantiate an DefineAsset operation
  //   let asset = Default::default();

  //   let asset_creation = DefineAsset { body: DefineAssetBody { asset },
  //                                      pubkey: IssuerPublicKey { key: public_key },
  //                                      signature: signature };

  //   let creation_operation = Operation::DefineAsset(asset_creation.clone());

  //   // Test apply_operation
  //   let mut ledger_state = LedgerState::test_ledger();

  //   assert_eq!(ledger_state.apply_operation(&transfer_operation),
  //              ledger_state.apply_asset_transfer(&asset_transfer));
  //   assert_eq!(ledger_state.apply_operation(&issurance_operation),
  //              ledger_state.apply_asset_issuance(&asset_issurance));
  //   assert_eq!(ledger_state.apply_operation(&creation_operation),
  //              ledger_state.apply_asset_creation(&asset_creation));
  // }
  #[test]
  fn test_create_merkle_log() {
    let tmp_dir = tempdir().unwrap();
    let buf = tmp_dir.path().join("merkle_log");
    let base_path = buf.to_str().unwrap();

    let result = LedgerState::create_merkle_log(base_path.to_string(), 0);
    assert!(result.is_ok());

    let path = base_path.to_owned() + "-log-0";
    assert!(fs::metadata(path).is_ok());

    tmp_dir.close().unwrap();
  }

  // TODO (Keyao): Add unit tests for
  //   TxnContext::new
  //   TxnContext::apply_operation
  //   LedgerAccess for TxnContext
  //     LedgerAccess::check_utxo
  //     LedgerAccess::get_asset_token
  //     LedgerAccess::get_asset_policy
  //     LedgerAccess::get_smart_contract
  //     LedgerAccess::get_issuance_num
  //     LedgerAccess::get_tracked_sids
  //   LedgerUpdate for LedgerState
  //     LedgerUpdate::apply_transaction
  //   ArchiveUpdate for LedgerState
  //     ArchiveUpdate::append_transaction
  //   LedgerAccess for LedgerState
  //     LedgerAccess::check_utxo
  //     LedgerAccess::get_asset_token
  //     LedgerAccess::get_asset_policy
  //     LedgerAccess::get_smart_contract
  //     LedgerAccess::get_issuance_num
  //     LedgerAccess::get_tracked_sids
  //   ArchiveAccess for LedgerState
  //     ArchiveAccess::get_transaction
  //     ArchiveAccess::get_utxo_map
  //     ArchiveAccess::get_utxos
  //     ArchiveAccess::get_utxo_checksum
  //     ArchiveAccess::get_global_block_hash

  #[test]
  fn test_asset_creation_valid() {
    let mut prng = ChaChaRng::from_entropy();
    let mut state = LedgerState::test_ledger();
    let mut tx = Transaction::default();

    let token_code1 = AssetTypeCode { val: [1; 16] };
    let (public_key, secret_key) = build_keys(&mut prng);

    let asset_body = asset_creation_body(&token_code1, &public_key, true, false, None, None);
    let asset_create = asset_creation_operation(&asset_body, &public_key, &secret_key);
    tx.operations.push(Operation::DefineAsset(asset_create));

    let effect = TxnEffect::compute_effect(&mut prng, tx).unwrap();
    {
      let mut block = state.start_block().unwrap();
      state.apply_transaction(&mut block, effect).unwrap();
      state.finish_block(block).unwrap();
    }

    assert!(state.get_asset_type(&token_code1).is_some());

    assert_eq!(asset_body.asset,
               state.get_asset_type(&token_code1).unwrap().properties);

    assert_eq!(0, state.get_asset_type(&token_code1).unwrap().units);
  }

  // Change the signature to have the wrong public key
  #[test]
  fn test_asset_creation_invalid_public_key() {
    // Create a valid asset creation operation.
    let mut tx = Transaction::default();
    let token_code1 = AssetTypeCode { val: [1; 16] };
    let mut prng = ChaChaRng::from_entropy();
    let (public_key1, secret_key1) = build_keys(&mut prng);
    let asset_body = asset_creation_body(&token_code1, &public_key1, true, false, None, None);
    let mut asset_create = asset_creation_operation(&asset_body, &public_key1, &secret_key1);

    // Now re-sign the operation with the wrong key.
    let mut prng = ChaChaRng::from_seed([1u8; 32]);
    let (public_key2, _secret_key2) = build_keys(&mut prng);

    asset_create.pubkey.key = public_key2;
    tx.operations.push(Operation::DefineAsset(asset_create));

    assert!(TxnEffect::compute_effect(&mut prng, tx).is_err());
  }

  #[test]
  fn test_asset_transfer() {
    let mut ledger = LedgerState::test_ledger();
    let params = PublicParams::new();

    let code = AssetTypeCode { val: [1; 16] };
    let mut prng = ChaChaRng::from_entropy();
    let key_pair = XfrKeyPair::generate(&mut prng);
    let key_pair_adversary = XfrKeyPair::generate(ledger.get_prng());

    let tx = create_definition_transaction(&code,
                                           key_pair.get_pk_ref(),
                                           key_pair.get_sk_ref(),
                                           None).unwrap();

    let effect = TxnEffect::compute_effect(&mut ledger.get_prng(), tx).unwrap();
    {
      let mut block = ledger.start_block().unwrap();
      ledger.apply_transaction(&mut block, effect).unwrap();
      ledger.finish_block(block).unwrap();
    }

    // Issuance with two outputs
    let mut tx = Transaction::default();

    let ar = AssetRecord::new(100, code.val, key_pair.get_pk_ref().clone()).unwrap();
    let art = AssetRecordType::PublicAmount_PublicAssetType;
    let ba = build_blind_asset_record(ledger.get_prng(), &params.pc_gens, &ar, art, &None);
    let second_ba = ba.clone();

    let asset_issuance_body =
      IssueAssetBody::new(&code, 0, &[TxOutput(ba), TxOutput(second_ba)]).unwrap();
    let asset_issuance_operation =
      IssueAsset::new(asset_issuance_body,
                      &IssuerPublicKey { key: key_pair.get_pk_ref().clone() },
                      key_pair.get_sk_ref()).unwrap();

    let issue_op = Operation::IssueAsset(asset_issuance_operation);

    tx.operations.push(issue_op);

    // Commit issuance to block
    let effect = TxnEffect::compute_effect(ledger.get_prng(), tx).unwrap();

    let mut block = ledger.start_block().unwrap();
    let temp_sid = ledger.apply_transaction(&mut block, effect).unwrap();

    let (_txn_sid, txos) = ledger.finish_block(block)
                                 .unwrap()
                                 .remove(&temp_sid)
                                 .unwrap();
    let state_commitment = ledger.get_state_commitment().0;

    for txo_id in &txos {
      assert!(ledger.status.utxos.contains_key(&txo_id));
      let utxo_status = ledger.get_utxo_status(*txo_id);
      assert!(utxo_status.is_valid(state_commitment));
      assert!(utxo_status.status == UtxoStatus::Unspent);
    }

    // Store txo_sids for subsequent transfers
    let txo_sid = txos[0];
    let second_txo_id = txos[1];

    // Construct transfer operation
    let bar = ((ledger.get_utxo(txo_sid).unwrap().0).0).clone();
    let ar = AssetRecord::new(100, code.val, key_pair_adversary.get_pk_ref().clone()).unwrap();

    let mut tx = Transaction::default();
    let mut transfer =
      TransferAsset::new(TransferAssetBody::new(ledger.get_prng(),
                             vec![TxoRef::Absolute(txo_sid)],
                             &[open_asset_record(&bar, &key_pair.get_sk_ref()).unwrap()],
                             &[ar]).unwrap(), TransferType::Standard).unwrap();

    let mut second_transfer = transfer.clone();
    transfer.sign(&key_pair);
    tx.operations.push(Operation::TransferAsset(transfer));

    // Commit first transfer
    let effect = TxnEffect::compute_effect(ledger.get_prng(), tx).unwrap();
    let mut block = ledger.start_block().unwrap();
    let temp_sid = ledger.apply_transaction(&mut block, effect).unwrap();

    let (_txn_sid, _txos) = ledger.finish_block(block)
                                  .unwrap()
                                  .remove(&temp_sid)
                                  .unwrap();
    // Ensure that previous txo is now spent
    let state_commitment = ledger.get_state_commitment().0;
    let utxo_status = ledger.get_utxo_status(TxoSID(0));
    assert!(utxo_status.is_valid(state_commitment));
    assert!(utxo_status.status == UtxoStatus::Spent);

    // Adversary will attempt to spend the same blind asset record at another index
    let mut tx = Transaction::default();
    second_transfer.body.inputs = vec![TxoRef::Absolute(second_txo_id)];

    // Submit spend of same asset at second sid without signature
    second_transfer.body_signatures = Vec::new();
    tx.operations
      .push(Operation::TransferAsset(second_transfer));

    let effect = TxnEffect::compute_effect(ledger.get_prng(), tx);
    assert!(effect.is_err());
  }

  // Sign with the wrong key.
  #[test]
  fn test_asset_creation_invalid_signature() {
    // Create a valid operation.
    let mut tx = Transaction::default();
    let token_code1 = AssetTypeCode { val: [1; 16] };

    let mut prng = ChaChaRng::from_entropy();
    let (public_key1, secret_key1) = build_keys(&mut prng);

    let asset_body = asset_creation_body(&token_code1, &public_key1, true, false, None, None);
    let mut asset_create = asset_creation_operation(&asset_body, &public_key1, &secret_key1);

    // Re-sign the operation with the wrong key.
    let mut prng = ChaChaRng::from_seed([1u8; 32]);
    let (public_key2, _secret_key2) = build_keys(&mut prng);

    asset_create.pubkey.key = public_key2;
    tx.operations.push(Operation::DefineAsset(asset_create));

    assert!(TxnEffect::compute_effect(&mut prng, tx).is_err());
  }

  #[test]
  fn asset_issued() {
    let tmp_dir = TempDir::new("test").unwrap();
    let block_merkle_buf = tmp_dir.path().join("test_block_merkle");
    let block_merkle_path = block_merkle_buf.to_str().unwrap();
    let air_buf = tmp_dir.path().join("test_air");
    let air_path = air_buf.to_str().unwrap();
    let txn_merkle_buf = tmp_dir.path().join("test_txn_merkle");
    let txn_merkle_path = txn_merkle_buf.to_str().unwrap();
    let txn_buf = tmp_dir.path().join("test_txnlog");
    let txn_path = txn_buf.to_str().unwrap();
    let utxo_map_buf = tmp_dir.path().join("test_utxo_map");
    let utxo_map_path = utxo_map_buf.to_str().unwrap();

    let mut ledger = LedgerState::new(&block_merkle_path,
                                      &air_path,
                                      &txn_merkle_path,
                                      &txn_path,
                                      &utxo_map_path,
                                      None).unwrap();

    let params = PublicParams::new();

    assert!(ledger.get_state_commitment() == (BitDigest { 0: [0_u8; 32] }, 0));
    let token_code1 = AssetTypeCode { val: [1; 16] };
    let (public_key, secret_key) = build_keys(&mut ledger.get_prng());

    let tx = create_definition_transaction(&token_code1, &public_key, &secret_key, None).unwrap();

    let effect = TxnEffect::compute_effect(&mut ledger.get_prng(), tx).unwrap();
    {
      let mut block = ledger.start_block().unwrap();
      ledger.apply_transaction(&mut block, effect).unwrap();
      ledger.finish_block(block).unwrap();
    }

    let mut tx = Transaction::default();
    let ar = AssetRecord::new(100, token_code1.val, public_key).unwrap();
    let art = AssetRecordType::PublicAmount_PublicAssetType;
    let ba = build_blind_asset_record(ledger.get_prng(), &params.pc_gens, &ar, art, &None);
    let asset_issuance_body = IssueAssetBody::new(&token_code1, 0, &[TxOutput(ba)]).unwrap();
    let asset_issuance_operation = IssueAsset::new(asset_issuance_body,
                                                   &IssuerPublicKey { key: public_key },
                                                   &secret_key).unwrap();

    let issue_op = Operation::IssueAsset(asset_issuance_operation);

    tx.operations.push(issue_op);
    let second_tx = tx.clone();

    let effect = TxnEffect::compute_effect(ledger.get_prng(), tx).unwrap();

    let mut block = ledger.start_block().unwrap();
    let temp_sid = ledger.apply_transaction(&mut block, effect).unwrap();

    let (txn_sid, txos) = ledger.finish_block(block)
                                .unwrap()
                                .remove(&temp_sid)
                                .unwrap();

    // shouldn't be able to replay issuance
    let effect = TxnEffect::compute_effect(ledger.get_prng(), second_tx).unwrap();
    let mut block = ledger.start_block().unwrap();
    let result = ledger.apply_transaction(&mut block, effect);
    assert!(result.is_err());
    ledger.abort_block(block);

    let transaction = ledger.get_transaction(txn_sid).unwrap();
    let txn_id = transaction.finalized_txn.tx_id;
    let state_commitment_and_version = ledger.get_state_commitment();

    println!("utxos = {:?}", ledger.status.utxos);
    for txo_id in txos {
      assert!(ledger.status.utxos.contains_key(&txo_id));
      let utxo_status = ledger.get_utxo_status(txo_id);
      assert!(utxo_status.is_valid(state_commitment_and_version.0));
      assert!(utxo_status.status == UtxoStatus::Unspent);
    }

    match ledger.get_block(BlockSID(0)) {
      Some(authenticated_block) => {
        assert!(authenticated_block.is_valid(state_commitment_and_version.0));
      }
      None => panic!("get_proof failed for block id 0"),
    }

    match ledger.get_transaction(txn_id) {
      Some(authenticated_txn) => {
        assert!(authenticated_txn.txn_inclusion_proof.tx_id
                == authenticated_txn.finalized_txn.merkle_id);
        assert!(authenticated_txn.is_valid(state_commitment_and_version.0));
        assert!(transaction.finalized_txn == authenticated_txn.finalized_txn);
      }
      None => {
        panic!("get_proof failed for tx_id {}, merkle_id {}, block state {}, transaction state {}",
               transaction.finalized_txn.tx_id.0,
               transaction.finalized_txn.merkle_id,
               ledger.block_merkle.state(),
               ledger.txn_merkle.state());
      }
    }

    // We don't actually have anything to commmit yet,
    // but this will save the empty checksum, which is
    // enough for a bit of a test.
    assert!(state_commitment_and_version
            == (ledger.status
                      .state_commitment_data
                      .clone()
                      .unwrap()
                      .compute_commitment(),
                2));
    let query_result = ledger.get_utxo_checksum(ledger.status.next_txn.0 as u64)
                             .unwrap();
    let compute_result = ledger.utxo_map.compute_checksum();
    println!("query_result = {:?}, compute_result = {:?}",
             query_result, compute_result);

    assert!(query_result == compute_result);

    match ledger.snapshot_txns() {
      Ok(n) => {
        assert!(n.id == 2);
      }
      Err(x) => {
        panic!("snapshot failed:  {}", x);
      }
    }

    match ledger.snapshot_block() {
      Ok(n) => {
        assert!(n.id == 2);
      }
      Err(x) => {
        panic!("snapshot failed:  {}", x);
      }
    }
  }

  #[test]
  pub fn test_debt_transfer() {
    // Setup
    let mut ledger = LedgerState::test_ledger();
    let params = PublicParams::new();
    let interest_rate = Fraction::new(1, 10); // Interest rate of 10%
    let loan_amount = 1000;
    let loan_burn_amount = 200;
    let payment_amount = calculate_fee(loan_amount, interest_rate) + loan_burn_amount;
    let fiat_refund = 1000;
    let fiat_amount = payment_amount + fiat_refund;

    // Users
    let fiat_issuer_key_pair = XfrKeyPair::generate(&mut ledger.get_prng());
    let borrower_key_pair = XfrKeyPair::generate(&mut ledger.get_prng());
    let lender_key_pair = XfrKeyPair::generate(&mut ledger.get_prng());

    // Define fiat token
    let fiat_code = AssetTypeCode { val: [1; 16] };
    let tx = create_definition_transaction(&fiat_code,
                                           fiat_issuer_key_pair.get_pk_ref(),
                                           fiat_issuer_key_pair.get_sk_ref(),
                                           Some(Memo("fiat".to_string()))).unwrap();
    apply_transaction(&mut ledger, tx);

    // Define debt token
    let debt_code = AssetTypeCode { val: [2; 16] };
    let debt_memo = DebtMemo { interest_rate,
                               fiat_code,
                               loan_amount: loan_amount as u64 };
    let tx =
      create_definition_transaction(&debt_code,
                                    borrower_key_pair.get_pk_ref(),
                                    borrower_key_pair.get_sk_ref(),
                                    Some(Memo(serde_json::to_string(&debt_memo).unwrap()))).unwrap();
    apply_transaction(&mut ledger, tx);

    // Issue and transfer fiat tokens to lender
    let tx = create_issue_and_transfer_txn(&mut ledger,
                                           &params,
                                           &fiat_code,
                                           fiat_amount,
                                           &fiat_issuer_key_pair,
                                           lender_key_pair.get_pk_ref());

    let (_txn_sid, txo_sids) = apply_transaction(&mut ledger, tx);
    let fiat_sid = txo_sids[0];

    // Issue and transfer debt tokens to borrower
    let tx = create_issue_and_transfer_txn(&mut ledger,
                                           &params,
                                           &debt_code,
                                           loan_amount,
                                           &borrower_key_pair,
                                           borrower_key_pair.get_pk_ref());
    let (_txn_sid, txo_sids) = apply_transaction(&mut ledger, tx);
    let debt_sid = txo_sids[0];

    let loan_transfer_record = AssetRecord::new(loan_amount,
                                                debt_code.val,
                                                lender_key_pair.get_pk_ref().clone()).unwrap();
    let fiat_transfer_record = AssetRecord::new(fiat_amount,
                                                fiat_code.val,
                                                borrower_key_pair.get_pk_ref().clone()).unwrap();
    let fiat_bar = ((ledger.get_utxo(fiat_sid).unwrap().0).0).clone();
    let debt_bar = ((ledger.get_utxo(debt_sid).unwrap().0).0).clone();

    let mut tx = Transaction::default();

    let mut transfer = TransferAsset::new(TransferAssetBody::new(ledger.get_prng(),
                             vec![TxoRef::Absolute(fiat_sid), TxoRef::Absolute(debt_sid)],
                             &[open_asset_record(&fiat_bar, &lender_key_pair.get_sk_ref()).unwrap(),
                             open_asset_record(&debt_bar, &borrower_key_pair.get_sk_ref()).unwrap()],
                               &[fiat_transfer_record, loan_transfer_record]).unwrap(), TransferType::Standard).unwrap();
    transfer.sign(&lender_key_pair);
    transfer.sign(&borrower_key_pair);
    tx.operations.push(Operation::TransferAsset(transfer));

    let (_txn_sid, txo_sids) = apply_transaction(&mut ledger, tx);
    let fiat_sid = txo_sids[0];
    let debt_sid = txo_sids[1];

    // Attempt to pay off debt with correct interest payment
    let null_public_key = XfrPublicKey::zei_from_bytes(&[0; 32]);
    let mut tx = Transaction::default();
    let mut block = ledger.start_block().unwrap();
    let fiat_bar = ((ledger.get_utxo(fiat_sid).unwrap().0).0).clone();
    let debt_bar = ((ledger.get_utxo(debt_sid).unwrap().0).0).clone();

    let payment_record = AssetRecord::new(payment_amount,
                                          fiat_code.val,
                                          lender_key_pair.get_pk_ref().clone()).unwrap();
    let burned_debt_record =
      AssetRecord::new(loan_burn_amount, debt_code.val, null_public_key).unwrap();
    let returned_debt_record = AssetRecord::new(loan_amount - loan_burn_amount,
                                                debt_code.val,
                                                lender_key_pair.get_pk_ref().clone()).unwrap();
    let returned_fiat_record = AssetRecord::new(fiat_amount - payment_amount,
                                                fiat_code.val,
                                                borrower_key_pair.get_pk_ref().clone()).unwrap();

    let transfer_body = TransferAssetBody::new(ledger.get_prng(),
                             vec![TxoRef::Absolute(debt_sid), TxoRef::Absolute(fiat_sid)],
                             &[open_asset_record(&debt_bar, &lender_key_pair.get_sk_ref()).unwrap(),
                               open_asset_record(&fiat_bar, &borrower_key_pair.get_sk_ref()).unwrap()],
                               &[payment_record, burned_debt_record, returned_debt_record, returned_fiat_record]).unwrap();

    tx.operations
      .push(Operation::TransferAsset(TransferAsset::new(transfer_body,
                                                        TransferType::DebtSwap).unwrap()));

    let effect = TxnEffect::compute_effect(ledger.get_prng(), tx).unwrap();
    let result = ledger.apply_transaction(&mut block, effect);
    assert!(result.is_ok());
  }
}<|MERGE_RESOLUTION|>--- conflicted
+++ resolved
@@ -738,13 +738,7 @@
 
     // Apply AIR updates
     for (addr, data) in block.air_updates.drain() {
-      // debug_assert!(self.air.get(&addr).is_none());
-<<<<<<< HEAD
       // Should we allow an address to get overwritten? At least during testing, yes.
-=======
-      // What should we do when an address is overwritten?
-      // Failing sucks during testing, when we'll reuse addresses a lot
->>>>>>> 278e0d17
       self.air.set(&addr, Some(data));
     }
 
