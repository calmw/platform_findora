--- conflicted
+++ resolved
@@ -232,18 +232,8 @@
   // prevent replays, but (as far as I know -joe) need not be strictly
   // sequential.
   asset_types: HashMap<AssetTypeCode, AssetType>,
-<<<<<<< HEAD
-  // We store two tracing policies for each asset type
-  // * The first policy contains the encryption keys, asset tracing flag, and identity tracing poicy
-  // * The second policy doesn't inclue an identity tracing policy
-  // This allows us to transfer an asset when there's no identity requirement
-  #[allow(clippy::type_complexity)]
-  tracing_policies:
-    HashMap<AssetTypeCode, Option<(Box<AssetTracingPolicy>, Box<AssetTracingPolicy>)>>,
-=======
   // Tracing policy for each asset type
   tracing_policies: HashMap<AssetTypeCode, AssetTracingPolicy>,
->>>>>>> 732b7118
   issuance_num: HashMap<AssetTypeCode, u64>,
   // Issuance amounts for assets with limits
   issuance_amounts: HashMap<AssetTypeCode, u64>,
