#![deny(warnings)]
extern crate bincode;
extern crate byteorder;
extern crate findora;
extern crate tempdir;

use crate::data_model::errors::PlatformError;
use crate::data_model::*;
use crate::error_location;
use crate::policies::{calculate_fee, DebtMemo};
use crate::policy_script::policy_check_txn;
use air::{AIRResult, AIR};
use bitmap::{BitMap, SparseMap};
use cryptohash::sha256::Digest as BitDigest;
use cryptohash::sha256::DIGESTBYTES;
use cryptohash::{sha256, HashValue, Proof};
use findora::HasInvariants;
use merkle_tree::append_only_merkle::AppendOnlyMerkle;
use merkle_tree::logged_merkle::LoggedMerkle;
use rand_chacha::ChaChaRng;
use rand_core::{CryptoRng, RngCore, SeedableRng};
use std::collections::{HashMap, VecDeque};
use std::fs::File;
use std::fs::OpenOptions;
use std::io::{BufRead, BufReader, BufWriter, Write};
use std::path::Path;
use std::u64;
use zei::xfr::sig::{XfrKeyPair, XfrPublicKey, XfrSignature};

use super::effects::*;

pub struct SnapshotId {
  pub id: u64,
}

pub trait LedgerAccess {
  // Look up a currently unspent TXO
  fn get_utxo(&self, addr: TxoSID) -> Option<&Utxo>;

  // The most recently-issued sequence number for the `code`-labelled asset
  // type
  fn get_issuance_num(&self, code: &AssetTypeCode) -> Option<u64>;

  // Retrieve asset type metadata
  fn get_asset_type(&self, code: &AssetTypeCode) -> Option<&AssetType>;

  // TODO(joe): figure out what to do for these.
  // See comments about asset policies and tracked SIDs in LedgerStatus
  // fn get_asset_policy(&self, key: &AssetPolicyKey) -> Option<CustomAssetPolicy>;
  //  // Asset issuers can query ids of UTXOs of assets they are tracking
  // fn get_tracked_sids(&self, key: &EGPubKey)       -> Option<Vec<TxoSID>>;
}

pub trait LedgerUpdate<RNG: RngCore + CryptoRng> {
  // Each Block represents a collection of transactions which have been
  // validated and confirmed to be unconditionally consistent with the
  // ledger and with each other.
  type Block: Sync + Send;

  fn get_prng(&mut self) -> &mut RNG;

  // Returns a Block object representing an in-construction group of
  // transactions.
  //
  // NOTE: To ensure that each Block represents an *unconditionally*
  // consistent collection of transactions, there should only be one live
  // Block allowed at a time, unless you have a very good, carefully
  // researched, checked-by-someone-else reason.
  fn start_block(&mut self) -> Result<Self::Block, PlatformError>;

  // Update the Block state, validating the *external* properties of
  // the TxnEffect against the current block and state of the ledger.
  //
  // Returns:
  //   If valid: An identifier representing the transaction within this
  //             Block
  //   If invalid: Err(...)
  //
  // When Err is returned, no modifications are made to the Block.
  //
  // NOTE: This function is allowed to assume that the TxnEffect is
  // internally consistent, and matches its internal Transaction
  // object, so any caller of this *must* validate the TxnEffect
  // properly first.
  fn apply_transaction(&self,
                       block: &mut Self::Block,
                       txn: TxnEffect)
                       -> Result<TxnTempSID, PlatformError>;

  // Abort an in-development block. No effects of the block are reflected
  // in the ledger.
  //
  // Returns:
  //   Map of (temp identifier -> original transaction) for applied
  //   transactions in this block.
  fn abort_block(&mut self, block: Self::Block) -> HashMap<TxnTempSID, Transaction>;

  // Record a block into the ledger, applying the effects of all included
  // transactions and making those effects externally visible.
  //
  // Returns:
  //   On i/o failure: Err(...)
  //   Otherwise: Map from temporary IDs to the finalized Transaction SID
  //     and the finalized TXO SIDs of that transaction's UTXOs. UTXO SIDs
  //     for each transaction will be in increasing order.
  //
  // When Err(...) is returned, no modifications are made to the ledger.
  fn finish_block(&mut self,
                  block: Self::Block)
                  -> Result<HashMap<TxnTempSID, (TxnSID, Vec<TxoSID>)>, std::io::Error>;
}

// TODO(joe/keyao): which of these methods should be in `LedgerAccess`?
pub trait ArchiveAccess {
  // Number of blocks committed
  fn get_block_count(&self) -> usize;
  // Number of transactions available
  fn get_transaction_count(&self) -> usize;
  // Look up transaction in the log
  fn get_transaction(&self, addr: TxnSID) -> Option<AuthenticatedTransaction>;
  // Look up block in the log
  fn get_block(&self, addr: BlockSID) -> Option<AuthenticatedBlock>;

  // This previously did the serialization at the call to this, and
  // unconditionally returned Some(...).
  // fn get_utxo_map     (&mut self)                   -> Vec<u8>;
  // I (joe) think returning &BitMap matches the intended usage a bit more
  // closely
  fn get_utxo_map(&self) -> &BitMap;

  // Since serializing the bitmap requires mutation access, I'm (joe)
  // making this a separate method
  fn serialize_utxo_map(&mut self) -> Vec<u8>;

  // TODO(joe): figure out what interface this should have -- currently
  // there isn't anything to handle out-of-bounds indices from `list`
  // fn get_utxos        (&mut self, list: Vec<usize>) -> Option<Vec<u8>>;

  // Authenticated query of whether the txo is spent, unspent, or non-existent
  fn get_utxo_status(&mut self, addr: TxoSID) -> AuthenticatedUtxoStatus;

  // Get the bitmap's hash at version `version`, if such a hash is
  // available.
  fn get_utxo_checksum(&self, version: u64) -> Option<BitDigest>;

  // Get the hash of the most recent checkpoint, and its sequence number.
  fn get_state_commitment(&self) -> (BitDigest, u64);

  // Key-value lookup in AIR
  fn get_air_data(&self, address: &str) -> AIRResult;

  // The public signing key this ledger provides
  fn public_key(&self) -> &XfrPublicKey;

  // Sign a message with the ledger's signing key
  fn sign_message(&self, msg: &[u8]) -> XfrSignature;
}

#[derive(Clone, Debug, Serialize, Deserialize, PartialEq)]
pub struct LoggedBlock {
  pub block: Vec<Transaction>,
  pub state: StateCommitmentData,
}

const MAX_VERSION: usize = 100;

// Parts of the current ledger state which can be restored from a snapshot
// without replaying a log
#[derive(Deserialize, Serialize, PartialEq)]
pub struct LedgerStatus {
  // Paths to archival logs for the merkle tree and transaction history
  block_merkle_path: String,
  air_path: String,
  txn_merkle_path: String,
  txn_path: String,
  utxo_map_path: String,

  // TODO(joe): The old version of LedgerState had this field but it didn't
  // seem to be used for anything -- so we should figure out what it's
  // supposed to be for and whether or not having a reference to what file
  // the state is loaded from in the state itself is a good idea.
  // snapshot_path:       String,

  // All currently-unspent TXOs
  utxos: HashMap<TxoSID, Utxo>,

  // Digests of the UTXO bitmap to (I think -joe) track recent states of
  // the UTXO map
  // TODO(joe): should this be an ordered map of some sort?
  utxo_map_versions: VecDeque<(TxnSID, BitDigest)>,

  // TODO(joe): This field should probably exist, but since it is not
  // currently used by anything I'm leaving it commented out. We should
  // figure out (a) whether it should exist and (b) what it should do
  // policies:            HashMap<AssetPolicyKey, CustomAssetPolicy>,

  // TODO(joe): Similar to `policies`, but possibly more grave. The prior
  // implementation updated this map in `add_txo`, but there doesn't seem
  // to be any logic to actually apply or verify the tracking proofs.
  // Specifically, there are several tests which check that the right
  // TxoSIDs get added to this map under the right EGPubKey, but all
  // tracking proofs appear to be implemented with Default::default() and
  // no existing code attempts to check the asset tracking proof through
  // some `zei` interface.
  //
  // tracked_sids:        HashMap<EGPubKey,       Vec<TxoSID>>,

  // Registered asset types, and one-more-than the most recently issued
  // sequence number. Issuance numbers must be increasing over time to
  // prevent replays, but (as far as I know -joe) need not be strictly
  // sequential.
  asset_types: HashMap<AssetTypeCode, AssetType>,
  issuance_num: HashMap<AssetTypeCode, u64>,
  // Issuance amounts for assets with limits
  issuance_amounts: HashMap<AssetTypeCode, u64>,

  // Should be equal to the count of transactions
  next_txn: TxnSID,
  // Should be equal to the count of TXOs
  next_txo: TxoSID,

  // Hash and sequence number of the most recent "full checkpoint" of the
  // ledger -- committing to the whole ledger history up to the most recent
  // such checkpoint.
  state_commitment_data: Option<StateCommitmentData>,
  block_commit_count: u64, // TODO (Keyao): Remove this if not needed

  // Hash of the transactions in the most recent block
  txns_in_block_hash: BitDigest,
}

pub struct LedgerState {
  status: LedgerStatus,

  // PRNG used for transaction validation
  prng: ChaChaRng,

  // Key pair used for signing the state commitment
  // TODO(joe): update this to the generic zei signing API when it exists
  signing_key: XfrKeyPair,

  // Merkle tree tracking the sequence of transaction hashes in the block
  // Each appended hash is the hash of transactions in the same block
  block_merkle: LoggedMerkle,

  // Sparse Merkle Tree for Addres Identity Registry
  air: AIR,

  // Merkle tree tracking the sequence of all transaction hashes
  // Each appended hash is the hash of a transaction
  txn_merkle: LoggedMerkle,

  // The `FinalizedTransaction`s consist of a Transaction and an index into
  // `merkle` representing its hash.
  // TODO(joe): should this be in-memory?
  blocks: Vec<FinalizedBlock>,

  // Bitmap tracking all the live TXOs
  utxo_map: BitMap,

  txn_log: Option<File>,

  block_ctx: Option<BlockEffect>,
}

struct LedgerStateChecker(pub LedgerState);

// TODO(joe): fill these in
impl HasInvariants<PlatformError> for LedgerStatus {
  fn fast_invariant_check(&self) -> Result<(), PlatformError> {
    Ok(())
  }

  fn deep_invariant_check(&self) -> Result<(), PlatformError> {
    Ok(())
  }
}

// TODO(joe): fill these in
impl HasInvariants<PlatformError> for LedgerState {
  fn fast_invariant_check(&self) -> Result<(), PlatformError> {
    Ok(())
  }

  fn deep_invariant_check(&self) -> Result<(), PlatformError> {
    let mut txn_sid = 0;
    for (ix, block) in self.blocks.iter().enumerate() {
      let txns = block.txns
                      .iter()
                      .cloned()
                      .map(|x| x.txn)
                      .collect::<Vec<_>>();
      let txns_in_block_hash = {
        let serialized = bincode::serialize(&txns).unwrap();

        let mut txns_in_block_hash = HashValue::new();
        txns_in_block_hash.hash
                          .clone_from_slice(&sha256::hash(&serialized).0);
        txns_in_block_hash
      };

      dbg!(self.block_merkle.state());
      let proof = self.block_merkle.get_proof(ix as u64, 0).unwrap();
      dbg!(&proof);
      // dbg!(&bincode::serialize(&block.txns).unwrap());
      // dbg!(&bincode::serialize(&block.txns.clone()).unwrap());
      // dbg!(&bincode::serialize(&block.txns.iter().collect::<Vec<_>>()).unwrap());
      dbg!(&block.txns);
      dbg!(&txns_in_block_hash);
      // assert!(self.status.txns_in_block_hash == txns_in_block_hash);
      if !proof.is_valid_proof(txns_in_block_hash.clone()) {
        return Err(PlatformError::InvariantError(Some(format!("Bad block proof at {}", ix))));
      }

      for txn in txns.iter() {
        let ix = txn_sid;
        txn_sid += 1;
        let proof = self.txn_merkle.get_proof(ix as u64, 0).unwrap();
        if !proof.is_valid_proof(txn.hash(TxnSID(ix))) {
          return Err(PlatformError::InvariantError(Some(format!("Bad txn proof at {}", ix))));
        }
      }
    }

    if let Some(txn_log_fd) = &self.txn_log {
      txn_log_fd.sync_data().unwrap();
      let tmp_dir = findora::fresh_tmp_dir();

      let other_block_merkle_buf = tmp_dir.join("test_block_merkle");
      let other_block_merkle_path = other_block_merkle_buf.to_str().unwrap();

      let other_air_buf = tmp_dir.join("test_air");
      let other_air_path = other_air_buf.to_str().unwrap();

      let other_txn_merkle_buf = tmp_dir.join("test_txn_merkle");
      let other_txn_merkle_path = other_txn_merkle_buf.to_str().unwrap();

      let other_txn_buf = tmp_dir.join("test_txnlog");
      let other_txn_path = other_txn_buf.to_str().unwrap();

      let other_utxo_map_buf = tmp_dir.join("test_utxo_map");
      let other_utxo_map_path = other_utxo_map_buf.to_str().unwrap();

      dbg!(&self.status.txn_path);
      dbg!(std::fs::metadata(&self.status.txn_path).unwrap());
      dbg!(&other_txn_path);
      std::fs::copy(&self.status.txn_path, &other_txn_path).unwrap();

      let state2 = Box::new(LedgerState::load_from_log(&other_block_merkle_path,
                                                       &other_air_path,
                                                       &other_txn_merkle_path,
                                                       &other_txn_path,
                                                       &other_utxo_map_path,
                                                       None,
                                                       None).unwrap());

      let mut status2 = Box::new(state2.status);
      status2.block_merkle_path = self.status.block_merkle_path.clone();
      status2.air_path = self.status.air_path.clone();
      status2.txn_merkle_path = self.status.txn_merkle_path.clone();
      status2.txn_path = self.status.txn_path.clone();
      status2.utxo_map_path = self.status.utxo_map_path.clone();

      assert!(*status2 == self.status);

      std::fs::remove_dir_all(tmp_dir).unwrap();
    }
    Ok(())
  }
}

impl LedgerStatus {
  pub fn new(block_merkle_path: &str,
             air_path: &str,
             txn_merkle_path: &str,
             txn_path: &str,
             // TODO(joe): should this do something?
             // snapshot_path: &str,
             utxo_map_path: &str)
             -> Result<LedgerStatus, std::io::Error> {
    let ledger = LedgerStatus { block_merkle_path: block_merkle_path.to_owned(),
                                air_path: air_path.to_owned(),
                                txn_merkle_path: txn_merkle_path.to_owned(),
                                txn_path: txn_path.to_owned(),
                                utxo_map_path: utxo_map_path.to_owned(),
                                utxos: HashMap::new(),
                                issuance_amounts: HashMap::new(),
                                utxo_map_versions: VecDeque::new(),
                                asset_types: HashMap::new(),
                                issuance_num: HashMap::new(),
                                next_txn: TxnSID(0),
                                next_txo: TxoSID(0),
                                txns_in_block_hash: BitDigest { 0: [0_u8; 32] },
                                state_commitment_data: None,
                                block_commit_count: 0 };

    Ok(ledger)
  }

  #[cfg(feature = "TESTING")]
  #[allow(non_snake_case)]
  pub fn TESTING_check_txn_effects(&self, txn: TxnEffect) -> Result<TxnEffect, PlatformError> {
    self.check_txn_effects(txn)
  }

  // Check that `txn` can be safely applied to the current ledger.
  //
  // Returns the same TxnEffect (unchanged) if it is safe. Consumes `txn`
  // if it would be invalid to prevent a simple case of forgetting error
  // handling, such as:
  //
  //  ledger.check_txn_effects(txn_effect);
  //  block.add_txn_effect(txn_effect);
  //
  fn check_txn_effects(&self, txn: TxnEffect) -> Result<TxnEffect, PlatformError> {
    // 1. Each input must be unspent and correspond to the claimed record
    // 2. Inputs with transfer restrictions can only be owned by the asset issuer
    for (inp_sid, inp_record) in txn.input_txos.iter() {
      // (1)
      let inp_utxo = self.utxos
                         .get(inp_sid)
                         .map_or(Err(PlatformError::InputsError(error_location!())), Ok)?;
      let record = &(inp_utxo.0).0;
      if record != inp_record {
        return Err(PlatformError::InputsError(error_location!()));
      }
      // (2)
      debug_assert!(inp_record.asset_type.get_asset_type().is_some());
      let code = AssetTypeCode { val: record.asset_type.get_asset_type().unwrap() };
      let asset_type = self.asset_types
                           .get(&code)
                           .or_else(|| txn.new_asset_codes.get(&code))
                           .ok_or_else(|| PlatformError::InputsError(error_location!()))?;
      if !asset_type.properties.asset_rules.transferable
         && asset_type.properties.issuer.key != record.public_key
      {
        return Err(PlatformError::InputsError(error_location!()));
      }
    }

    // Internally spend inputs with transfer restrictions can only be owned by the asset issuer
    for record in txn.internally_spent_txos.iter() {
      let code = AssetTypeCode { val: record.asset_type.get_asset_type().unwrap() };
      let asset_type = self.asset_types
                           .get(&code)
                           .or_else(|| txn.new_asset_codes.get(&code))
                           .ok_or_else(|| PlatformError::InputsError(error_location!()))?;
      if !asset_type.properties.asset_rules.transferable
         && asset_type.properties.issuer.key != record.public_key
      {
        return Err(PlatformError::InputsError(error_location!()));
      }
    }

    dbg!("records work");

    // New asset types must not already exist
    for (code, _asset_type) in txn.new_asset_codes.iter() {
      if self.asset_types.contains_key(&code) {
        return Err(PlatformError::InputsError(error_location!()));
      }
      if self.issuance_num.contains_key(&code) {
        return Err(PlatformError::InputsError(error_location!()));
      }
      debug_assert!(txn.new_issuance_nums.contains_key(&code));

      // Asset issuance should match the currently registered key
    }

    dbg!("new types work");

    // New issuance numbers
    // (1) Must refer to a created asset type
    //  - NOTE: if the asset type is created in this transaction, this
    //    function is assuming that the ordering within the transaction is
    //    already valid.
    // (2) Must not be below the current asset cap
    //  - NOTE: this relies on the sequence numbers appearing in sorted
    //    order
    for (code, seq_nums) in txn.new_issuance_nums.iter() {
      debug_assert!(txn.issuance_keys.contains_key(&code));
      dbg!(&(code, seq_nums));

      let iss_key = txn.issuance_keys.get(&code).unwrap();
      let asset_type = self.asset_types
                           .get(&code)
                           .or_else(|| txn.new_asset_codes.get(&code))
                           .ok_or_else(|| PlatformError::InputsError(error_location!()))?;
      let proper_key = asset_type.properties.issuer;
      if *iss_key != proper_key {
        return Err(PlatformError::InputsError(error_location!()));
      }

      if seq_nums.is_empty() {
        if !txn.new_asset_codes.contains_key(&code) {
          return Err(PlatformError::InputsError(error_location!()));
        }
      // We could re-check that self.issuance_num doesn't contain `code`,
      // but currently it's redundant with the new-asset-type checks
      } else {
        let curr_seq_num_limit = self.issuance_num
                                     .get(&code)
                                     // If a transaction defines and then issues, it should pass.
                                     // However, if there is a bug elsewhere in validation, panicking
                                     // is better than allowing incorrect issuances to pass through.
                                     .or_else(|| {
                                       assert!(txn.new_asset_codes.contains_key(&code));
                                       Some(&0)
                                     })
                                     .unwrap();
        let min_seq_num = seq_nums.first().unwrap();
        if min_seq_num < curr_seq_num_limit {
          return Err(PlatformError::InputsError(error_location!()));
        }
      }
    }

    // Asset Caps
    // (1) New issuance amounts cannot exceed asset cap
    // (2) No confidential issuances allowed for assets with issuance restrictions
    for (code, amount) in txn.issuance_amounts.iter() {
      let asset_type = self.asset_types
                           .get(&code)
                           .or_else(|| txn.new_asset_codes.get(&code))
                           .ok_or_else(|| PlatformError::InputsError(error_location!()))?;
      // (1)
      if let Some(cap) = asset_type.properties.asset_rules.max_units {
        let current_amount = self.issuance_amounts
                                 .get(code)
                                 .or_else(|| Some(&0))
                                 .unwrap();
        if current_amount.checked_add(*amount)
                         .ok_or_else(|| PlatformError::InputsError(error_location!()))?
           > cap
        {
          return Err(PlatformError::InputsError(error_location!()));
        }
      }
    }

    // (2)
    for code in txn.confidential_issuance_types.iter() {
      let asset_type = self.asset_types
                           .get(&code)
                           .or_else(|| txn.new_asset_codes.get(&code))
                           .ok_or_else(|| PlatformError::InputsError(error_location!()))?;
      if asset_type.has_issuance_restrictions() {
        return Err(PlatformError::InputsError(error_location!()));
      }
    }

    // Issuance tracing policies must has the asset_tracking flag consistent with the asset definition
    for (code, tracing_policy) in txn.issuance_tracing_policies.iter() {
      dbg!(&(code, tracing_policy));
      let traceability = self.asset_types
                             .get(&code)
                             .or_else(|| txn.new_asset_codes.get(&code))
                             .ok_or_else(|| PlatformError::InputsError(error_location!()))?
                             .properties
                             .asset_rules
                             .traceable;
      if let Some(policy) = tracing_policy {
        if traceability != policy.asset_tracking {
          return Err(PlatformError::InputsError(error_location!()));
        }
      } else if traceability {
        return Err(PlatformError::InputsError(error_location!()));
      }
    }

    // Debt swaps
    // (1) Fiat code must match debt asset memo
    // (2) fee must be correct
    for (code, debt_swap_effects) in txn.debt_effects.iter() {
      dbg!(&(code, debt_swap_effects));
      let debt_type = &self.asset_types
                           .get(&code)
                           .or_else(|| txn.new_asset_codes.get(&code))
                           .ok_or_else(|| PlatformError::InputsError(error_location!()))?
                           .properties;

      let debt_memo = serde_json::from_str::<DebtMemo>(&debt_type.memo.0)?;
      let correct_fee = calculate_fee(debt_swap_effects.initial_balance, debt_memo.interest_rate);

      // (1), (2)
      if debt_swap_effects.fiat_code != debt_memo.fiat_code
         || debt_swap_effects.fiat_paid != debt_swap_effects.debt_burned + correct_fee
      {
        return Err(PlatformError::InputsError(error_location!()));
      }
    }

    // Policy checking
    // TODO(joe): Currently the policy language can't validate transactions
    //   which include DefineAsset, so it's safe to assume that any valid
    //   policy usage involves an asset whose definition is already in the
    //   committed state. However, it may not always be that way, and this
    //   code will lead to erroneous validation failures when that change
    //   arrives.
    for code in txn.asset_types_involved.iter() {
      if txn.custom_policy_asset_types.contains_key(code) {
        let asset = self.asset_types
                        .get(code)
                        .ok_or_else(|| PlatformError::InputsError(error_location!()))?;
        if let Some((ref pol, ref globals)) = asset.properties.policy {
          let globals = globals.clone();
          policy_check_txn(code, globals, &pol, &txn.txn)?;
        }
      }
    }

    Ok(txn)
  }

  // This function assumes that `block` is COMPLETELY CONSISTENT with the
  // ledger state. Calling `check_txn_effects` for each TxnEffect getting
  // mixed into the BlockEffect *should* be enough to guarantee that (if
  // that is ever false, it's a bug).
  //
  // This drains every field of `block` except `txns` and `temp_sids`.
  #[allow(clippy::cognitive_complexity)]
  fn apply_block_effects(&mut self,
                         block: &mut BlockEffect)
                         -> HashMap<TxnTempSID, (TxnSID, Vec<TxoSID>)> {
    // Remove consumed UTXOs
    for (inp_sid, _) in block.input_txos.drain() {
      // Remove from ledger status
      debug_assert!(self.utxos.contains_key(&inp_sid));
      self.utxos.remove(&inp_sid);
    }

    // Add new UTXOs
    // Each transaction gets a TxnSID, and each of its unspent TXOs gets
    // a TxoSID. TxoSID assignments are based on the order TXOs appear in
    // the transaction.
    let mut new_utxo_sids: HashMap<TxnTempSID, (TxnSID, Vec<TxoSID>)> = HashMap::new();
    {
      let next_txn = &mut self.next_txn;
      let next_txo = &mut self.next_txo;

      debug_assert!(block.txos.len() == block.txns.len());
      debug_assert!(block.txos.len() == block.temp_sids.len());
      for (ix, txos) in block.temp_sids.iter().zip(block.txos.drain(..)) {
        let txn_sid = *next_txn;
        next_txn.0 += 1;

        let mut txn_utxo_sids: Vec<TxoSID> = vec![];

        for txo in txos {
          let txo_sid = *next_txo;
          next_txo.0 += 1;
          if let Some(tx_output) = txo {
            self.utxos.insert(txo_sid, Utxo(tx_output));
            txn_utxo_sids.push(txo_sid);
          }
        }

        new_utxo_sids.insert(*ix, (txn_sid, txn_utxo_sids));
      }
    }

    // Update issuance sequence number limits
    for (code, seq_nums) in block.new_issuance_nums.drain() {
      // One more than the greatest sequence number, or 0
      let new_max_seq_num = seq_nums.last().map(|x| x + 1).unwrap_or(0);
      self.issuance_num.insert(code, new_max_seq_num);
    }

    // Register new asset types
    for (code, asset_type) in block.new_asset_codes.drain() {
      debug_assert!(!self.asset_types.contains_key(&code));
      self.asset_types.insert(code, asset_type.clone());
    }

    // issuance_keys should already have been checked
    block.issuance_keys.clear();

    debug_assert_eq!(block.clone(), {
      let mut def: BlockEffect = Default::default();
      def.txns = block.txns.clone();
      def.temp_sids = block.temp_sids.clone();
      def.air_updates = block.air_updates.clone();
      def.issuance_amounts = block.issuance_amounts.clone();

      def
    });

    new_utxo_sids
  }
}

impl LedgerUpdate<ChaChaRng> for LedgerState {
  type Block = BlockEffect;

  fn get_prng(&mut self) -> &mut ChaChaRng {
    &mut self.prng
  }

  fn start_block(&mut self) -> Result<BlockEffect, PlatformError> {
    let mut block_ctx = None;
    std::mem::swap(&mut self.block_ctx, &mut block_ctx);
    match block_ctx {
      None => Err(PlatformError::InputsError(error_location!())),
      // Probably should be a more relevant error
      Some(block) => Ok(block),
    }
  }

  fn apply_transaction(&self,
                       block: &mut BlockEffect,
                       txn: TxnEffect)
                       -> Result<TxnTempSID, PlatformError> {
    block.add_txn_effect(self.status.check_txn_effects(txn)?)
  }

  fn abort_block(&mut self, block: BlockEffect) -> HashMap<TxnTempSID, Transaction> {
    let mut block = block;
    let txns = block.txns.drain(..);
    let ret: HashMap<TxnTempSID, Transaction> = block.temp_sids.drain(..).zip(txns).collect();

    block.txos.clear();
    block.input_txos.clear();
    block.new_asset_codes.clear();
    block.new_issuance_nums.clear();
    block.issuance_keys.clear();
    block.air_updates.clear();

    debug_assert_eq!(block.clone(), Default::default());

    ret
  }

  #[allow(clippy::cognitive_complexity)]
  fn finish_block(&mut self,
                  block: BlockEffect)
                  -> Result<HashMap<TxnTempSID, (TxnSID, Vec<TxoSID>)>, std::io::Error> {
    let mut block = block;

    let base_sid = self.status.next_txo.0;
    let txn_temp_sids = block.temp_sids.clone();

    let block_txns = block.txns.clone();

    for (inp_sid, _) in block.input_txos.iter() {
      // Remove from bitmap
      debug_assert!(self.utxo_map.query(inp_sid.0 as usize).unwrap());
      self.utxo_map.clear(inp_sid.0 as usize).unwrap();
    }

    let temp_sid_map = self.status.apply_block_effects(&mut block);
    let max_sid = self.status.next_txo.0; // mutated by apply_txn_effects

    // debug_assert!(utxo_sids.is_sorted());

    {
      // Update the UTXO bitmap
      // This is, unfortunately, some horrible index-walking messiness.
      // The core idea is that we walk over every new TXO SID (ix), tracking:
      //  - by `temp_sid_ix`, which transaction we're in
      //  - by `txo_sid_ix`, which UTXO within that transaction is next.
      let mut temp_sid_ix = 0;
      let mut txo_sid_ix = 0;

      // Find the first index that matters
      while temp_sid_ix < txn_temp_sids.len()
            && (temp_sid_map[&txn_temp_sids[temp_sid_ix]].1).is_empty()
      {
        temp_sid_ix += 1;
      }

      for ix in base_sid..max_sid {
        debug_assert!(temp_sid_ix < txn_temp_sids.len());

        let temp_sid = txn_temp_sids[temp_sid_ix];
        let utxo_sids = &temp_sid_map[&temp_sid].1;

        debug_assert!(txo_sid_ix < utxo_sids.len());

        // Only .set() extends the bitmap, so to append a 0 we currently
        // nead to .set() then .clear().
        //
        // TODO(joe): are these unwraps okay?
        self.utxo_map.set(ix as usize).unwrap();
        if let Some(TxoSID(utxo_sid)) = utxo_sids.get(txo_sid_ix) {
          if *utxo_sid != ix {
            self.utxo_map.clear(ix as usize).unwrap();
          } else {
            txo_sid_ix += 1;

            // We've reached the end of this UTXO list, search for the next
            // relevant one
            if txo_sid_ix == utxo_sids.len() {
              txo_sid_ix = 0;

              temp_sid_ix += 1;
              while temp_sid_ix < txn_temp_sids.len()
                    && (temp_sid_map[&txn_temp_sids[temp_sid_ix]].1).is_empty()
              {
                temp_sid_ix += 1;
              }
            }
          }
        }
      }
      debug_assert!(temp_sid_ix == txn_temp_sids.len());
      debug_assert!(txo_sid_ix == 0);
    }

    {
      let mut tx_block = Vec::new();

      // TODO(joe/keyao): reorder these so that we can drain things

      // Update the transaction Merkle tree and transaction log
      for (tmp_sid, txn) in block.temp_sids.iter().zip(block.txns.iter()) {
        let txn = txn.clone();
        let txn_sid = temp_sid_map.get(&tmp_sid).unwrap().0;

        // TODO(joe/jonathan): Since errors in the merkle tree are things like
        // corruption and I/O failure, we don't have a good recovery story. Is
        // panicking acceptable?
        let merkle_id = self.txn_merkle.append(&txn.hash(txn_sid)).unwrap();

        tx_block.push(FinalizedTransaction { txn,
                                             tx_id: txn_sid,
                                             merkle_id });
      }
      // Checkpoint
      let block_merkle_id = self.checkpoint(&block);
      block.temp_sids.clear();
      block.txns.clear();

      //Add block to txn history
      //TODO(joe/nathan): This ordering feels bad -- the txn log should probably be write-ahead,
      //but the state commitment you need doesn't exist yet! maybe these should be two different
      //logs, or the writing should be staggered in some way.
      if let Some(txn_log_fd) = &mut self.txn_log {
        writeln!(txn_log_fd,"{}",serde_json::to_string(&LoggedBlock { block: block_txns, state: self.status.state_commitment_data.clone().unwrap() }).unwrap())
              .map_err(|e| std::io::Error::new(std::io::ErrorKind::Other,e)).unwrap();
        txn_log_fd.sync_data().unwrap();
      }

      self.blocks.push(FinalizedBlock { txns: tx_block,
                                        merkle_id: block_merkle_id });
    }

    // Apply AIR updates
    for (addr, data) in block.air_updates.drain() {
      // Should we allow an address to get overwritten? At least during testing, yes.
      self.air.set(&addr, Some(data));
    }

    for (code, amount) in block.issuance_amounts.drain() {
      let amt = self.status.issuance_amounts.entry(code).or_insert(0);
      *amt += amount;
    }

    // TODO(joe): asset tracing?

    debug_assert_eq!(block, Default::default());

    self.block_ctx = Some(block);

    Ok(temp_sid_map)
  }
}

impl LedgerUpdate<ChaChaRng> for LedgerStateChecker {
  type Block = BlockEffect;

  fn get_prng(&mut self) -> &mut ChaChaRng {
    self.0.get_prng()
  }

  fn start_block(&mut self) -> Result<BlockEffect, PlatformError> {
    self.0.start_block()
  }

  fn apply_transaction(&self,
                       block: &mut BlockEffect,
                       txn: TxnEffect)
                       -> Result<TxnTempSID, PlatformError> {
    // inputs must be listed as spent in the bitmap
    for (inp_sid, _) in txn.input_txos.iter() {
      if self.0.utxo_map.query(inp_sid.0 as usize).unwrap() {
        return Err(PlatformError::CheckedReplayError(format!("{}:{}:{}",
                                                             std::file!(),
                                                             std::line!(),
                                                             std::column!())));
      }
    }

    let base_ix = self.0.status.next_txo.0 + (block.txos.len() as u64);

    // internally-spent outputs must be listed as spent
    for (ix, txo) in txn.txos.iter().enumerate() {
      let live = self.0.utxo_map.query((base_ix + (ix as u64)) as usize)?;
      if txo.is_none() && live {
        return Err(PlatformError::CheckedReplayError(format!("{}:{}:{}",
                                                             std::file!(),
                                                             std::line!(),
                                                             std::column!())));
      }
    }

    /*
     * NOTE: validity checking of the bitmap is a little bit subtle
     *
     * The approach this code takes is:
     *  - Every TXO which is spent by some transaction is 0 in the bitmap
     *  - Once the log has been replayed, every remaining unspent TXO is 1
     *    in the bitmap
     *
     * This is basically the exact spec of bitmap correctness, but it
     * relies on the UTXO set in `LedgerStatus` being authoritative -- if
     * there is a bug in updating that set, then a bug in updating the UTXO
     * bitmap won't be detected by this code.
     */

    // The transaction must match its spot in the txn merkle tree
    let txn_sid = self.0.status.next_txn.0 + block.txns.len();
    let proof = self.0.txn_merkle.get_proof(txn_sid as u64, 0)?;
    dbg!(&txn_sid);
    dbg!(&txn);
    dbg!(&proof);
    if !proof.is_valid_proof(txn.txn.hash(TxnSID(txn_sid))) {
      return Err(PlatformError::CheckedReplayError(format!("{}:{}:{}",
                                                           std::file!(),
                                                           std::line!(),
                                                           std::column!())));
    }

    self.0.apply_transaction(block, txn)
  }

  // this shouldn't ever be called, since this type should only be used for
  // replaying a log, and there isn't a reason to abort
  fn abort_block(&mut self, _block: BlockEffect) -> HashMap<TxnTempSID, Transaction> {
    unimplemented!()
  }

  fn finish_block(&mut self,
                  block: BlockEffect)
                  -> Result<HashMap<TxnTempSID, (TxnSID, Vec<TxoSID>)>, std::io::Error> {
    let mut block = block;

    let block_id = self.0.blocks.len();

    let temp_sid_map = self.0.status.apply_block_effects(&mut block);

    // Apply AIR updates
    for (addr, data) in block.air_updates.drain() {
      debug_assert!(self.0.air.get(&addr).is_none());
      self.0.air.set(&addr, Some(data));
    }

    {
      let mut tx_block = Vec::new();

      // TODO(joe/keyao): reorder these so that we can drain things

      // Update the transaction Merkle tree and transaction log
      for (tmp_sid, txn) in block.temp_sids.iter().zip(block.txns.iter()) {
        let txn = txn.clone();
        let txn_sid = temp_sid_map.get(&tmp_sid).unwrap().0;

        tx_block.push(FinalizedTransaction { txn,
                                             tx_id: txn_sid,
                                             merkle_id: txn_sid.0 as u64 });
      }

      self.0.blocks.push(FinalizedBlock { txns: tx_block,
                                          merkle_id: block_id as u64 });
    }

    block.txns.clear();
    block.temp_sids.clear();

    debug_assert_eq!(block, Default::default());

    self.0.block_ctx = Some(block);

    Ok(temp_sid_map)
  }
}

impl LedgerStateChecker {
  pub fn check_block(self, ix: u64, block: &BlockEffect) -> Result<Self, PlatformError> {
    // The block must match its spot in the block merkle tree
    let proof = self.0.block_merkle.get_proof(ix, 0)?;

    let block = block;

    let (block_merkle_hash, block_hash) = {
      let block_hash = block.compute_txns_in_block_hash();
      let mut txns_in_block_hash = HashValue::new();
      txns_in_block_hash.hash.clone_from_slice(&block_hash.0);
      (txns_in_block_hash, block_hash)
    };

    dbg!(&self.0.block_merkle.state());
    dbg!(&proof);
    dbg!(&block_merkle_hash);
    if !proof.is_valid_proof(block_merkle_hash) {
      return Err(PlatformError::CheckedReplayError(format!("{}:{}:{}",
                                                           std::file!(),
                                                           std::line!(),
                                                           std::column!())));
    }

    let comm = (&self.0.status.state_commitment_data).as_ref().unwrap();
    if comm.txns_in_block_hash != block_hash {
      return Err(PlatformError::CheckedReplayError(format!("{}:{}:{}",
                                                           std::file!(),
                                                           std::line!(),
                                                           std::column!())));
    }

    dbg!(&comm.txo_count);
    dbg!(&self.0.status.next_txo.0);
    if comm.txo_count != self.0.status.next_txo.0 + block.txos.iter().flatten().count() as u64 {
      return Err(PlatformError::CheckedReplayError(format!("{}:{}:{}",
                                                           std::file!(),
                                                           std::line!(),
                                                           std::column!())));
    }

    Ok(self)
  }

  pub fn finish_check(mut self) -> Result<LedgerState, PlatformError> {
    // Check the UTXO set is all "on" in the bitmap, and check the top
    // level state commitment.

    for (ix, _) in self.0.status.utxos.iter() {
      let live = self.0.utxo_map.query(ix.0 as usize)?;
      if !live {
        return Err(PlatformError::CheckedReplayError(format!("{}:{}:{}",
                                                             std::file!(),
                                                             std::line!(),
                                                             std::column!())));
      }
    }

    match self.0.status.state_commitment_data.as_ref() {
      Some(comm) => {
        if self.0.utxo_map.compute_checksum() != comm.bitmap {
          return Err(PlatformError::CheckedReplayError(format!("{}:{}:{}",
                                                               std::file!(),
                                                               std::line!(),
                                                               std::column!())));
        }
        if self.0.block_merkle.get_root_hash() != comm.block_merkle {
          return Err(PlatformError::CheckedReplayError(format!("{}:{}:{}",
                                                               std::file!(),
                                                               std::line!(),
                                                               std::column!())));
        }
        if self.0.txn_merkle.get_root_hash() != comm.transaction_merkle_commitment {
          return Err(PlatformError::CheckedReplayError(format!("{}:{}:{}",
                                                               std::file!(),
                                                               std::line!(),
                                                               std::column!())));
        }
      }
      None => {
        if self.0.status.block_commit_count != 0 {
          return Err(PlatformError::CheckedReplayError(format!("{}:{}:{}",
                                                               std::file!(),
                                                               std::line!(),
                                                               std::column!())));
        }
      }
    }

    Ok(self.0)
  }
}

impl LedgerState {
  #[cfg(feature = "TESTING")]
  #[allow(non_snake_case)]
  pub fn TESTING_get_status(&self) -> &LedgerStatus {
    &self.status
  }

  // Create a ledger for use by a unit test.
  pub fn test_ledger() -> LedgerState {
    let tmp_dir = findora::fresh_tmp_dir();

    let block_merkle_buf = tmp_dir.join("test_block_merkle");
    let block_merkle_path = block_merkle_buf.to_str().unwrap();

    let air_buf = tmp_dir.join("test_air");
    let air_path = air_buf.to_str().unwrap();

    let txn_merkle_buf = tmp_dir.join("test_txn_merkle");
    let txn_merkle_path = txn_merkle_buf.to_str().unwrap();

    let txn_buf = tmp_dir.join("test_txnlog");
    let txn_path = txn_buf.to_str().unwrap();

    // let snap_buf      = tmp_dir.join("test_ledger_snap");
    // let snap_path     = snap_buf.to_str().unwrap();

    let utxo_map_buf = tmp_dir.join("test_utxo_map");
    let utxo_map_path = utxo_map_buf.to_str().unwrap();

    let ret = LedgerState::new(&block_merkle_path,
                               &air_path,
                               &txn_merkle_path,
                               &txn_path,
                               &utxo_map_path,
                               None,
                               None).unwrap();

    let key_buf = tmp_dir.join("test_sig_key");
    let key_path = key_buf.to_str().unwrap();
    {
      let file = File::create(key_path).unwrap();
      {
        let mut writer = BufWriter::new(file);

        bincode::serialize_into::<&mut BufWriter<File>, XfrKeyPair>(&mut writer, &ret.signing_key).unwrap();
      }
    }

    ret
  }

  // TODO(joe): Make this an iterator of some sort so that we don't have to load the whole log
  // into memory
  fn load_transaction_log(path: &str) -> Result<Vec<LoggedBlock>, std::io::Error> {
    let file = File::open(path)?;
    let reader = BufReader::new(file);
    let mut v = Vec::new();
    for l in reader.lines() {
      match serde_json::from_str::<LoggedBlock>(&l?) {
        Ok(next_block) => {
          v.push(next_block);
        }
        Err(_) => {
          break;
        }
      }
    }
    Ok(v)
  }

  fn save_utxo_map_version(&mut self) {
    if self.status.utxo_map_versions.len() >= MAX_VERSION {
      self.status.utxo_map_versions.pop_front();
    }

    self.status
        .utxo_map_versions
        .push_back((self.status.next_txn, self.utxo_map.compute_checksum()));
  }

  // In this functionn:
  //  1. Compute the hash of transactions in the block and update txns_in_block_hash
  //  2. Append txns_in_block_hash to block_merkle
  fn compute_and_append_txns_hash(&mut self, block: &BlockEffect) -> u64 {
    // 1. Compute the hash of transactions in the block and update txns_in_block_hash
    self.status.txns_in_block_hash = block.compute_txns_in_block_hash();

    // 2. Append txns_in_block_hash to block_merkle
    //  2.1 Convert txns_in_block_hash from BitDigest to HashValue
    let mut txns_in_block_hash = HashValue::new();
    txns_in_block_hash.hash
                      .clone_from_slice(&self.status.txns_in_block_hash.0);

    //  2.2 Update the block Merkle tree
    let ret = self.block_merkle.append(&txns_in_block_hash).unwrap();
    // dbg!(&block.txns);
    // dbg!(&bincode::serialize(&block.txns).unwrap());
    // dbg!(&bincode::serialize(&block.txns.clone()).unwrap());
    // dbg!(&txns_in_block_hash);
    debug_assert!(self.block_merkle
                      .get_proof(self.status.block_commit_count, 0)
                      .unwrap()
                      .is_valid_proof(txns_in_block_hash.clone()));
    ret
  }

  fn compute_and_save_state_commitment_data(&mut self) {
    let prev_commitment = match &self.status.state_commitment_data {
      Some(commitment_data) => commitment_data.compute_commitment(),
      None => BitDigest { 0: [0_u8; DIGESTBYTES] },
    };
    self.status.state_commitment_data =
      Some(StateCommitmentData { bitmap: self.utxo_map.compute_checksum(),
                                 block_merkle: self.block_merkle.get_root_hash(),
                                 transaction_merkle_commitment: self.txn_merkle.get_root_hash(),
                                 air_commitment: *self.air.merkle_root(),
                                 txns_in_block_hash: self.status.txns_in_block_hash,
                                 previous_state_commitment: prev_commitment,
                                 txo_count: self.status.next_txo.0 });

    self.status.block_commit_count += 1;
  }

  // Initialize a logged Merkle tree for the ledger.  We might
  // be creating a new tree or opening an existing one.  We
  // always start a new log file.
  fn init_merkle_log(path: &str, create: bool) -> Result<LoggedMerkle, std::io::Error> {
    // Create a merkle tree or open an existing one.
    let result = if create {
      AppendOnlyMerkle::create(path)
    } else {
      AppendOnlyMerkle::open(path)
    };

    log!(Store, "Using path {} for the Merkle tree.", path);

    let tree = match result {
      Err(x) => {
        return Err(x);
      }
      Ok(tree) => tree,
    };

    // Create a log for the tree.  The tree size ("state") is appended to
    // the end of the path.
    let next_id = tree.total_size();
    let writer = LedgerState::create_merkle_log(path.to_owned(), next_id)?;
    Ok(LoggedMerkle::new(tree, writer))
  }

  fn init_air_log(path: &str, create: bool) -> Result<AIR, std::io::Error> {
    // Create a merkle tree or open an existing one.
    let result = if create {
      Ok(AIR::default())
    } else {
      air::open(path)
    };

    log!(Store,
         "Using path {} for the Address Identity Registry.",
         path);

    let tree = match result {
      Err(x) => {
        return Err(x);
      }
      Ok(tree) => tree,
    };
    Ok(tree)
  }

  // Initialize a bitmap to track the unspent utxos.
  fn init_utxo_map(path: &str, create: bool) -> Result<BitMap, std::io::Error> {
    let file = OpenOptions::new().read(true)
                                 .write(true)
                                 .create_new(create)
                                 .open(path)?;

    if create {
      BitMap::create(file)
    } else {
      BitMap::open(file)
    }
  }

  // Initialize a new Ledger structure.
  pub fn new(block_merkle_path: &str,
             air_path: &str,
             txn_merkle_path: &str,
             txn_path: &str,
             utxo_map_path: &str,
             keypair: Option<XfrKeyPair>,
             prng_seed: Option<[u8; 32]>)
             -> Result<LedgerState, std::io::Error> {
    let mut prng = prng_seed.map(rand_chacha::ChaChaRng::from_seed)
                            .unwrap_or_else(ChaChaRng::from_entropy);
    let signing_key = keypair.unwrap_or_else(|| XfrKeyPair::generate(&mut prng));
    let ledger = LedgerState { status: LedgerStatus::new(block_merkle_path,
                                                         air_path,
                                                         txn_merkle_path,
                                                         txn_path,
                                                         utxo_map_path)?,
                               prng,
                               signing_key,
                               block_merkle: LedgerState::init_merkle_log(block_merkle_path,
                                                                          true)?,
                               air: LedgerState::init_air_log(air_path, true)?,
                               txn_merkle: LedgerState::init_merkle_log(txn_merkle_path, true)?,
                               blocks: Vec::new(),
                               utxo_map: LedgerState::init_utxo_map(utxo_map_path, true)?,
                               txn_log: Some(std::fs::OpenOptions::new().create_new(true)
                                                                        .append(true)
                                                                        .open(txn_path)?),
                               block_ctx: Some(BlockEffect::new()) };

    ledger.txn_log.as_ref().unwrap().sync_all()?;

    Ok(ledger)
  }

  pub fn load_checked_from_log(block_merkle_path: &str,
                               air_path: &str,
                               txn_merkle_path: &str,
                               txn_path: &str,
                               utxo_map_path: &str,
                               signing_key_path: Option<&str>,
                               prng_seed: Option<[u8; 32]>)
                               -> Result<LedgerState, PlatformError> {
    let mut prng = prng_seed.map(rand_chacha::ChaChaRng::from_seed)
                            .unwrap_or_else(ChaChaRng::from_entropy);
    let signing_key = match signing_key_path {
      Some(path) => {
        let ret = {
          let file = File::open(path)?;
          let mut reader = BufReader::new(file);
          bincode::deserialize_from::<&mut BufReader<File>, XfrKeyPair>(&mut reader)
        };
        ret.or_else::<PlatformError,_>(|_| {
          let key = XfrKeyPair::generate(&mut prng);
          let file = File::create(path)?;
          let mut writer = BufWriter::new(file);

          bincode::serialize_into::<&mut BufWriter<File>, XfrKeyPair>(&mut writer, &key).map_err(|_| PlatformError::SerializationError)?;
          Ok(key)
        })?
      }
      None => XfrKeyPair::generate(&mut prng),
    };

    let blocks = LedgerState::load_transaction_log(txn_path)?;
    dbg!(&blocks);
    let txn_log = std::fs::OpenOptions::new().append(true).open(txn_path)?;
    dbg!(&txn_log);
    let mut ledger =
      LedgerStateChecker(LedgerState { status: LedgerStatus::new(block_merkle_path,
                                                                 air_path,
                                                                 txn_merkle_path,
                                                                 txn_path,
                                                                 utxo_map_path)?,
                                       prng,
                                       signing_key,
                                       block_merkle:
                                         LedgerState::init_merkle_log(block_merkle_path, false)?,
                                       air: LedgerState::init_air_log(air_path, true)?,
                                       txn_merkle:
                                         LedgerState::init_merkle_log(txn_merkle_path, false)?,
                                       blocks: Vec::new(),
                                       utxo_map: LedgerState::init_utxo_map(utxo_map_path,
                                                                            false)?,
                                       txn_log: None,
                                       block_ctx: Some(BlockEffect::new()) });

    dbg!(blocks.len());
    for (ix, logged_block) in blocks.into_iter().enumerate() {
      dbg!(&ix);
      dbg!(&logged_block);
      let (comm, block) = (logged_block.state, logged_block.block);
      let prev_commitment = match &ledger.0.status.state_commitment_data {
        Some(commitment_data) => commitment_data.compute_commitment(),
        None => BitDigest { 0: [0_u8; DIGESTBYTES] },
      };
      if prev_commitment != comm.previous_state_commitment {
        return Err(PlatformError::CheckedReplayError(format!("{}:{}:{}",
                                                             std::file!(),
                                                             std::line!(),
                                                             std::column!())));
      }

      ledger.0.status.state_commitment_data = Some(comm);
      ledger.0.status.block_commit_count += 1;

      let mut block_builder = ledger.start_block().unwrap();
      for txn in block {
        let eff = TxnEffect::compute_effect(ledger.get_prng(), txn)
                .map_err(|e| std::io::Error::new(std::io::ErrorKind::Other,e))?;
        ledger.apply_transaction(&mut block_builder, eff)
              .map_err(|e| std::io::Error::new(std::io::ErrorKind::Other, e))?;
      }
      ledger = ledger.check_block(ix as u64, &block_builder)?;
      ledger.finish_block(block_builder).unwrap();
    }

    ledger.0.txn_log = Some(txn_log);

    ledger.finish_check()
  }

  pub fn load_from_log(block_merkle_path: &str,
                       air_path: &str,
                       txn_merkle_path: &str,
                       txn_path: &str,
                       utxo_map_path: &str,
                       signing_key_path: Option<&str>,
                       prng_seed: Option<[u8; 32]>)
                       -> Result<LedgerState, std::io::Error> {
    let mut prng = prng_seed.map(rand_chacha::ChaChaRng::from_seed)
                            .unwrap_or_else(ChaChaRng::from_entropy);
    let signing_key = match signing_key_path {
      Some(path) => {
        let ret = File::open(path).and_then(|file| {
                    let mut reader = BufReader::new(file);
                    bincode::deserialize_from::<&mut BufReader<File>, XfrKeyPair>(&mut reader)
            .map_err(|e| std::io::Error::new(std::io::ErrorKind::Other,e))
                  });
        ret.or_else::<PlatformError, _>(|_| {
             let key = XfrKeyPair::generate(&mut prng);
             File::create(path).and_then(|file| {
               let mut writer = BufWriter::new(file);

               bincode::serialize_into::<&mut BufWriter<File>, XfrKeyPair>(&mut writer, &key)
              .map_err(|e| std::io::Error::new(std::io::ErrorKind::Other,e))
              .and_then(|_| Ok(key))
             })
             .map_err(|_| PlatformError::SerializationError)
           })
           .map_err(|e| std::io::Error::new(std::io::ErrorKind::Other, e))?
      }
      None => XfrKeyPair::generate(&mut prng),
    };

    let blocks = LedgerState::load_transaction_log(txn_path)?;
    let txn_log = std::fs::OpenOptions::new().append(true).open(txn_path)?;
    let mut ledger =
      LedgerState { status: LedgerStatus::new(block_merkle_path,
                                              air_path,
                                              txn_merkle_path,
                                              txn_path,
                                              utxo_map_path)?,
                    prng,
                    signing_key,
                    block_merkle: LedgerState::init_merkle_log(block_merkle_path, true)?,
                    air: LedgerState::init_air_log(air_path, true)?,
                    txn_merkle: LedgerState::init_merkle_log(txn_merkle_path, true)?,
                    blocks: Vec::new(),
                    utxo_map: LedgerState::init_utxo_map(utxo_map_path, true)?,
                    txn_log: None,
                    block_ctx: Some(BlockEffect::new()) };

    for logged_block in blocks.into_iter() {
      let block = logged_block.block;
      let mut block_builder = ledger.start_block().unwrap();
      for txn in block {
        let eff = TxnEffect::compute_effect(ledger.get_prng(), txn)
                .map_err(|e| std::io::Error::new(std::io::ErrorKind::Other,e))?;
        ledger.apply_transaction(&mut block_builder, eff)
              .map_err(|e| std::io::Error::new(std::io::ErrorKind::Other, e))?;
      }
      ledger.finish_block(block_builder).unwrap();
    }

    ledger.txn_log = Some(txn_log);

    Ok(ledger)
  }

  pub fn load_or_init(base_dir: &Path) -> Result<LedgerState, PlatformError> {
    let block_buf = base_dir.join("block_merkle");
    let block_merkle = block_buf.to_str().unwrap();

    let air_buf = base_dir.join("air");
    let air = air_buf.to_str().unwrap();

    let txn_merkle_buf = base_dir.join("txn_merkle");
    let txn_merkle = txn_merkle_buf.to_str().unwrap();

    let txn_log_buf = base_dir.join("txn_log");
    let txn_log = txn_log_buf.to_str().unwrap();

    let utxo_map_buf = base_dir.join("utxo_map");
    let utxo_map = utxo_map_buf.to_str().unwrap();

    let sig_key_file_buf = base_dir.join("sig_key");
    let sig_key_file = sig_key_file_buf.to_str().unwrap();

    // TODO(joe): distinguish between the transaction log not existing
    // and it being corrupted
    LedgerState::load_from_log(&block_merkle, &air, &txn_merkle, &txn_log,
                &utxo_map, Some(sig_key_file), None)
    .or_else(|_| LedgerState::load_checked_from_log(&block_merkle, &air, &txn_merkle, &txn_log,
                &utxo_map, Some(sig_key_file), None))
              .or_else(|_| {
                let ret = LedgerState::new(&block_merkle, &air, &txn_merkle, &txn_log,
                  &utxo_map, None, None)?;

                {
                  let file = File::create(sig_key_file)?;
                  let mut writer = BufWriter::new(file);

                  bincode::serialize_into::<&mut BufWriter<File>, XfrKeyPair>(&mut writer, &ret.signing_key).map_err(|_| PlatformError::SerializationError)?;
                }

                Ok(ret)
              })
  }

  // Load a ledger given the paths to the various storage elements.
  #[allow(unused_variables)]
  pub fn load_from_snapshot(block_merkle_path: &str,
                            air_path: &str,
                            merkle_path: &str,
                            txn_path: &str,
                            utxo_map_path: &str,
                            prng_seed: Option<[u8; 32]>,
                            snapshot_path: &str)
                            -> Result<LedgerState, std::io::Error> {
    unimplemented!();

    // let block_merkle = LedgerState::init_merkle_log(block_merkle_path, false)?;
    // let txn_merkle = LedgerState::init_merkle_log(merkle_path, false)?;
    // let utxo_map = LedgerState::init_utxo_map(utxo_map_path, false)?;
    // let txs = LedgerState::load_transaction_log(txn_path)?;
    // let ledger_file = File::open(snapshot_path)?;
    // let status      = bincode::deserialize_from
    //                          ::<BufReader<File>, LedgerStatus>(
    //                               BufReader::new(ledger_file)
    //                          ).map_err(|e|
    //                             std::io::Error::new(
    //                               std::io::ErrorKind::Other, e)
    //                          )?;
    // let txn_log = OpenOptions::new().append(true).open(txn_path)?;

    // // TODO(joe): thoughts about write-ahead transaction log so that
    // // recovery can happen between snapshots.
    // // for txn in &txs[ledger.txn_count..] {
    // //   ledger.apply_transaction(&txn);
    // // }

    // let prng =
    //     // TODO(joe): is this safe?
    //     rand_chacha::ChaChaRng::from_seed(prng_seed.unwrap_or([0u8;32]));

    // let ledger = LedgerState { status,
    //                            prng,
    //                            block_merkle,
    //                            txn_merkle,
    //                            txs,
    //                            utxo_map,
    //                            txn_log,
    //                            block_ctx: Some(BlockEffect::new()) };
    // assert!(ledger.txs.len() == ledger.status.next_txn.0);
    // Ok(ledger)
  }

  // Snapshot the block ledger state
  pub fn snapshot_block(&mut self) -> Result<SnapshotId, std::io::Error> {
    let state = self.block_merkle.state();
    let writer = LedgerState::create_merkle_log(self.status.block_merkle_path.clone(), state)?;
    self.block_merkle.snapshot(writer)?;

    Ok(SnapshotId { id: state })
  }

  // Snapshot the ledger state.  This involves synchronizing
  // the durable data structures to the disk and starting a
  // new log file for the logged Merkle tree.
  //
  // TODO(joe): Actually serialize the active ledger state.
  pub fn snapshot_txns(&mut self) -> Result<SnapshotId, std::io::Error> {
    let state = self.txn_merkle.state();
    let writer = LedgerState::create_merkle_log(self.status.txn_merkle_path.clone(), state)?;
    self.txn_merkle.snapshot(writer)?;

    Ok(SnapshotId { id: state })
  }

  // pub fn begin_commit(&mut self) {
  //   self.txn_base_sid.0 = self.max_applied_sid.0 + 1;
  // }
  //

  pub fn checkpoint(&mut self, block: &BlockEffect) -> u64 {
    self.save_utxo_map_version();
    let merkle_id = self.compute_and_append_txns_hash(&block);
    self.compute_and_save_state_commitment_data();
    self.utxo_map.write().unwrap();
    self.txn_merkle.flush().unwrap();
    self.block_merkle.flush().unwrap();
    merkle_id
  }

  // Create a file structure for a Merkle tree log.
  // Mostly just make a path of the form:
  //
  //     <tree_path>-log-<Merkle tree state>
  //
  fn create_merkle_log(base_path: String, next_id: u64) -> Result<File, std::io::Error> {
    let log_path = base_path + "-log-" + &next_id.to_string();
    println!("merkle log:  {}", log_path);
    let result = OpenOptions::new().write(true)
                                   .create(true)
                                   .truncate(true)
                                   .open(&log_path);

    let file = match result {
      Ok(file) => file,
      Err(error) => {
        println!("File open failed for {}", log_path);
        return Err(error);
      }
    };

    Ok(file)
  }
}

impl LedgerAccess for LedgerStatus {
  fn get_utxo(&self, addr: TxoSID) -> Option<&Utxo> {
    self.utxos.get(&addr)
  }

  fn get_issuance_num(&self, code: &AssetTypeCode) -> Option<u64> {
    self.issuance_num.get(code).copied()
  }

  fn get_asset_type(&self, code: &AssetTypeCode) -> Option<&AssetType> {
    self.asset_types.get(code)
  }
}

impl LedgerAccess for LedgerState {
  fn get_utxo(&self, addr: TxoSID) -> Option<&Utxo> {
    self.status.get_utxo(addr)
  }

  fn get_issuance_num(&self, code: &AssetTypeCode) -> Option<u64> {
    self.status.get_issuance_num(code)
  }

  fn get_asset_type(&self, code: &AssetTypeCode) -> Option<&AssetType> {
    self.status.get_asset_type(code)
  }
}

pub struct AuthenticatedBlock {
  pub block: FinalizedBlock,
  pub block_inclusion_proof: Proof,
  pub state_commitment_data: StateCommitmentData,
  pub state_commitment: BitDigest,
}

impl AuthenticatedBlock {
  // An authenticated block result is valid if
  // 1) The block merkle proof is valid
  // 2) The block merkle root matches the value in root_hash_data
  // 3) root_hash_data hashes to root_hash
  // 4) The state commitment of the proof matches the state commitment passed in
  pub fn is_valid(&self, state_commitment: BitDigest) -> bool {
    //1) compute block hash
    let txns: Vec<Transaction> = self.block
                                     .txns
                                     .iter()
                                     .map(|auth_tx| auth_tx.txn.clone())
                                     .collect();
    let serialized = bincode::serialize(&txns).unwrap();
    let digest = sha256::hash(&serialized);
    let mut hash = HashValue::new();
    hash.hash.clone_from_slice(&digest.0);

    if !self.block_inclusion_proof.is_valid_proof(hash) {
      return false;
    }

    //2)
    if self.state_commitment_data.block_merkle != self.block_inclusion_proof.root_hash {
      return false;
    }

    //3) 4)
    if self.state_commitment != self.state_commitment_data.compute_commitment()
       || state_commitment != self.state_commitment
    {
      return false;
    }

    true
  }
}

pub struct AuthenticatedUtxoStatus {
  pub status: UtxoStatus,
  pub utxo_sid: TxoSID,
  pub state_commitment_data: StateCommitmentData,
  pub utxo_map: Option<SparseMap>, // BitMap only needed for proof if the txo_sid exists
  pub state_commitment: BitDigest,
}

impl AuthenticatedUtxoStatus {
  // An authenticated utxo status is valid (for txos that exist) if
  // 1) The state commitment of the proof matches the state commitment passed in
  // 2) The state commitment data hashes to the state commitment
  // 3) The status matches the bit stored in the bitmap
  // 4) The bitmap checksum matches digest in state commitment data
  // 5) For txos that don't exist, simply show that the utxo_sid greater than max_sid
  pub fn is_valid(&self, state_commitment: BitDigest) -> bool {
    let state_commitment_data = &self.state_commitment_data;
    let utxo_sid = self.utxo_sid.0;
    // 1, 2) First, validate the state commitment
    if state_commitment != self.state_commitment
       || self.state_commitment != state_commitment_data.compute_commitment()
    {
      return false;
    }
    // If the txo exists, the proof must also contain a bitmap
    let utxo_map = self.utxo_map.as_ref().unwrap();
    // 3) The status matches the bit stored in the bitmap
    let spent = !utxo_map.query(utxo_sid).unwrap();
    if (self.status == UtxoStatus::Spent && !spent) || (self.status == UtxoStatus::Unspent && spent)
    {
      return false;
    }
    // 4)
    if utxo_map.checksum() != self.state_commitment_data.bitmap {
      println!("failed at bitmap checksum");
      return false;
    }

    if self.status == UtxoStatus::Nonexistent {
      // 5)
      return utxo_sid >= state_commitment_data.txo_count;
    }

    true
  }
}

impl ArchiveAccess for LedgerState {
  fn get_transaction(&self, addr: TxnSID) -> Option<AuthenticatedTransaction> {
    let mut ix: usize = addr.0;
    for b in self.blocks.iter() {
      match b.txns.get(ix) {
        None => {
          debug_assert!(ix >= b.txns.len());
          ix -= b.txns.len();
        }
        v => {
          // Unwrap is safe because if transaction is on ledger there must be a state commitment
          let state_commitment_data = self.status.state_commitment_data.as_ref().unwrap().clone();
          let merkle = &self.txn_merkle;
          // TODO log error and recover?
          let proof = merkle.get_proof(v.unwrap().merkle_id, 0).unwrap();
          return Some(AuthenticatedTransaction { finalized_txn: v.unwrap().clone(),
                                                 txn_inclusion_proof: proof,
                                                 state_commitment_data:
                                                   state_commitment_data.clone(),
                                                 state_commitment:
                                                   state_commitment_data.compute_commitment() });
        }
      }
    }
    None
  }
  fn get_block(&self, addr: BlockSID) -> Option<AuthenticatedBlock> {
    match self.blocks.get(addr.0) {
      None => None,
      Some(finalized_block) => {
        debug_assert_eq!(addr.0 as u64, finalized_block.merkle_id);
        let block_inclusion_proof = self.block_merkle
                                        .get_proof(finalized_block.merkle_id, 0)
                                        .unwrap();
        let state_commitment_data = self.status.state_commitment_data.as_ref().unwrap().clone();
        Some(AuthenticatedBlock { block: finalized_block.clone(),
                                  block_inclusion_proof,
                                  state_commitment_data: state_commitment_data.clone(),
                                  state_commitment: state_commitment_data.compute_commitment() })
      }
    }
  }

  fn get_utxo_status(&mut self, addr: TxoSID) -> AuthenticatedUtxoStatus {
    let state_commitment_data = self.status.state_commitment_data.as_ref().unwrap();
    let utxo_map: Option<SparseMap>;
    let status;
    if addr.0 < state_commitment_data.txo_count {
      utxo_map = Some(SparseMap::new(&self.utxo_map.serialize(0)).unwrap());
      status = if utxo_map.as_ref().unwrap().query(addr.0).unwrap() {
        UtxoStatus::Unspent
      } else {
        UtxoStatus::Spent
      };
    } else {
      status = UtxoStatus::Nonexistent;
      utxo_map = None;
    }

    AuthenticatedUtxoStatus { status,
                              state_commitment_data: state_commitment_data.clone(),
                              state_commitment: state_commitment_data.compute_commitment(),
                              utxo_sid: addr,
                              utxo_map }
  }

  fn get_block_count(&self) -> usize {
    self.blocks.len()
  }
  fn get_transaction_count(&self) -> usize {
    self.status.next_txn.0
  }
  fn get_utxo_map(&self) -> &BitMap {
    &self.utxo_map
  }
  fn serialize_utxo_map(&mut self) -> Vec<u8> {
    self.utxo_map.serialize(self.get_transaction_count())
  }

  // TODO(joe): see notes in ArchiveAccess about these
  // fn get_utxo_map(&mut self) -> Option<Vec<u8>> {
  //   Some(self.utxo_map.as_mut().unwrap().serialize(self.txn_count))
  // }
  // fn get_utxos(&mut self, utxo_list: Vec<usize>) -> Option<Vec<u8>> {
  //   Some(self.utxo_map
  //            .as_mut()
  //            .unwrap()
  //            .serialize_partial(utxo_list, self.txn_count))
  // }

  fn get_utxo_checksum(&self, version: u64) -> Option<BitDigest> {
    // TODO:  This could be done via a hashmap to support more versions
    // efficiently.
    for pair in self.status.utxo_map_versions.iter() {
      if (pair.0).0 as u64 == version {
        return Some(pair.1);
      }
    }

    None
  }

  fn get_state_commitment(&self) -> (BitDigest, u64) {
    let commitment = match &self.status.state_commitment_data {
      Some(commitment_data) => commitment_data.compute_commitment(),
      None => BitDigest { 0: [0_u8; DIGESTBYTES] },
    };
    (commitment, self.status.block_commit_count)
  }

  fn public_key(&self) -> &XfrPublicKey {
    self.signing_key.get_pk_ref()
  }

  fn sign_message(&self, msg: &[u8]) -> XfrSignature {
    self.signing_key.sign(msg)
  }

  fn get_air_data(&self, key: &str) -> AIRResult {
    let merkle_root = self.air.merkle_root();
    let (value, merkle_proof) = self.air.get_with_proof(key);
    AIRResult { merkle_root: *merkle_root,
                key: key.to_string(),
                value: value.map(|s| s.to_string()),
                merkle_proof }
  }
}

pub mod helpers {
  use super::*;
  use crate::data_model::{
    Asset, AssetRules, ConfidentialMemo, DefineAsset, DefineAssetBody, IssuerPublicKey, Memo,
  };
  use zei::serialization::ZeiFromToBytes;
  use zei::setup::PublicParams;
  use zei::xfr::asset_record::AssetRecordType;
  use zei::xfr::asset_record::{build_blind_asset_record, open_blind_asset_record};
  use zei::xfr::sig::{XfrKeyPair, XfrPublicKey, XfrSecretKey};
  use zei::xfr::structs::{AssetRecord, AssetRecordTemplate};

  pub fn create_definition_transaction(code: &AssetTypeCode,
                                       public_key: &XfrPublicKey,
                                       secret_key: &XfrSecretKey,
                                       asset_rules: AssetRules,
                                       memo: Option<Memo>)
                                       -> Result<Transaction, PlatformError> {
    let issuer_key = IssuerPublicKey { key: *public_key };
    let mut tx = Transaction::default();
    let asset_body = DefineAssetBody::new(&code, &issuer_key, asset_rules, memo, None, None)?;
    let asset_create = DefineAsset::new(asset_body, &issuer_key, &secret_key)?;
    tx.operations.push(Operation::DefineAsset(asset_create));
    Ok(tx)
  }

  pub fn build_keys<R: CryptoRng + RngCore>(prng: &mut R) -> (XfrPublicKey, XfrSecretKey) {
    let keypair = XfrKeyPair::generate(prng);

    (*keypair.get_pk_ref(), keypair.get_sk())
  }

  pub fn asset_creation_body(token_code: &AssetTypeCode,
                             issuer_key: &XfrPublicKey,
                             asset_rules: AssetRules,
                             memo: Option<Memo>,
                             confidential_memo: Option<ConfidentialMemo>)
                             -> DefineAssetBody {
    let mut token_properties: Asset = Default::default();
    token_properties.code = *token_code;
    token_properties.issuer = IssuerPublicKey { key: *issuer_key };
    token_properties.asset_rules = asset_rules;

    if let Some(memo) = memo {
      token_properties.memo = memo;
    } else {
      token_properties.memo = Memo(String::from(""));
    }

    if let Some(confidential_memo) = confidential_memo {
      token_properties.confidential_memo = confidential_memo;
    } else {
      token_properties.confidential_memo = ConfidentialMemo {};
    }

    DefineAssetBody { asset: token_properties }
  }

  pub fn asset_creation_operation(asset_body: &DefineAssetBody,
                                  public_key: &XfrPublicKey,
                                  secret_key: &XfrSecretKey)
                                  -> DefineAsset {
    let sign = compute_signature(&secret_key, &public_key, &asset_body);
    DefineAsset { body: asset_body.clone(),
                  pubkey: IssuerPublicKey { key: *public_key },
                  signature: sign }
  }

  pub fn apply_transaction(ledger: &mut LedgerState, tx: Transaction) -> (TxnSID, Vec<TxoSID>) {
    let effect = TxnEffect::compute_effect(&mut ledger.get_prng(), tx).unwrap();

    let mut block = ledger.start_block().unwrap();
    let temp_sid = ledger.apply_transaction(&mut block, effect).unwrap();
    ledger.finish_block(block)
          .unwrap()
          .remove(&temp_sid)
          .unwrap()
  }

  pub fn create_issue_and_transfer_txn(ledger: &mut LedgerState,
                                       params: &PublicParams,
                                       code: &AssetTypeCode,
                                       amount: u64,
                                       issuer_keys: &XfrKeyPair,
                                       recipient_pk: &XfrPublicKey,
                                       seq_num: u64)
                                       -> (Transaction, AssetRecord) {
    let mut tx = Transaction::default();
    let _issuer_key_copy = XfrKeyPair::zei_from_bytes(&issuer_keys.zei_to_bytes());

    // issue operation
    let ar_template = AssetRecordTemplate::with_no_asset_tracking(amount, code.val, AssetRecordType::NonConfidentialAmount_NonConfidentialAssetType, issuer_keys.get_pk());
    let (ba, _tracer_memo, owner_memo) =
      build_blind_asset_record(ledger.get_prng(), &params.pc_gens, &ar_template, None);

<<<<<<< HEAD
    let asset_issuance_body = IssueAssetBody::new(&code, 0, &[TxOutput(ba.clone())], None).unwrap();
=======
    let asset_issuance_body = IssueAssetBody::new(&code, seq_num, &[TxOutput(ba.clone())]).unwrap();
>>>>>>> 756f38e9
    let asset_issuance_operation = IssueAsset::new(asset_issuance_body,
                                                   &IssuerPublicKey { key:
                                                                        *issuer_keys.get_pk_ref() },
                                                   issuer_keys.get_sk_ref()).unwrap();

    let issue_op = Operation::IssueAsset(asset_issuance_operation);

    tx.operations.push(issue_op);

    // transfer operation
    let ar_template = AssetRecordTemplate::with_no_asset_tracking(amount, code.val, AssetRecordType::NonConfidentialAmount_NonConfidentialAssetType, *recipient_pk);
    let ar =
      AssetRecord::from_template_no_identity_tracking(ledger.get_prng(), &ar_template).unwrap();
    let mut transfer =
      TransferAsset::new(TransferAssetBody::new(ledger.get_prng(),
                             vec![TxoRef::Relative(0)],
                             &[open_blind_asset_record(&ba, &owner_memo, &issuer_keys.get_sk_ref()).unwrap()],
                             &[ar.clone()]).unwrap(), TransferType::Standard).unwrap();

    transfer.sign(&issuer_keys);
    tx.operations.push(Operation::TransferAsset(transfer));
    (tx, ar)
  }

  pub fn create_issuance_txn(ledger: &mut LedgerState,
                             params: &PublicParams,
                             code: &AssetTypeCode,
                             amount: u64,
                             seq_num: u64,
                             record_type: AssetRecordType,
                             issuer_keys: &XfrKeyPair)
                             -> Transaction {
    let mut tx = Transaction::default();

    // issue operation
    let ar_template = AssetRecordTemplate::with_no_asset_tracking(amount,
                                                                  code.val,
                                                                  record_type,
                                                                  issuer_keys.get_pk());
    let (ba, _tracer_memo, _owner_memo) =
      build_blind_asset_record(ledger.get_prng(), &params.pc_gens, &ar_template, None);

    let asset_issuance_body = IssueAssetBody::new(&code, seq_num, &[TxOutput(ba)], None).unwrap();
    let asset_issuance_operation = IssueAsset::new(asset_issuance_body,
                                                   &IssuerPublicKey { key:
                                                                        *issuer_keys.get_pk_ref() },
                                                   issuer_keys.get_sk_ref()).unwrap();

    let issue_op = Operation::IssueAsset(asset_issuance_operation);

    tx.operations.push(issue_op);
    tx
  }
}

#[cfg(test)]
mod tests {
  use super::helpers::*;
  use super::*;
  use crate::policies::{calculate_fee, Fraction};
  use credentials::{
    credential_commit, credential_issuer_key_gen, credential_sign, credential_user_key_gen,
    Credential,
  };
  use rand_core::SeedableRng;
  use std::fs;
  use tempfile::tempdir;
  use zei::serialization::ZeiFromToBytes;
  use zei::setup::PublicParams;
  use zei::xfr::asset_record::{
    build_blind_asset_record, open_blind_asset_record, AssetRecordType,
  };
  use zei::xfr::sig::{XfrKeyPair, XfrPublicKey};
  use zei::xfr::structs::{AssetRecord, AssetRecordTemplate};

  #[test]
  fn test_load_transaction_log() {
    // Verify that loading transaction fails with incorrect path
    let result_err = LedgerState::load_transaction_log("incorrect/path");
    assert!(result_err.is_err());

    // TODO(joe): replace/update this test

    //     // Create values to be used to instantiate operations
    //     let mut prng = rand_chacha::ChaChaRng::from_entropy();

    //     let keypair = XfrKeyPair::generate(&mut prng);
    //     let message: &[u8] = b"test";

    //     let public_key = *keypair.get_pk_ref();
    //     let signature = keypair.sign(message);

    //     // Instantiate an IssueAsset operation
    //     let asset_issuance_body = IssueAssetBody { code: Default::default(),
    //                                                seq_num: 0,
    //                                                records: Vec::new() };

    //     let asset_issuance = IssueAsset { body: asset_issuance_body,
    //                                        pubkey: IssuerPublicKey { key: public_key },
    //                                        signature: signature.clone() };

    //     let issuance_operation = Operation::IssueAsset(asset_issuance);

    //     // Instantiate an DefineAsset operation
    //     let asset = Default::default();

    //     let asset_creation = DefineAsset { body: DefineAssetBody { asset },
    //                                        pubkey: IssuerPublicKey { key: public_key },
    //                                        signature: signature };

    //     let creation_operation = Operation::DefineAsset(asset_creation);

    //     // Verify that loading transaction succeeds with correct path
    //     let transaction_0: Transaction = Default::default();

    //     let transaction_1 = Transaction { operations: vec![issuance_operation.clone()],
    //                                       variable_utxos: Vec::new(),
    //                                       credentials: Vec::new(),
    //                                       memos: Vec::new(),
    //                                       tx_id: TxnSID { index: TXN_SEQ_ID_PLACEHOLDER as usize },
    //                                       merkle_id: TXN_SEQ_ID_PLACEHOLDER,
    //                                       outputs: 1 };

    //     let transaction_2 = Transaction { operations: vec![issuance_operation, creation_operation],
    //                                       variable_utxos: Vec::new(),
    //                                       credentials: Vec::new(),
    //                                       memos: Vec::new(),
    //                                       tx_id: TxnSID { index: TXN_SEQ_ID_PLACEHOLDER as usize },
    //                                       merkle_id: TXN_SEQ_ID_PLACEHOLDER,
    //                                       outputs: 2 };

    //     let tmp_dir = tempdir().unwrap();
    //     let buf = tmp_dir.path().join("test_transactions");
    //     let path = buf.to_str().unwrap();

    //     {
    //       let file = File::create(path).unwrap();
    //       let mut writer = BufWriter::new(file);

    //       bincode::serialize_into::<&mut BufWriter<File>, Transaction>(&mut writer, &transaction_0).unwrap();
    //       bincode::serialize_into::<&mut BufWriter<File>, Transaction>(&mut writer, &transaction_1).unwrap();
    //       bincode::serialize_into::<&mut BufWriter<File>, Transaction>(&mut writer, &transaction_2).unwrap();
    //     }

    //     let result_ok = LedgerState::load_transaction_log(&path);
    //     assert_eq!(result_ok.ok(),
    //                Some(vec![transaction_0, transaction_1, transaction_2]));

    //     tmp_dir.close().unwrap();
  }

  #[test]
  fn test_save_utxo_map_version() {
    let mut ledger_state = LedgerState::test_ledger();
    let digest = BitDigest { 0: [0_u8; 32] };
    ledger_state.status.utxo_map_versions = vec![(TxnSID(0), digest); MAX_VERSION - 1].into_iter()
                                                                                      .collect();

    // Verify that save_utxo_map_version increases the size of utxo_map_versions by 1 if its length < MAX_VERSION
    ledger_state.save_utxo_map_version();
    assert_eq!(ledger_state.status.utxo_map_versions.len(), MAX_VERSION);

    // Verify that save_utxo_map_version doesn't change the size of utxo_map_versions if its length >= MAX_VERSION
    ledger_state.status
                .utxo_map_versions
                .push_back((TxnSID(0), digest));
    assert_eq!(ledger_state.status.utxo_map_versions.len(), MAX_VERSION + 1);
    ledger_state.save_utxo_map_version();
    assert_eq!(ledger_state.status.utxo_map_versions.len(), MAX_VERSION + 1);

    // Verify that the element pushed to the back is as expected
    let back = ledger_state.status.utxo_map_versions.get(MAX_VERSION);
    assert_eq!(back,
               Some(&(ledger_state.status.next_txn, ledger_state.utxo_map.compute_checksum())));
  }

  #[test]
  fn test_compute_and_save_block_hash() {
    let mut ledger_state = LedgerState::test_ledger();
    ledger_state.block_ctx = Some(BlockEffect::new());

    let data = StateCommitmentData { bitmap: ledger_state.utxo_map.compute_checksum(),
                                     block_merkle: ledger_state.block_merkle.get_root_hash(),
                                     txns_in_block_hash: ledger_state.status.txns_in_block_hash,
                                     previous_state_commitment: BitDigest { 0: [0_u8;
                                                                                DIGESTBYTES] },
                                     transaction_merkle_commitment: ledger_state.txn_merkle
                                                                                .get_root_hash(),
                                     air_commitment: *ledger_state.air.merkle_root(),
                                     txo_count: 0 };

    let first_hash = data.compute_commitment();
    let count_original = ledger_state.status.block_commit_count;

    ledger_state.compute_and_save_state_commitment_data();

    assert_eq!(ledger_state.status
                           .state_commitment_data
                           .unwrap()
                           .compute_commitment(),
               first_hash);
    assert_eq!(ledger_state.status.block_commit_count, count_original + 1);
  }

  #[test]
  fn test_init_merkle_log() {
    let tmp_dir = tempdir().unwrap();
    let buf = tmp_dir.path().join("test_merkle");
    let path = buf.to_str().unwrap();

    // Verify that opening a non-existing Merkle tree fails
    let result_open_err = LedgerState::init_merkle_log(path, false);
    assert_eq!(result_open_err.err().unwrap().kind(),
               std::io::ErrorKind::NotFound);

    // Verify that creating a non-existing Merkle tree succeeds
    let result_create_ok = LedgerState::init_merkle_log(path, true);
    assert!(result_create_ok.is_ok());

    // Verify that opening an existing Merkle tree succeeds
    let result_open_ok = LedgerState::init_merkle_log(path, false);
    assert!(result_open_ok.is_ok());

    // Verify that creating an existing Merkle tree fails
    let result_create_err = LedgerState::init_merkle_log(path, true);
    assert_eq!(result_create_err.err().unwrap().kind(),
               std::io::ErrorKind::AlreadyExists);

    tmp_dir.close().unwrap();
  }

  #[test]
  fn test_init_utxo_map() {
    let tmp_dir = tempdir().unwrap();
    let buf = tmp_dir.path().join("test_init_bitmap");
    let path = buf.to_str().unwrap();

    // Verify that opening a non-existing bitmap fails
    let result_open_err = LedgerState::init_utxo_map(path, false);
    assert_eq!(result_open_err.err().unwrap().kind(),
               std::io::ErrorKind::NotFound);

    // Verify that creating a non-existing bitmap succeeds
    let result_create_ok = LedgerState::init_utxo_map(path, true);
    assert!(result_create_ok.is_ok());

    // Verify that creating an existing bitmap succeeds
    let result_open_ok = LedgerState::init_utxo_map(path, false);
    assert!(result_open_ok.is_ok());

    // Verify that opening an existing bitmap fails
    let result_create_err = LedgerState::init_utxo_map(path, true);
    assert_eq!(result_create_err.err().unwrap().kind(),
               std::io::ErrorKind::AlreadyExists);

    tmp_dir.close().unwrap();
  }

  #[test]
  fn test_snapshot() {
    let tmp_dir = tempdir().unwrap();
    let block_buf = tmp_dir.path().join("test_snapshot_block");
    let txn_buf = tmp_dir.path().join("test_snapshot_txns");
    let block_path = block_buf.to_str().unwrap();
    let txn_path = txn_buf.to_str().unwrap();

    let mut ledger_state = LedgerState::test_ledger();

    ledger_state.status.block_merkle_path = block_path.to_string();
    let block_result = ledger_state.snapshot_block();

    ledger_state.status.txn_merkle_path = txn_path.to_string();
    let txn_result = ledger_state.snapshot_txns();

    // Verify that the SnapshotId is correct
    assert_eq!(block_result.ok().unwrap().id, 0);
    assert_eq!(txn_result.ok().unwrap().id, 0);

    tmp_dir.close().unwrap();
  }

  #[test]
  fn test_checkpoint() {
    let mut ledger_state = LedgerState::test_ledger();
    ledger_state.block_ctx = Some(BlockEffect::new());

    let digest = BitDigest { 0: [0_u8; 32] };
    ledger_state.status.utxo_map_versions = vec![(TxnSID(0), digest); MAX_VERSION - 1].into_iter()
                                                                                      .collect();

    // Verify that checkpoint increases the size of utxo_map_versions by 1 if its length < MAX_VERSION
    ledger_state.checkpoint(&BlockEffect::new());
    assert_eq!(ledger_state.status.utxo_map_versions.len(), MAX_VERSION);

    let count_original = ledger_state.status.block_commit_count;

    // Verify that end_commit doesn't change the size of utxo_map_versions if its length >= MAX_VERSION
    ledger_state.status
                .utxo_map_versions
                .push_back((TxnSID(0), digest));
    assert_eq!(ledger_state.status.utxo_map_versions.len(), MAX_VERSION + 1);
    ledger_state.checkpoint(&BlockEffect::new());
    assert_eq!(ledger_state.status.utxo_map_versions.len(), MAX_VERSION + 1);

    // Verify that the element pushed to the back is as expected
    let back = ledger_state.status.utxo_map_versions.get(MAX_VERSION);
    assert_eq!(back,
               Some(&(ledger_state.status.next_txn, ledger_state.utxo_map.compute_checksum())));

    // Verify that the status is saved as expected
    assert_eq!(ledger_state.status.txns_in_block_hash,
               BlockEffect::new().compute_txns_in_block_hash());
    assert_eq!(ledger_state.status.block_commit_count, count_original + 1);
  }

  #[test]
  fn test_create_merkle_log() {
    let tmp_dir = tempdir().unwrap();
    let buf = tmp_dir.path().join("merkle_log");
    let base_path = buf.to_str().unwrap();

    let result = LedgerState::create_merkle_log(base_path.to_string(), 0);
    assert!(result.is_ok());

    let path = base_path.to_owned() + "-log-0";
    assert!(fs::metadata(path).is_ok());

    tmp_dir.close().unwrap();
  }

  // TODO (Keyao): Add unit tests for
  //   TxnContext::new
  //   TxnContext::apply_operation
  //   LedgerAccess for TxnContext
  //     LedgerAccess::check_utxo
  //     LedgerAccess::get_asset_token
  //     LedgerAccess::get_asset_policy
  //     LedgerAccess::get_smart_contract
  //     LedgerAccess::get_issuance_num
  //     LedgerAccess::get_tracked_sids
  //   LedgerUpdate for LedgerState
  //     LedgerUpdate::apply_transaction
  //   ArchiveUpdate for LedgerState
  //     ArchiveUpdate::append_transaction
  //   LedgerAccess for LedgerState
  //     LedgerAccess::check_utxo
  //     LedgerAccess::get_asset_token
  //     LedgerAccess::get_asset_policy
  //     LedgerAccess::get_smart_contract
  //     LedgerAccess::get_issuance_num
  //     LedgerAccess::get_tracked_sids
  //   ArchiveAccess for LedgerState
  //     ArchiveAccess::get_transaction
  //     ArchiveAccess::get_utxo_map
  //     ArchiveAccess::get_utxos
  //     ArchiveAccess::get_utxo_checksum
  //     ArchiveAccess::get_global_block_hash

  #[test]
  fn test_asset_creation_valid() {
    let mut prng = ChaChaRng::from_entropy();
    let mut state = LedgerState::test_ledger();
    let mut tx = Transaction::default();

    let token_code1 = AssetTypeCode { val: [1; 16] };
    let (public_key, secret_key) = build_keys(&mut prng);

    let asset_body =
      asset_creation_body(&token_code1, &public_key, AssetRules::default(), None, None);
    let asset_create = asset_creation_operation(&asset_body, &public_key, &secret_key);
    tx.operations.push(Operation::DefineAsset(asset_create));

    let effect = TxnEffect::compute_effect(&mut prng, tx).unwrap();
    {
      let mut block = state.start_block().unwrap();
      state.apply_transaction(&mut block, effect).unwrap();
      state.finish_block(block).unwrap();
    }

    assert!(state.get_asset_type(&token_code1).is_some());

    assert_eq!(asset_body.asset,
               state.get_asset_type(&token_code1).unwrap().properties);

    assert_eq!(0, state.get_asset_type(&token_code1).unwrap().units);
  }

  // Change the signature to have the wrong public key
  #[test]
  fn test_asset_creation_invalid_public_key() {
    // Create a valid asset creation operation.
    let mut tx = Transaction::default();
    let token_code1 = AssetTypeCode { val: [1; 16] };
    let mut prng = ChaChaRng::from_entropy();
    let (public_key1, secret_key1) = build_keys(&mut prng);
    let asset_body = asset_creation_body(&token_code1,
                                         &public_key1,
                                         AssetRules::default(),
                                         None,
                                         None);
    let mut asset_create = asset_creation_operation(&asset_body, &public_key1, &secret_key1);

    // Now re-sign the operation with the wrong key.
    let mut prng = ChaChaRng::from_seed([1u8; 32]);
    let (public_key2, _secret_key2) = build_keys(&mut prng);

    asset_create.pubkey.key = public_key2;
    tx.operations.push(Operation::DefineAsset(asset_create));

    assert!(TxnEffect::compute_effect(&mut prng, tx).is_err());
  }

  #[test]
  fn test_asset_transfer() {
    let mut ledger = LedgerState::test_ledger();
    let params = PublicParams::new();

    let code = AssetTypeCode { val: [1; 16] };
    let mut prng = ChaChaRng::from_entropy();
    let key_pair = XfrKeyPair::generate(&mut prng);
    let key_pair_adversary = XfrKeyPair::generate(ledger.get_prng());

    let tx = create_definition_transaction(&code,
                                           key_pair.get_pk_ref(),
                                           key_pair.get_sk_ref(),
                                           AssetRules::default(),
                                           None).unwrap();

    let effect = TxnEffect::compute_effect(&mut ledger.get_prng(), tx).unwrap();
    {
      let mut block = ledger.start_block().unwrap();
      ledger.apply_transaction(&mut block, effect).unwrap();
      ledger.finish_block(block).unwrap();
    }

    // Issuance with two outputs
    let mut tx = Transaction::default();

    let art = AssetRecordType::NonConfidentialAmount_NonConfidentialAssetType;
    let template =
      AssetRecordTemplate::with_no_asset_tracking(100, code.val, art, key_pair.get_pk());
    let (ba, _, _) = build_blind_asset_record(ledger.get_prng(), &params.pc_gens, &template, None);
    let second_ba = ba.clone();

    let asset_issuance_body =
      IssueAssetBody::new(&code, 0, &[TxOutput(ba), TxOutput(second_ba)], None).unwrap();
    let asset_issuance_operation =
      IssueAsset::new(asset_issuance_body,
                      &IssuerPublicKey { key: key_pair.get_pk_ref().clone() },
                      key_pair.get_sk_ref()).unwrap();

    let issue_op = Operation::IssueAsset(asset_issuance_operation);

    tx.operations.push(issue_op);

    // Commit issuance to block
    let effect = TxnEffect::compute_effect(ledger.get_prng(), tx).unwrap();

    let mut block = ledger.start_block().unwrap();
    let temp_sid = ledger.apply_transaction(&mut block, effect).unwrap();

    let (_txn_sid, txos) = ledger.finish_block(block)
                                 .unwrap()
                                 .remove(&temp_sid)
                                 .unwrap();
    let state_commitment = ledger.get_state_commitment().0;

    for txo_id in &txos {
      assert!(ledger.status.utxos.contains_key(&txo_id));
      let utxo_status = ledger.get_utxo_status(*txo_id);
      assert!(utxo_status.is_valid(state_commitment));
      assert!(utxo_status.status == UtxoStatus::Unspent);
    }

    // Store txo_sids for subsequent transfers
    let txo_sid = txos[0];
    let second_txo_id = txos[1];

    // Construct transfer operation
    let input_bar = ((ledger.get_utxo(txo_sid).unwrap().0).0).clone();
    let input_oar = open_blind_asset_record(&input_bar, &None, &key_pair.get_sk_ref()).unwrap();

    let output_template =
      AssetRecordTemplate::with_no_asset_tracking(100, code.val, art, key_pair_adversary.get_pk());
    let output_ar =
      AssetRecord::from_template_no_identity_tracking(ledger.get_prng(), &output_template).unwrap();

    let mut tx = Transaction::default();
    let mut transfer = TransferAsset::new(TransferAssetBody::new(ledger.get_prng(),
                                                                 vec![TxoRef::Absolute(txo_sid)],
                                                                 &[input_oar],
                                                                 &[output_ar]).unwrap(),
                                          TransferType::Standard).unwrap();

    let mut second_transfer = transfer.clone();
    transfer.sign(&key_pair);
    tx.operations.push(Operation::TransferAsset(transfer));

    // Commit first transfer
    let effect = TxnEffect::compute_effect(ledger.get_prng(), tx).unwrap();
    let mut block = ledger.start_block().unwrap();
    let temp_sid = ledger.apply_transaction(&mut block, effect).unwrap();

    let (_txn_sid, _txos) = ledger.finish_block(block)
                                  .unwrap()
                                  .remove(&temp_sid)
                                  .unwrap();
    // Ensure that previous txo is now spent
    let state_commitment = ledger.get_state_commitment().0;
    let utxo_status = ledger.get_utxo_status(TxoSID(0));
    assert!(utxo_status.is_valid(state_commitment));
    assert!(utxo_status.status == UtxoStatus::Spent);

    // Adversary will attempt to spend the same blind asset record at another index
    let mut tx = Transaction::default();
    second_transfer.body.inputs = vec![TxoRef::Absolute(second_txo_id)];

    // Submit spend of same asset at second sid without signature
    second_transfer.body_signatures = Vec::new();
    tx.operations
      .push(Operation::TransferAsset(second_transfer));

    let effect = TxnEffect::compute_effect(ledger.get_prng(), tx);
    assert!(effect.is_err());
  }

  // Sign with the wrong key.
  #[test]
  fn test_asset_creation_invalid_signature() {
    // Create a valid operation.
    let mut tx = Transaction::default();
    let token_code1 = AssetTypeCode { val: [1; 16] };

    let mut prng = ChaChaRng::from_entropy();
    let (public_key1, secret_key1) = build_keys(&mut prng);

    let asset_body = asset_creation_body(&token_code1,
                                         &public_key1,
                                         AssetRules::default(),
                                         None,
                                         None);
    let mut asset_create = asset_creation_operation(&asset_body, &public_key1, &secret_key1);

    // Re-sign the operation with the wrong key.
    let mut prng = ChaChaRng::from_seed([1u8; 32]);
    let (public_key2, _secret_key2) = build_keys(&mut prng);

    asset_create.pubkey.key = public_key2;
    tx.operations.push(Operation::DefineAsset(asset_create));

    assert!(TxnEffect::compute_effect(&mut prng, tx).is_err());
  }

  #[test]
  fn asset_issued() {
    let mut ledger = LedgerState::test_ledger();

    let params = PublicParams::new();

    assert!(ledger.get_state_commitment() == (BitDigest { 0: [0_u8; 32] }, 0));
    let token_code1 = AssetTypeCode { val: [1; 16] };
    let (public_key, secret_key) = build_keys(&mut ledger.get_prng());

    let tx = create_definition_transaction(&token_code1,
                                           &public_key,
                                           &secret_key,
                                           AssetRules::default(),
                                           None).unwrap();

    let effect = TxnEffect::compute_effect(&mut ledger.get_prng(), tx).unwrap();
    {
      let mut block = ledger.start_block().unwrap();
      ledger.apply_transaction(&mut block, effect).unwrap();
      ledger.finish_block(block).unwrap();
    }

    let mut tx = Transaction::default();
    let art = AssetRecordType::NonConfidentialAmount_NonConfidentialAssetType;
    let ar = AssetRecordTemplate::with_no_asset_tracking(100, token_code1.val, art, public_key);

    let (ba, _, _) = build_blind_asset_record(ledger.get_prng(), &params.pc_gens, &ar, None);
    let asset_issuance_body = IssueAssetBody::new(&token_code1, 0, &[TxOutput(ba)], None).unwrap();
    let asset_issuance_operation = IssueAsset::new(asset_issuance_body,
                                                   &IssuerPublicKey { key: public_key },
                                                   &secret_key).unwrap();

    let issue_op = Operation::IssueAsset(asset_issuance_operation);

    tx.operations.push(issue_op);
    let second_tx = tx.clone();

    let effect = TxnEffect::compute_effect(ledger.get_prng(), tx).unwrap();

    let mut block = ledger.start_block().unwrap();
    let temp_sid = ledger.apply_transaction(&mut block, effect).unwrap();

    let (txn_sid, txos) = ledger.finish_block(block)
                                .unwrap()
                                .remove(&temp_sid)
                                .unwrap();

    // shouldn't be able to replay issuance
    let effect = TxnEffect::compute_effect(ledger.get_prng(), second_tx).unwrap();
    let mut block = ledger.start_block().unwrap();
    let result = ledger.apply_transaction(&mut block, effect);
    assert!(result.is_err());
    ledger.abort_block(block);

    let transaction = ledger.get_transaction(txn_sid).unwrap();
    let txn_id = transaction.finalized_txn.tx_id;
    let state_commitment_and_version = ledger.get_state_commitment();

    println!("utxos = {:?}", ledger.status.utxos);
    for txo_id in txos {
      assert!(ledger.status.utxos.contains_key(&txo_id));
      let utxo_status = ledger.get_utxo_status(txo_id);
      assert!(utxo_status.is_valid(state_commitment_and_version.0));
      assert!(utxo_status.status == UtxoStatus::Unspent);
    }

    match ledger.get_block(BlockSID(0)) {
      Some(authenticated_block) => {
        assert!(authenticated_block.is_valid(state_commitment_and_version.0));
      }
      None => panic!("get_proof failed for block id 0"),
    }

    match ledger.get_transaction(txn_id) {
      Some(authenticated_txn) => {
        assert!(authenticated_txn.txn_inclusion_proof.tx_id
                == authenticated_txn.finalized_txn.merkle_id);
        assert!(authenticated_txn.is_valid(state_commitment_and_version.0));
        assert!(transaction.finalized_txn == authenticated_txn.finalized_txn);
      }
      None => {
        panic!("get_proof failed for tx_id {}, merkle_id {}, block state {}, transaction state {}",
               transaction.finalized_txn.tx_id.0,
               transaction.finalized_txn.merkle_id,
               ledger.block_merkle.state(),
               ledger.txn_merkle.state());
      }
    }

    // We don't actually have anything to commmit yet,
    // but this will save the empty checksum, which is
    // enough for a bit of a test.
    assert!(state_commitment_and_version
            == (ledger.status
                      .state_commitment_data
                      .clone()
                      .unwrap()
                      .compute_commitment(),
                2));
    let query_result = ledger.get_utxo_checksum(ledger.status.next_txn.0 as u64)
                             .unwrap();
    let compute_result = ledger.utxo_map.compute_checksum();
    println!("query_result = {:?}, compute_result = {:?}",
             query_result, compute_result);

    assert!(query_result == compute_result);

    match ledger.snapshot_txns() {
      Ok(n) => {
        assert!(n.id == 2);
      }
      Err(x) => {
        panic!("snapshot failed:  {}", x);
      }
    }

    match ledger.snapshot_block() {
      Ok(n) => {
        assert!(n.id == 2);
      }
      Err(x) => {
        panic!("snapshot failed:  {}", x);
      }
    }
  }

  #[test]
  /// Tests that a valid AIR credential can be appended to the AIR with the air_assign operation.
  pub fn test_air_assign_operation() {
    let mut ledger = LedgerState::test_ledger();
    let dl = String::from("dl");
    let cred_issuer_key = credential_issuer_key_gen(&mut ledger.get_prng(), &[(dl.clone(), 8)]);
    let cred_user_key = credential_user_key_gen(&mut ledger.get_prng(), &cred_issuer_key.0);
    let user_kp = XfrKeyPair::generate(&mut ledger.get_prng());

    // Construct credential
    let dl_attr = b"A1903479";
    let attr_map = vec![(dl.clone(), dl_attr.to_vec())];
    let attributes = [(dl.clone(), &dl_attr[..])];
    let signature = credential_sign(&mut ledger.get_prng(),
                                    &cred_issuer_key.1,
                                    &cred_user_key.0,
                                    &attributes).unwrap();
    let credential = Credential { signature: signature.clone(),
                                  attributes: attr_map,
                                  issuer_pub_key: cred_issuer_key.0.clone() };
    let (commitment, pok, _key) = credential_commit(&mut ledger.get_prng(),
                                                    &cred_user_key.1,
                                                    &credential,
                                                    user_kp.get_pk_ref().as_bytes()).unwrap();
    let air_assign_op =
      AIRAssign::new(AIRAssignBody::new(cred_issuer_key.0, commitment, pok).unwrap(),
                     &user_kp).unwrap();
    let mut adversarial_op = air_assign_op.clone();
    adversarial_op.pubkey = XfrKeyPair::generate(&mut ledger.get_prng()).get_pk();
    let mut tx = Transaction::default();
    tx.operations.push(Operation::AIRAssign(air_assign_op));
    apply_transaction(&mut ledger, tx);
    let mut tx = Transaction::default();
    tx.operations.push(Operation::AIRAssign(adversarial_op));
    let effect = TxnEffect::compute_effect(&mut ledger.get_prng(), tx);
    assert!(effect.is_err());
  }
  #[test]
  pub fn test_transferable() {
    let mut ledger = LedgerState::test_ledger();
    let params = PublicParams::new();

    let issuer = XfrKeyPair::generate(&mut ledger.get_prng());
    let alice = XfrKeyPair::generate(&mut ledger.get_prng());
    let bob = XfrKeyPair::generate(&mut ledger.get_prng());

    // Define fiat token
    let code = AssetTypeCode { val: [1; 16] };
    let tx = create_definition_transaction(&code,
                                           issuer.get_pk_ref(),
                                           issuer.get_sk_ref(),
                                           *AssetRules::default().set_transferable(false),
                                           Some(Memo("test".to_string()))).unwrap();
    apply_transaction(&mut ledger, tx);
    let (tx, _) = create_issue_and_transfer_txn(&mut ledger,
                                                &params,
                                                &code,
                                                100,
                                                &issuer,
                                                alice.get_pk_ref(),
                                                0);
    let (_, sids) = apply_transaction(&mut ledger, tx);
    let sid = sids[0];

    let bar = ((ledger.get_utxo(sid).unwrap().0).0).clone();

    let mut tx = Transaction::default();
    let transfer_template= AssetRecordTemplate::with_no_asset_tracking(100,
                                                                             code.val,
                                                                             AssetRecordType::NonConfidentialAmount_NonConfidentialAssetType,
                                                                             bob.get_pk_ref().clone());
    let record = AssetRecord::from_template_no_identity_tracking(ledger.get_prng(),
                                                                 &transfer_template).unwrap();

    // Cant transfer non-transferable asset
    let mut transfer = TransferAsset::new(TransferAssetBody::new(ledger.get_prng(),
                             vec![TxoRef::Absolute(sid)],
                             &[open_blind_asset_record(&bar, &None, &alice.get_sk_ref()).unwrap()],
                               &[record.clone()]).unwrap(), TransferType::Standard).unwrap();
    transfer.sign(&alice);
    tx.operations.push(Operation::TransferAsset(transfer));
    let effect = TxnEffect::compute_effect(ledger.get_prng(), tx.clone()).unwrap();

    let mut block = ledger.start_block().unwrap();
    let res = ledger.apply_transaction(&mut block, effect);
    assert!(res.is_err());
    // Cant transfer non-transferable asset through some intermediate operation
    // In this case, alice attempts to spend her non-transferable asset in the same transaction it
    // was issued.
    let second_transfer_template= AssetRecordTemplate::with_no_asset_tracking(100,
                                                                              code.val,
                                                                              AssetRecordType::NonConfidentialAmount_NonConfidentialAssetType,
                                                                              bob.get_pk_ref().clone());
    let second_record = AssetRecord::from_template_no_identity_tracking(ledger.get_prng(),
                                                                  &second_transfer_template).unwrap();
    let (mut tx, ar) = create_issue_and_transfer_txn(&mut ledger,
                                                     &params,
                                                     &code,
                                                     100,
                                                     &issuer,
                                                     alice.get_pk_ref(),
                                                     1);
    let mut transfer = TransferAsset::new(TransferAssetBody::new(ledger.get_prng(),
                                                                 vec![TxoRef::Relative(0)],
                                                                 &[ar.open_asset_record],
                                                                 &[second_record]).unwrap(),
                                          TransferType::Standard).unwrap();
    transfer.sign(&alice);
    tx.operations.push(Operation::TransferAsset(transfer));
    let effect = TxnEffect::compute_effect(ledger.get_prng(), tx).unwrap();
    let res = ledger.apply_transaction(&mut block, effect);
    assert!(res.is_err());
  }

  #[test]
  pub fn test_max_units() {
    let mut ledger = LedgerState::test_ledger();
    let params = PublicParams::new();

    let issuer = XfrKeyPair::generate(&mut ledger.get_prng());

    // Define fiat token
    let code = AssetTypeCode { val: [1; 16] };
    let tx = create_definition_transaction(&code,
                                           issuer.get_pk_ref(),
                                           issuer.get_sk_ref(),
                                           *AssetRules::default().set_max_units(Some(100)),
                                           Some(Memo("test".to_string()))).unwrap();
    apply_transaction(&mut ledger, tx);
    let tx = create_issuance_txn(&mut ledger,
                                 &params,
                                 &code,
                                 50,
                                 0,
                                 AssetRecordType::NonConfidentialAmount_NonConfidentialAssetType,
                                 &issuer);
    apply_transaction(&mut ledger, tx);
    {
      // Ensure that a single overlfowing transaction fails
      let tx = create_issuance_txn(&mut ledger,
                                   &params,
                                   &code,
                                   51,
                                   1,
                                   AssetRecordType::NonConfidentialAmount_NonConfidentialAssetType,
                                   &issuer);
      let effect = TxnEffect::compute_effect(ledger.get_prng(), tx).unwrap();

      let mut block = ledger.start_block().unwrap();
      let res = ledger.apply_transaction(&mut block, effect);
      assert!(res.is_err());

      // Ensure that cap can be reached
      let tx = create_issuance_txn(&mut ledger,
                                   &params,
                                   &code,
                                   50,
                                   1,
                                   AssetRecordType::NonConfidentialAmount_NonConfidentialAssetType,
                                   &issuer);
      let effect = TxnEffect::compute_effect(ledger.get_prng(), tx).unwrap();
      ledger.apply_transaction(&mut block, effect).unwrap();
      ledger.finish_block(block).unwrap();

      // Cant try to exceed asset cap by issuing confidentially
      let tx = create_issuance_txn(&mut ledger,
                                   &params,
                                   &code,
                                   1,
                                   2,
                                   AssetRecordType::ConfidentialAmount_NonConfidentialAssetType,
                                   &issuer);
      let effect = TxnEffect::compute_effect(ledger.get_prng(), tx).unwrap();
      let mut block = ledger.start_block().unwrap();
      let res = ledger.apply_transaction(&mut block, effect);
      assert!(res.is_err());
    }
  }

  #[test]
  pub fn test_debt_transfer() {
    // Setup
    let mut ledger = LedgerState::test_ledger();
    let params = PublicParams::new();
    let interest_rate = Fraction::new(1, 10); // Interest rate of 10%
    let loan_amount = 1000;
    let loan_burn_amount = 200;
    let payment_amount = calculate_fee(loan_amount, interest_rate) + loan_burn_amount;
    let fiat_refund = 1000;
    let fiat_amount = payment_amount + fiat_refund;

    // Users
    let fiat_issuer_key_pair = XfrKeyPair::generate(&mut ledger.get_prng());
    let borrower_key_pair = XfrKeyPair::generate(&mut ledger.get_prng());
    let lender_key_pair = XfrKeyPair::generate(&mut ledger.get_prng());

    // Define fiat token
    let fiat_code = AssetTypeCode { val: [1; 16] };
    let tx = create_definition_transaction(&fiat_code,
                                           fiat_issuer_key_pair.get_pk_ref(),
                                           fiat_issuer_key_pair.get_sk_ref(),
                                           AssetRules::default(),
                                           Some(Memo("fiat".to_string()))).unwrap();
    apply_transaction(&mut ledger, tx);

    // Define debt token
    let debt_code = AssetTypeCode { val: [2; 16] };
    let debt_memo = DebtMemo { interest_rate,
                               fiat_code,
                               loan_amount: loan_amount as u64 };
    let tx =
      create_definition_transaction(&debt_code,
                                    borrower_key_pair.get_pk_ref(),
                                    borrower_key_pair.get_sk_ref(),
                                    AssetRules::default(),
                                    Some(Memo(serde_json::to_string(&debt_memo).unwrap()))).unwrap();
    apply_transaction(&mut ledger, tx);

    // Issue and transfer fiat tokens to lender
    let (tx, _) = create_issue_and_transfer_txn(&mut ledger,
                                                &params,
                                                &fiat_code,
                                                fiat_amount,
                                                &fiat_issuer_key_pair,
                                                lender_key_pair.get_pk_ref(),
                                                0);

    let (_txn_sid, txo_sids) = apply_transaction(&mut ledger, tx);
    let fiat_sid = txo_sids[0];

    // Issue and transfer debt tokens to borrower
    let (tx, _) = create_issue_and_transfer_txn(&mut ledger,
                                                &params,
                                                &debt_code,
                                                loan_amount,
                                                &borrower_key_pair,
                                                borrower_key_pair.get_pk_ref(),
                                                0);
    let (_txn_sid, txo_sids) = apply_transaction(&mut ledger, tx);
    let debt_sid = txo_sids[0];

    let loan_transfer_template = AssetRecordTemplate::with_no_asset_tracking(loan_amount,
                                                                             debt_code.val,
                                                                             AssetRecordType::NonConfidentialAmount_NonConfidentialAssetType,
                                                                             lender_key_pair.get_pk_ref().clone());
    let fiat_transfer_template = AssetRecordTemplate::with_no_asset_tracking(fiat_amount,
                                                                             fiat_code.val,
                                                                             AssetRecordType::NonConfidentialAmount_NonConfidentialAssetType,
                                                                             borrower_key_pair.get_pk_ref().clone());

    let loan_transfer_record = AssetRecord::from_template_no_identity_tracking(
      ledger.get_prng(), &loan_transfer_template).unwrap();

    let fiat_transfer_record = AssetRecord::from_template_no_identity_tracking(
      ledger.get_prng(), &fiat_transfer_template).unwrap();

    let fiat_bar = ((ledger.get_utxo(fiat_sid).unwrap().0).0).clone();
    let debt_bar = ((ledger.get_utxo(debt_sid).unwrap().0).0).clone();

    let mut tx = Transaction::default();

    let mut transfer = TransferAsset::new(TransferAssetBody::new(ledger.get_prng(),
                             vec![TxoRef::Absolute(fiat_sid), TxoRef::Absolute(debt_sid)],
                             &[open_blind_asset_record(&fiat_bar, &None, &lender_key_pair.get_sk_ref()).unwrap(),
                             open_blind_asset_record(&debt_bar, &None, &borrower_key_pair.get_sk_ref()).unwrap()],
                               &[fiat_transfer_record, loan_transfer_record]).unwrap(), TransferType::Standard).unwrap();
    transfer.sign(&lender_key_pair);
    transfer.sign(&borrower_key_pair);
    tx.operations.push(Operation::TransferAsset(transfer));

    let (_txn_sid, txo_sids) = apply_transaction(&mut ledger, tx);
    let fiat_sid = txo_sids[0];
    let debt_sid = txo_sids[1];

    // Attempt to pay off debt with correct interest payment
    let null_public_key = XfrPublicKey::zei_from_bytes(&[0; 32]);
    let mut tx = Transaction::default();
    let mut block = ledger.start_block().unwrap();
    let fiat_bar = ((ledger.get_utxo(fiat_sid).unwrap().0).0).clone();
    let debt_bar = ((ledger.get_utxo(debt_sid).unwrap().0).0).clone();

    let payment_template = AssetRecordTemplate::with_no_asset_tracking(
      payment_amount,
      fiat_code.val,
      AssetRecordType::NonConfidentialAmount_NonConfidentialAssetType,
      lender_key_pair.get_pk_ref().clone());
    let payment_record = AssetRecord::from_template_no_identity_tracking(
      ledger.get_prng(),
      &payment_template
    ).unwrap();

    let burned_debt_template = AssetRecordTemplate::with_no_asset_tracking(
      loan_burn_amount,
      debt_code.val,
      AssetRecordType::NonConfidentialAmount_NonConfidentialAssetType,
      null_public_key);
    let burned_debt_record = AssetRecord::from_template_no_identity_tracking(
      ledger.get_prng(),
      &burned_debt_template
    ).unwrap();

    let returned_debt_template = AssetRecordTemplate::with_no_asset_tracking(
      loan_amount - loan_burn_amount,
      debt_code.val,
      AssetRecordType::NonConfidentialAmount_NonConfidentialAssetType,
      lender_key_pair.get_pk_ref().clone());
    let returned_debt_record = AssetRecord::from_template_no_identity_tracking(
      ledger.get_prng(),
      &returned_debt_template
    ).unwrap();

    let returned_fiat_template = AssetRecordTemplate::with_no_asset_tracking(
      fiat_amount - payment_amount,
      fiat_code.val,
      AssetRecordType::NonConfidentialAmount_NonConfidentialAssetType,
      borrower_key_pair.get_pk_ref().clone());

    let returned_fiat_record = AssetRecord::from_template_no_identity_tracking(
      ledger.get_prng(),
      &returned_fiat_template
    ).unwrap();

    let transfer_body =
      TransferAssetBody::new(ledger.get_prng(),
                             vec![TxoRef::Absolute(debt_sid), TxoRef::Absolute(fiat_sid)],
                             &[open_blind_asset_record(&debt_bar,
                                                       &None,
                                                       &lender_key_pair.get_sk_ref()).unwrap(),
                               open_blind_asset_record(&fiat_bar,
                                                       &None,
                                                       &borrower_key_pair.get_sk_ref()).unwrap()],
                             &[payment_record,
                               burned_debt_record,
                               returned_debt_record,
                               returned_fiat_record]).unwrap();

    tx.operations
      .push(Operation::TransferAsset(TransferAsset::new(transfer_body,
                                                        TransferType::DebtSwap).unwrap()));

    let effect = TxnEffect::compute_effect(ledger.get_prng(), tx).unwrap();
    let result = ledger.apply_transaction(&mut block, effect);
    assert!(result.is_ok());
  }
}<|MERGE_RESOLUTION|>--- conflicted
+++ resolved
@@ -1945,11 +1945,8 @@
     let (ba, _tracer_memo, owner_memo) =
       build_blind_asset_record(ledger.get_prng(), &params.pc_gens, &ar_template, None);
 
-<<<<<<< HEAD
-    let asset_issuance_body = IssueAssetBody::new(&code, 0, &[TxOutput(ba.clone())], None).unwrap();
-=======
-    let asset_issuance_body = IssueAssetBody::new(&code, seq_num, &[TxOutput(ba.clone())]).unwrap();
->>>>>>> 756f38e9
+    let asset_issuance_body =
+      IssueAssetBody::new(&code, seq_num, &[TxOutput(ba.clone())], None).unwrap();
     let asset_issuance_operation = IssueAsset::new(asset_issuance_body,
                                                    &IssuerPublicKey { key:
                                                                         *issuer_keys.get_pk_ref() },
