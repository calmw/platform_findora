#![deny(warnings)]
/// Tests submission of transactions constructed by the txn_builder.  
/// All P2P lending-related operations and transactions are tested.
use ledger::data_model::errors::PlatformError;
use ledger::data_model::{
  AssetRules, AssetTypeCode, Transaction, TransferType, TxOutput, TxnSID, TxoRef, TxoSID,
};
use ledger::policies::{calculate_fee, DebtMemo, Fraction};
use ledger::store::LedgerState;
use ledger::store::*;
use rand_chacha::ChaChaRng;
use rand_core::SeedableRng;
use txn_builder::{BuildsTransactions, PolicyChoice, TransactionBuilder, TransferOperationBuilder};
use zei::serialization::ZeiFromToBytes;
use zei::setup::PublicParams;
use zei::xfr::asset_record::AssetRecordType::NonConfidentialAmount_NonConfidentialAssetType;
use zei::xfr::asset_record::{build_blind_asset_record, open_blind_asset_record, AssetRecordType};
use zei::xfr::sig::{XfrKeyPair, XfrPublicKey};
use zei::xfr::structs::AssetRecordTemplate;

pub fn apply_transaction(ledger: &mut LedgerState, tx: Transaction) -> (TxnSID, Vec<TxoSID>) {
  let effect = TxnEffect::compute_effect(tx).expect("compute effect failed");

  let mut block = ledger.start_block().expect("starting block failed");
  let temp_sid = ledger.apply_transaction(&mut block, effect)
                       .expect("apply transaction failed");
  ledger.finish_block(block)
        .unwrap()
        .remove(&temp_sid)
        .expect("finishing block failed")
}

#[test]
fn test_create_asset() -> Result<(), PlatformError> {
  let mut prng = ChaChaRng::from_entropy();
  let mut ledger = LedgerState::test_ledger();
  let code = AssetTypeCode { val: [1; 16] };
  let keys = XfrKeyPair::generate(&mut prng);
  let mut builder = TransactionBuilder::from_seq_id(ledger.get_block_commit_count());
  let params = PublicParams::new();

  // Define
  let tx = builder.add_operation_create_asset(&keys,
                                              Some(code),
                                              AssetRules::default(),
                                              "test".into(),
                                              PolicyChoice::Fungible())?
                  .transaction();
  apply_transaction(&mut ledger, tx.clone());

  // Issue
  let mut builder = TransactionBuilder::from_seq_id(ledger.get_block_commit_count());
  let tx =
    builder.add_basic_issue_asset(&keys,
                                  &code,
                                  0,
                                  1000,
                                  AssetRecordType::NonConfidentialAmount_NonConfidentialAssetType,
                                  &params)?
           .add_basic_issue_asset(&keys,
                                  &code,
                                  1,
                                  500,
                                  AssetRecordType::NonConfidentialAmount_NonConfidentialAssetType,
                                  &params)?
           .transaction();
  let (_, txos) = apply_transaction(&mut ledger, tx.clone());

  // Basic transfer
  let bar1 = ((ledger.get_utxo(txos[0]).unwrap().0).record).clone();
  let bar2 = ((ledger.get_utxo(txos[1]).unwrap().0).record).clone();
  let oar1 = open_blind_asset_record(&bar1, &None, keys.get_sk_ref()).unwrap();
  let oar2 = open_blind_asset_record(&bar2, &None, keys.get_sk_ref()).unwrap();

  let op = TransferOperationBuilder::new().add_input(TxoRef::Absolute(txos[0]), oar1, None, None, 1000)?
                                          .add_input(TxoRef::Absolute(txos[1]), oar2, None, None, 500)?
                                          .add_output(&AssetRecordTemplate::with_no_asset_tracking(1500, code.val, NonConfidentialAmount_NonConfidentialAssetType, keys.get_pk()), None, None, None)?
                                          .create(TransferType::Standard)?
                                          .sign(&keys)?
                                          .transaction()?;

  let mut builder = TransactionBuilder::from_seq_id(ledger.get_block_commit_count());
  let tx = builder.add_operation(op).transaction();
  apply_transaction(&mut ledger, tx.clone());

  Ok(())
}

fn test_loan_repayment(loan_amount: u64,
                       loan_repayment_amount: u64,
                       interest_num: u64,
                       interest_denom: u64)
                       -> Result<(), PlatformError> {
  let mut prng = ChaChaRng::from_entropy();
  let mut ledger = LedgerState::test_ledger();
  let params = PublicParams::new();

  // Asset Info
  let fiat_code = AssetTypeCode { val: [0; 16] };
  let debt_code = AssetTypeCode { val: [1; 16] };
  let interest_rate = Fraction::new(interest_num, interest_denom); // Interest rate interest_num/interest_denom
  let debt_memo = DebtMemo { interest_rate,
                             fiat_code,
                             loan_amount: loan_amount as u64 };
  // Debt Info
  let fee = calculate_fee(loan_amount, interest_rate);

  // Keys
  let fiat_issuer_keys = XfrKeyPair::generate(&mut prng);
  let lender_keys = XfrKeyPair::generate(&mut prng);
  let borrower_keys = XfrKeyPair::generate(&mut prng);
  let burn_address = XfrPublicKey::zei_from_bytes(&[0; 32]);

  // Define assets
  let mut builder = TransactionBuilder::from_seq_id(ledger.get_block_commit_count());
  let tx = builder.add_operation_create_asset(&fiat_issuer_keys,
                                              Some(fiat_code),
                                              AssetRules::default(),
                                              "fiat".into(),
                                              PolicyChoice::Fungible())?
                  .add_operation_create_asset(&borrower_keys,
                                              Some(debt_code),
                                              AssetRules::default(),
                                              &serde_json::to_string(&debt_memo).unwrap(),
                                              PolicyChoice::Fungible())?
                  .transaction();

  apply_transaction(&mut ledger, tx.clone());

  assert!(ledger.get_asset_type(&fiat_code).is_some());
  assert!(ledger.get_asset_type(&debt_code).is_some());

  let debt_ar =
    AssetRecordTemplate::with_no_asset_tracking(loan_amount,
                                                debt_code.val,
                                                NonConfidentialAmount_NonConfidentialAssetType,
                                                borrower_keys.get_pk());
  let fiat_ar =
    AssetRecordTemplate::with_no_asset_tracking(loan_amount,
                                                fiat_code.val,
                                                NonConfidentialAmount_NonConfidentialAssetType,
                                                fiat_issuer_keys.get_pk());
  let (debt_ba, _, debt_owner_memo) =
    build_blind_asset_record(ledger.get_prng(), &params.pc_gens, &debt_ar, vec![]);
  let (fiat_ba, _, fiat_owner_memo) =
    build_blind_asset_record(ledger.get_prng(), &params.pc_gens, &fiat_ar, vec![]);
  let debt_oar =
    open_blind_asset_record(&debt_ba, &debt_owner_memo, borrower_keys.get_sk_ref()).unwrap();
  let fiat_oar =
    open_blind_asset_record(&fiat_ba, &fiat_owner_memo, lender_keys.get_sk_ref()).unwrap();

  //  Mega transaction to do everything
  let mut builder = TransactionBuilder::from_seq_id(ledger.get_block_commit_count());
  let tx = builder.add_operation_issue_asset(&fiat_issuer_keys,
                                             &fiat_code,
                                             0,
<<<<<<< HEAD
                                             &[(TxOutput { record: fiat_ba.clone(),
                                                           lien: None },
                                                fiat_owner_memo)],
                                             None)?
                  .add_operation_issue_asset(&borrower_keys,
                                             &debt_code,
                                             0,
                                             &[(TxOutput { record: debt_ba.clone(),
                                                           lien: None },
                                                debt_owner_memo)],
                                             None)?;
=======
                                             &[(TxOutput(fiat_ba.clone()), fiat_owner_memo)])?
                  .add_operation_issue_asset(&borrower_keys,
                                             &debt_code,
                                             0,
                                             &[(TxOutput(debt_ba.clone()), debt_owner_memo)])?;
>>>>>>> ac61282f
  let mut xfr_builder = TransferOperationBuilder::new();
  let output_template =
    AssetRecordTemplate::with_no_asset_tracking(loan_amount,
                                                fiat_code.val,
                                                NonConfidentialAmount_NonConfidentialAssetType,
                                                lender_keys.get_pk());
  let fiat_to_lender_op =
    xfr_builder.add_input(TxoRef::Relative(1), fiat_oar, None, None, loan_amount)?
               .add_output(&output_template, None, None, None)?
               .create(TransferType::Standard)?
               .sign(&fiat_issuer_keys)?;

  let fiat_to_borrower_input_ba = fiat_to_lender_op.get_output_record(0).unwrap();
  let fiat_to_borrower_input_oar =
    open_blind_asset_record(&fiat_to_borrower_input_ba, &None, lender_keys.get_sk_ref()).unwrap();

  let mut xfr_builder = TransferOperationBuilder::new();
  let borrower_output_template =
    AssetRecordTemplate::with_no_asset_tracking(loan_amount,
                                                fiat_code.val,
                                                NonConfidentialAmount_NonConfidentialAssetType,
                                                borrower_keys.get_pk());
  let lender_output_template =
    AssetRecordTemplate::with_no_asset_tracking(loan_amount,
                                                debt_code.val,
                                                NonConfidentialAmount_NonConfidentialAssetType,
                                                lender_keys.get_pk());
  let debt_initiation_op =
    xfr_builder.add_input(TxoRef::Relative(0),
                          fiat_to_borrower_input_oar,
                          None,
                          None,
                          loan_amount)?
               .add_input(TxoRef::Relative(1), debt_oar, None, None, loan_amount)?
               .add_output(&borrower_output_template, None, None, None)?
               .add_output(&lender_output_template, None, None, None)?
               .create(TransferType::Standard)?
               .sign(&lender_keys)?
               .sign(&borrower_keys)?;

  let debt_burned_input_ba = debt_initiation_op.get_output_record(1).unwrap();
  let debt_burned_input_oar =
    open_blind_asset_record(&debt_burned_input_ba, &None, lender_keys.get_sk_ref()).unwrap();
  let fiat_payment_input_ba = debt_initiation_op.get_output_record(0).unwrap();
  let fiat_payment_input_oar =
    open_blind_asset_record(&fiat_payment_input_ba, &None, borrower_keys.get_sk_ref()).unwrap();

  let mut xfr_builder = TransferOperationBuilder::new();
  let loan_repayment_template =
    AssetRecordTemplate::with_no_asset_tracking(fee + loan_repayment_amount,
                                                fiat_code.val,
                                                NonConfidentialAmount_NonConfidentialAssetType,
                                                lender_keys.get_pk());
  let burn_repayment_template =
    AssetRecordTemplate::with_no_asset_tracking(loan_repayment_amount,
                                                debt_code.val,
                                                NonConfidentialAmount_NonConfidentialAssetType,
                                                burn_address);
  let repayment_op = xfr_builder.add_input(TxoRef::Relative(0),
                                           debt_burned_input_oar,
                                           None,
                                           None,
                                           loan_repayment_amount)?
                                .add_input(TxoRef::Relative(1),
                                           fiat_payment_input_oar,
                                           None,
                                           None,
                                           fee + loan_repayment_amount)?
                                .add_output(&loan_repayment_template, None, None, None)?
                                .add_output(&burn_repayment_template, None, None, None)?
                                .balance()?
                                .create(TransferType::DebtSwap)?
                                .sign(&borrower_keys)?;

  let tx = tx.add_operation(fiat_to_lender_op.transaction()?)
             .add_operation(debt_initiation_op.transaction()?)
             .add_operation(repayment_op.transaction()?)
             .transaction();

  apply_transaction(&mut ledger, tx.clone());

  Ok(())
}

#[test]
fn test_loan_repayments() -> Result<(), PlatformError> {
  test_loan_repayment(1000, 100, 1, 10)?;
  test_loan_repayment(500, 3, 1, 25)?;
  Ok(())
}

#[test]
fn test_update_memo() -> Result<(), PlatformError> {
  // Generate the ledger and the things we need to define an asset
  let mut prng = ChaChaRng::from_entropy();
  let mut ledger = LedgerState::test_ledger();
  let code = AssetTypeCode { val: [1; 16] };
  let keys = XfrKeyPair::generate(&mut prng);
  let mut builder = TransactionBuilder::from_seq_id(ledger.get_block_commit_count());

  // Define the asset and verify
  let mut asset_rules = AssetRules::default();
  // The asset must be up updatable in order to change the memo later
  asset_rules.updatable = true;
  // Cerate an asset with the memo defined as "test"
  let tx = builder.add_operation_create_asset(&keys,
                                              Some(code),
                                              asset_rules,
                                              "test".into(),
                                              PolicyChoice::Fungible())?
                  .transaction();
  apply_transaction(&mut ledger, tx.clone());
  assert!(ledger.get_asset_type(&code).is_some());

  // Define a transaction to update the memo
  let mut builder = TransactionBuilder::from_seq_id(ledger.get_block_commit_count());
  let tx = builder.add_operation_update_memo(&keys, code, "changed")
                  .transaction();
  apply_transaction(&mut ledger, tx.clone());

  // Attempt to get the changed memo, and verify it has been changed correctly
  let asset = ledger.get_asset_type(&code)
                    .expect("The asset disappeared after updating the memo.");

  let new_memo = asset.properties.memo.0.as_str();
  assert_eq!(new_memo, "changed");

  Ok(())
}<|MERGE_RESOLUTION|>--- conflicted
+++ resolved
@@ -154,25 +154,15 @@
   let tx = builder.add_operation_issue_asset(&fiat_issuer_keys,
                                              &fiat_code,
                                              0,
-<<<<<<< HEAD
                                              &[(TxOutput { record: fiat_ba.clone(),
                                                            lien: None },
-                                                fiat_owner_memo)],
-                                             None)?
+                                                fiat_owner_memo)])?
                   .add_operation_issue_asset(&borrower_keys,
                                              &debt_code,
                                              0,
                                              &[(TxOutput { record: debt_ba.clone(),
                                                            lien: None },
-                                                debt_owner_memo)],
-                                             None)?;
-=======
-                                             &[(TxOutput(fiat_ba.clone()), fiat_owner_memo)])?
-                  .add_operation_issue_asset(&borrower_keys,
-                                             &debt_code,
-                                             0,
-                                             &[(TxOutput(debt_ba.clone()), debt_owner_memo)])?;
->>>>>>> ac61282f
+                                                debt_owner_memo)])?;
   let mut xfr_builder = TransferOperationBuilder::new();
   let output_template =
     AssetRecordTemplate::with_no_asset_tracking(loan_amount,
