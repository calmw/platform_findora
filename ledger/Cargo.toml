--- conflicted
+++ resolved
@@ -20,12 +20,7 @@
 rand = "0.6"
 ed25519-dalek = "0.9.1"
 sha2 = "0.8.0"
-<<<<<<< HEAD
-zei = { git = "ssh://github.com/findoraorg/zei" }
-=======
-rust-crypto = "0.2.36"
 zei = { git = "ssh://git@github.com/findoraorg/zei" }
->>>>>>> 99230776
 curve25519-dalek = { version =  "1.2.1", features = ["serde"] }
 byteorder = "1.0.0"
 itertools = "0.8.0"
