--- conflicted
+++ resolved
@@ -24,14 +24,8 @@
 serde_derive = "1.0"
 serde_json = "1.0"
 sha2 = "0.8.0"
-<<<<<<< HEAD
-=======
-rust-crypto = "0.2.36"
-zei = { git = "ssh://git@github.com/findoraorg/zei" }
-curve25519-dalek = { version =  "1.2.1", features = ["serde"] }
->>>>>>> 99230776
 sodiumoxide = "0.2.1"
 tempdir = "0.3"
 tempfile = "3.1.0"
 time = "0.1"
-zei = { git = "ssh://github.com/findoraorg/zei" }+zei = { git = "ssh://git@github.com/findoraorg/zei" }