[package]
name = "network"
version = "0.1.0"
authors = ["Engineering <engineering@findora.org>"]
edition = "2018"

[lib]
path = "src/lib.rs"

[dependencies]
ruc = { git = "https://github.com/FindoraNetwork/RUC.git", branch = "master" }
<<<<<<< HEAD
=======
parking_lot = "0.11.1"

actix-web = "1.0.5"
actix-service = "0.4.2"
actix-http = "0.2.3"
futures = "0.3"
>>>>>>> 6a19aca7
ledger = { path = "../../ledger" }
rand_chacha = "0.2.0"
rand_core = { version = "0.5", default-features = false, features = ["alloc"] }
attohttpc = { version = "0.16.3", default-features = false, features = ["compress", "json", "tls-rustls"] }
serde = { version = "1.0.124", features = ["derive"] }
serde_derive = "^1.0.59"
serde_json = "1.0"
sparse_merkle_tree = { path = "../ads/sparse_merkle_tree" }
query_api = {path = "../../components/query_api"}
ledger_api_service = {path = "../../components/ledger_api_service"}
submission_api = {path = "../../components/submission_api"}
submission_server = {path = "../../components/submission_server"}
utils = { path = "../utils" }
zei = { git = "ssh://git@github.com/FindoraNetwork/zei", tag = "v0.1.0d" }

[dev-dependencies]
quickcheck_macros = "0.9"
quickcheck = "0.9"<|MERGE_RESOLUTION|>--- conflicted
+++ resolved
@@ -9,15 +9,11 @@
 
 [dependencies]
 ruc = { git = "https://github.com/FindoraNetwork/RUC.git", branch = "master" }
-<<<<<<< HEAD
-=======
 parking_lot = "0.11.1"
-
 actix-web = "1.0.5"
 actix-service = "0.4.2"
 actix-http = "0.2.3"
 futures = "0.3"
->>>>>>> 6a19aca7
 ledger = { path = "../../ledger" }
 rand_chacha = "0.2.0"
 rand_core = { version = "0.5", default-features = false, features = ["alloc"] }
