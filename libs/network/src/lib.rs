--- conflicted
+++ resolved
@@ -211,19 +211,12 @@
                                       &creator);
     let tx = Transaction::from_operation(Operation::UpdateMemo(memo_update), 0);
     let mut mock_rest_client = LedgerStandalone::new_mock(2);
-<<<<<<< HEAD
-    let tx_handle = mock_rest_client.submit_transaction(&tx).unwrap();
-    match mock_rest_client.txn_status(&tx_handle).unwrap() {
-      TxnStatus::Rejected(_) => {}
-      s => panic!("Expected Rejected: {:?}", s),
-=======
     let handle = mock_rest_client.submit_transaction(&tx).unwrap();
     let status = mock_rest_client.txn_status(&handle).unwrap();
     if let TxnStatus::Rejected(_) = status {
       assert!(true);
     } else {
       assert!(false);
->>>>>>> 97d94d25
     }
   }
 }