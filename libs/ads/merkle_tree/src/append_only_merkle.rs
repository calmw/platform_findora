//! # An Append-Only Merkle Tree Implementation
//!
//!  This module implements an append-only binary Merkle tree using
//!  SHA256 as the hash function.  The tree currently is kept in memory,
//!  but this module will write the contents to disk when requested, and
//!  can initialize a tree using a disk image.  Eventually, it should
//!  support a paged tree, i.e., one that is loaded on demand and paged
//!  to disk as needed.
//!

use chrono::Utc;
use cryptohash::sha256;
use findora::{debug, er, log, log_impl, sde, se, Commas};
use serde::Deserialize;
use serde::Deserializer;
use serde::Serialize;
use serde::Serializer;
use std::collections::HashMap;
use std::fmt;
use std::fs::File;
use std::fs::OpenOptions;
use std::io::Error;
use std::io::ErrorKind;
use std::io::Read;
use std::io::Seek;
use std::io::SeekFrom::End;
use std::io::SeekFrom::Start;
use std::io::Write;
use std::mem;
use std::mem::MaybeUninit;
use std::ptr::copy_nonoverlapping;
use std::slice::from_raw_parts;
use std::slice::from_raw_parts_mut;

const BLOCK_SHIFT: u16 = 9;
const LEVELS_IN_BLOCK: usize = BLOCK_SHIFT as usize;
const HASHES_IN_BLOCK: usize = (1 << BLOCK_SHIFT) - 1;
const LEAVES_IN_BLOCK: usize = (HASHES_IN_BLOCK + 1) / 2;
const CHECK_SIZE: usize = 16;
const HEADER_VALUE: u32 = 0xabcd_0123;
const HASH_SIZE: usize = 32;
const BLOCK_SIZE: usize = HASH_SIZE * (HASHES_IN_BLOCK + 1);
const MAX_BLOCK_LEVELS: usize = 64;
const PROOF_VERSION: u64 = 0;

#[derive(PartialEq, Copy, Clone, Debug, Deserialize, Serialize)]
#[repr(C)]
struct CheckBits {
  bits: [u8; CHECK_SIZE],
}

//
// Define a header structure for each block.  It identifies the data
// in the block, and contains a checksum.  This structure needs to
// be HASH_SIZE bytes in size.  It must sit at the start of the block.
// The check_bits field must be first in the structure.
//

#[derive(PartialEq, Copy, Clone, Debug, Deserialize, Serialize)]
#[repr(C)]
struct BlockHeader {
  check_bits: CheckBits,
  header_mark: u32,
  level: u16,
  valid_leaves: u16,
  id: u64,
}

impl BlockHeader {
  fn new(level: u32, block_id: u64) -> BlockHeader {
    BlockHeader { check_bits: CheckBits { bits: [0; CHECK_SIZE] },
                  header_mark: HEADER_VALUE,
                  level: level as u16,
                  valid_leaves: 0,
                  id: block_id }
  }

  // Do a simple consistency check on some fields in the header.
  fn check(&self, level: usize, id: u64) -> Option<Error> {
    if self.header_mark != HEADER_VALUE {
      return se!("Block {} at level {} has a bad header ({:x}).",
                 id,
                 level,
                 self.header_mark);
    }

    if self.level != level as u16 {
      return se!("Block {} at level {} has a bad level ({}).",
                 id,
                 level,
                 self.level);
    }

    if self.id != id {
      return se!("Block {} at level {} has a bad id ({}).",
                 id,
                 level,
                 self.id);
    }

    if self.valid_leaves > LEAVES_IN_BLOCK as u16 {
      return se!("The entry count for block {} at level {} is too large ({}).",
                 id,
                 level,
                 self.valid_leaves);
    }

    None
  }
}

///
/// Define the structure containing a hash value for the tree.
///
/// This structure must be HASH_SIZE bytes in size.  Each entry of this
/// type corresponds to a node in the Merkle tree.
///

#[repr(C)]
#[derive(Copy, Clone, Debug, Default, PartialEq, Deserialize, Serialize)]
pub struct HashValue {
  pub hash: [u8; HASH_SIZE],
}

impl HashValue {
  pub fn new() -> HashValue {
    HashValue { hash: [0; HASH_SIZE] }
  }

  pub fn desc(&self) -> String {
    format!("[ {:3}, {:3}, {:3}, {:3} ]",
            self.hash[0], self.hash[1], self.hash[2], self.hash[3])
  }
}

///
/// This structure describes what is passed to the upper layers
/// for a proof of inclusion in the tree.
///
/// # Fields:
///
/// * version   a version for this proof structure
/// * ledger    the id of the tree as given at open or create
/// * state     a version id for the tree's state when the proof was created
/// * time      the time at which the proof was generated, in POSIX time
/// * tx_id     the transaction id to which this proof applies
/// * hashes    the set of hashes up the tree
///

#[derive(Debug, Deserialize, Serialize)]
pub struct Proof {
  pub version: u64,
  pub ledger: String,
  pub state: u64,
  pub time: i64,
  pub tx_id: u64,
  pub root_hash: HashValue,
  pub hash_array: Vec<HashValue>,
}

<<<<<<< HEAD
impl Proof {
  pub fn is_valid_proof(&self, leaf: HashValue) -> bool {
    let mut result = leaf;
    let mut id = self.tx_id;
    for i in 0..self.hash_array.len() {
      if id & 1 == 0 {
        result = hash_partial(&result, &self.hash_array[i]);
      } else {
        result = hash_partial(&self.hash_array[i], &result);
      }

      id /= 2;
    }

    result == self.root_hash
  }
}
=======
//
// Define a dictionary that will contain "completed"
// blocks used when generating a proof.  The working
// copy of the tree is completed as blocks fill, but
// a proof requires that we complete partial blocks
// by defining the value of a parent node with one
// child as the hash of the child node.  The dictionary
// contains such blocks when generating a proof so
// that the working copy is not modified.
//
>>>>>>> 49bf8369

struct Dictionary {
  max_level: usize,
  map: HashMap<usize, Entry>,
}

impl Dictionary {
  pub fn new() -> Dictionary {
    Dictionary { max_level: 0,
                 map: HashMap::new() }
  }

  // Retrieve an entry from the dictionary, or None.
  pub fn get(&self, level: usize, id: usize) -> Option<&Entry> {
    match self.map.get(&level) {
      Some(entry) => {
        if entry.id == id {
          Some(&entry)
        } else {
          None
        }
      }
      None => None,
    }
  }

  // Add an entry to the dictionary.
  pub fn insert(&mut self, level: usize, entry: Entry) {
    debug!(Proof,
           "add dictionary block {} at level {}", entry.id, level);
    self.map.insert(level, entry);

    if level > self.max_level {
      self.max_level = level;
    }
  }

  pub fn max_level(&self) -> usize {
    self.max_level
  }
}

//
// An entry contains the data needed to describe
// the parts of a block used when generating a
// proof.  We generate entries when the working
// copy of the tree doesn't match the "completed"
// form of a tree needed for a proof.
//

struct Entry {
  level: usize,
  id: usize,
  hashes: [HashValue; HASHES_IN_BLOCK],
}

impl Entry {
  pub fn new(level: usize, id: usize) -> Entry {
    Entry { level,
            id,
            hashes: [HashValue::new(); HASHES_IN_BLOCK] }
  }

  //
  // Push the hashes needed for a proof.  The "id" parameter
  // specifies the entry in this block that the proof checker
  // will have generated, so we need to push the "partner" of
  // this block, and so on up the tree.
  //
  pub fn push(&self, hashes: &mut Vec<HashValue>, id: usize, check: &[usize]) {
    assert!(id < LEAVES_IN_BLOCK);
    let mut index = id;
    let mut base = 0;
    let mut interval = LEAVES_IN_BLOCK;

    for i in 0..LEVELS_IN_BLOCK - 1 {
      let block = base + index;
      let partner = block ^ 1;

      let combine = if block > partner {
        hash_partial(&self.hashes[partner], &self.hashes[block])
      } else {
        hash_partial(&self.hashes[block], &self.hashes[partner])
      };

      debug!(Proof,
             "entry  push hashes[{:3}] = {}, pair = {}, combine = {}",
             partner,
             self.hashes[partner].desc(),
             self.hashes[block].desc(),
             combine.desc());
      hashes.push(self.hashes[partner]);

      if !check.is_empty() {
        assert!(partner == check[i] + 1);
      }

      index /= 2;
      base += interval;
      interval /= 2;
    }
  }

  // Given an entry that has the non-empty leaf hashes added
  // to it, generate the rest of the tree for this block.
  //
  pub fn fill(&mut self) {
    for i in 0..HASHES_IN_BLOCK / 2 {
      self.hashes[LEAVES_IN_BLOCK + i] = hash_partial(&self.hashes[2 * i], &self.hashes[2 * i + 1]);
    }
  }

  // Return the root hash of this block.
  pub fn root(&self) -> HashValue {
    let empty_hash = HashValue::new();
    let last = HASHES_IN_BLOCK - 1;
    assert!(self.hashes[last] != empty_hash);
    self.hashes[last]
  }
}

// Provide the serialization help for the array of hashes in a block.
fn serialize_array<S, T>(array: &[T], serializer: S) -> Result<S::Ok, S::Error>
  where S: Serializer,
        T: Serialize
{
  array.serialize(serializer)
}

// Provide the deserialization helper for the hash array in a block.
fn deserialize_array<'de, D>(deserializer: D) -> Result<[HashValue; HASHES_IN_BLOCK], D::Error>
  where D: Deserializer<'de>
{
  let slice: Vec<HashValue> = Deserialize::deserialize(deserializer)?;

  if slice.len() != HASHES_IN_BLOCK {
    return sde!("The input slice has the wrong length:  {}", slice.len());
  }

  let result: [HashValue; HASHES_IN_BLOCK] = unsafe {
    let mut val = MaybeUninit::<[HashValue; HASHES_IN_BLOCK]>::uninit();

    debug_assert!(slice.len() == (*val.as_ptr()).len());
    copy_nonoverlapping(slice.as_ptr(),
                        (*val.as_mut_ptr()).as_mut_ptr(),
                        slice.len());

    val.assume_init()
  };
  Ok(result)
}

//
// A Merkle tree is represented by a collection of blocks.  Blocks
// are used both in memory and on disk, and form a tree.
//
// A level-zero block contains HASHES_IN_BLOCK leaves, where each
// leaf corresponds to a transaction hash.  The leaves then are
// hashed to form a binary tree.  A level one block thus contains
// up to HASHES_IN_BLOCK interior nodes at that block's lowest level,
// with each such interior node being the parent of two level zero
// blocks.
//

#[repr(C)]
#[derive(Serialize, Deserialize)]
struct Block {
  header: BlockHeader,

  #[serde(serialize_with = "serialize_array")]
  #[serde(deserialize_with = "deserialize_array")]
  hashes: [HashValue; HASHES_IN_BLOCK],
}

impl fmt::Debug for Block {
  fn fmt(&self, formatter: &mut fmt::Formatter) -> fmt::Result {
    self.header.fmt(formatter)?;
    self.hashes[..].fmt(formatter)
  }
}

impl Block {
  fn new(level: u32, id: u64) -> Block {
    Block { header: BlockHeader::new(level, id),
            hashes: [HashValue::new(); HASHES_IN_BLOCK] }
  }

  // Set the hash value for a leaf for a block.  When the last
  // available slot for leaves is full, form the upper levels of
  // the tree that fit in this block, and then set the checksum.
  fn set_hash(&mut self, hash_value: &HashValue) -> Option<Error> {
    let index = self.header.valid_leaves as usize;

    if index >= LEAVES_IN_BLOCK {
      return Some(Error::new(ErrorKind::NotFound, "This block is full."));
    }

    if self.hashes[index] != HashValue::new() {
      return Some(Error::new(ErrorKind::NotFound, "That hash block is not empty."));
    }

    self.hashes[index] = *hash_value;
    self.header.valid_leaves += 1;

    // If the block is now full, form the subtree contained in it.
    // Also, set the checksum, as the block shouldn't change.
    if self.header.valid_leaves == LEAVES_IN_BLOCK as u16 {
      self.form_subtree();
      self.set_checksum();
    }

    None
  }

  // Compute the hashes that form the subtree represented by this
  // block.  This is called when the block becomes full.
  fn form_subtree(&mut self) {
    let mut input = 0;

    for i in LEAVES_IN_BLOCK..HASHES_IN_BLOCK {
      let left = input;
      let right = input + 1;
      let hash = hash_pair(&self.hashes[left], &self.hashes[right]);

      self.hashes[i] = hash;

      input += 2;
    }
  }

  fn full(&self) -> bool {
    self.header.valid_leaves >= LEAVES_IN_BLOCK as u16
  }

  fn id(&self) -> usize {
    self.header.id as usize
  }

  fn level(&self) -> usize {
    self.header.level as usize
  }

  fn valid_leaves(&self) -> u64 {
    u64::from(self.header.valid_leaves)
  }

  // Return the hash that is the top level of the subtree
  // of this block, if the block is full.  Otherwise, return
  // None.
  fn top_hash(&self) -> Option<&HashValue> {
    if self.full() {
      Some(&self.hashes[HASHES_IN_BLOCK - 1])
    } else {
      None
    }
  }

  // Return a slice representing the part of the block that is
  // checksummed, i.e., everything but the checksum area itself.
  fn as_checksummed_region(&self) -> &[u8] {
    unsafe {
      from_raw_parts((&self.header.header_mark as *const u32) as *const u8,
                     mem::size_of::<Block>() - mem::size_of::<CheckBits>())
    }
  }

  // Compute a checksum for the block.
  fn compute_checksum(&self) -> [u8; CHECK_SIZE] {
    let digest = sha256::hash(self.as_checksummed_region());
    let mut result: [u8; CHECK_SIZE] = Default::default();

    result.clone_from_slice(&digest[0..CHECK_SIZE]);
    result
  }

  // Set the block check bits with the current checksum for the block.
  fn set_checksum(&mut self) {
    self.header.check_bits.bits = self.compute_checksum();
  }

  // Check the integrity of a block given an expected level and id.
  fn check(&self, level: usize, id: u64, disk_format: bool) -> Option<Error> {
    // Check the checksum first, since a bad disk read would usually lead
    // to a bad checksum.
    if disk_format || self.full() {
      let hash = self.compute_checksum();

      if hash != self.header.check_bits.bits {
        return se!("The header checksum for block {} ({} entries) at level {} is invalid.",
                   id,
                   self.valid_leaves(),
                   level);
      }
    }

    // Validate the header so that we know that the overall
    // description is coherent.
    if let Some(x) = self.header.check(level, id) {
      return Some(x);
    }

    // Check that the appropriate number of hash values has
    // been set.
    let limit = if !self.full() {
      self.header.valid_leaves as usize
    } else {
      HASHES_IN_BLOCK
    };

    for i in 0..limit {
      if self.hashes[i] == HashValue::new() {
        return se!("Hash entry {} for block {} at level {} is invalid.",
                   i,
                   id,
                   level);
      }
    }

    // The rest of the hashes should be in their initial state.
    for i in limit..HASHES_IN_BLOCK {
      if self.hashes[i] != HashValue::new() {
        return se!("Hash entry {} for block {} at level {} was set, valid leaves {}.",
                   i,
                   id,
                   level,
                   self.valid_leaves());
      }
    }

    // If this level is full, the subtree should be valid.  This check
    // is by far the most expensive.
    if self.full() {
      if let Some(x) = self.check_subtree() {
        return Some(x);
      }
    }

    None
  }

  // Check the hashes of nodes formed inside this block.  The block
  // must be full.
  fn check_subtree(&self) -> Option<Error> {
    let mut input = 0;

    for i in LEAVES_IN_BLOCK..HASHES_IN_BLOCK {
      let left = &self.hashes[input];
      let right = &self.hashes[input + 1];
      let hash = hash_pair(left, right);

      if hash != self.hashes[i] {
        return se!("hash[{}] in block {} at level {} is invalid.",
                   i,
                   self.id(),
                   self.level());
      }

      input += 2;
    }

    None
  }

  // Add the subtree for the given block into the proof.  This code
  // handles full blocks. Here, "id" is the index within the block.
  fn push(&self, hashes: &mut Vec<HashValue>, id: usize, check: &[usize]) {
    assert!(self.full());
    assert!(id < LEAVES_IN_BLOCK);
    let mut index = id;
    let mut base = 0;
    let mut interval = LEAVES_IN_BLOCK;

    debug!(Proof, "Subtree for id {} (from a full block)", id);

    for i in 0..LEVELS_IN_BLOCK - 1 {
      let block = base + index;
      let partner = block ^ 1;
      let hash = self.hashes[partner];

      let combine = if block > partner {
        hash_partial(&self.hashes[partner], &self.hashes[block])
      } else {
        hash_partial(&self.hashes[block], &self.hashes[partner])
      };

      debug!(Proof,
             "block  push hashes[{:3}] = {}, pair = {}, combine = {}",
             partner,
             hash.desc(),
             self.hashes[block].desc(),
             combine.desc());

      hashes.push(hash);

      if !check.is_empty() {
        assert!(partner == check[i] + 1);
      }

      index /= 2;
      base += interval;
      interval /= 2;
    }

    debug!(Proof, "hashes now has {} elements.", hashes.len());
  }

  pub fn root(&self) -> HashValue {
    assert!(self.full());
    let last = HASHES_IN_BLOCK - 1;
    self.hashes[last]
  }

  // Return a pointer to the raw bytes of the block for I/O.
  fn as_bytes(&self) -> &[u8] {
    unsafe { from_raw_parts((self as *const Block) as *const u8, mem::size_of::<Block>()) }
  }
}

// Implement covered division, that is, round up fractions when dividing.
fn covered(numerator: u64, denominator: u64) -> u64 {
  assert!(numerator <= std::u64::MAX - denominator);
  assert!(denominator > 0);
  (numerator + denominator - 1) / denominator
}

// Compute the hash of two hashes.  This Merkle tree is a binary
// representation, so this is a common operation.
fn hash_pair(left: &HashValue, right: &HashValue) -> HashValue {
  let mut data = [0_u8; 2 * HASH_SIZE];

  data[0..HASH_SIZE].clone_from_slice(&left.hash[0..HASH_SIZE]);
  data[HASH_SIZE..2 * HASH_SIZE].clone_from_slice(&right.hash[0..HASH_SIZE]);

  let digest = sha256::hash(&data);
  let mut result = HashValue::new();
  result.hash.clone_from_slice(&digest[0..HASH_SIZE]);
  result
}

// Compute the hash of a single hash value.  This function is used
// when generating proofs.  Partially-filled nodes are constructed
// using hashes of hashes.
fn hash_single(hash: &HashValue) -> HashValue {
  let digest = sha256::hash(&hash.hash[0..HASH_SIZE]);

  let mut result = HashValue::new();

  result.hash.clone_from_slice(&digest[0..HASH_SIZE]);
  result
}

// Compute a hash value for a node in a partially-filled block.  The
// right-hand side might not exist, in which case the value is just
// the hash of the left side.
fn hash_partial(left: &HashValue, right: &HashValue) -> HashValue {
  let empty_hash = HashValue::new();
  let left_present = *left != empty_hash;
  let right_present = *right != empty_hash;

  if left_present && right_present {
    hash_pair(left, right)
  } else if left_present {
    hash_single(left)
  } else {
    assert!(!right_present);
    empty_hash
  }
}

// This structure is used only to pass data between internal
// routines when reading data from files.
struct LevelState {
  level: usize,
  leaves_at_this_level: u64,
  previous_leaves: u64,
  previous_blocks: u64,
  check_lower: bool,
}

// Compute the expected number of leaves in the next layer of the
// tree given the number of blocks at the current level, and whether
// the last block at the current layer is full.
fn next_level_leaves(blocks: u64, last_full: bool) -> u64 {
  let full_blocks = if last_full { blocks } else { blocks - 1 };

  full_blocks / 2
}

///
/// Defines an append-ony Merkle tree that eventually will support
/// a sparse in-memory representation.  We will need to use Box
/// for the blocks at that point.
///

#[derive(Debug, Serialize, Deserialize)]
pub struct AppendOnlyMerkle {
  entry_count: u64, // total entries in the tree
  entries_on_disk: u64,
  path: String, // the disk path for the stable store
  blocks: Vec<Vec<Block>>,

  #[serde(skip_serializing, skip_deserializing)]
  files: Vec<File>,

  #[serde(skip_serializing, skip_deserializing)]
  blocks_on_disk: Vec<u64>, // the number of entries on stable store
}

// When a tree is dropped, write it to disk.
impl Drop for AppendOnlyMerkle {
  fn drop(&mut self) {
    self.write();
  }
}

impl AppendOnlyMerkle {
  // This constructor is private.  Use open or create to get a
  // Merkle tree.
  fn new(path: &str, file: File) -> AppendOnlyMerkle {
    AppendOnlyMerkle { entry_count: 0,
                       entries_on_disk: 0,
                       path: path.to_string(),
                       blocks: vec![Vec::new()],
                       files: vec![file],
                       blocks_on_disk: vec![0] }
  }

  ///
  /// Open an existing Merkle tree and and call read_files to
  /// initialize it from the contents on disk.
  ///
  /// # Argument
  ///
  /// * `path` - a string specifying the path to the base file
  ///
  /// # Example
  ///````
  /// use merkle_tree::append_only_merkle::AppendOnlyMerkle;
  ///
  /// let path = "public_ledger".to_string();
  ///
  /// # let _ = std::fs::remove_file(&path);
  /// # let mut test = AppendOnlyMerkle::create(&path);
  /// # drop(test);
  /// let mut tree =
  ///     match AppendOnlyMerkle::open(&path) {
  ///         Ok(x) => {
  ///             x
  ///         }
  ///         Err(x) => {
  ///             panic!("open failed:  {}", x);
  ///         }
  ///     };
  /// # drop(tree);
  /// # let _ = std::fs::remove_file(&path);
  ///````
  pub fn open(path: &str) -> Result<AppendOnlyMerkle, Error> {
    let check_path = OpenOptions::new().read(true).write(true).open(path);

    match check_path {
      Ok(file) => {
        let mut result = AppendOnlyMerkle::new(path, file);

        result.open_files()?;
        result.read_files(false)?;
        Result::Ok(result)
      }
      Err(x) => Result::Err(x),
    }
  }

  ///
  /// Create a new Merkle tree at the given path.  This routine returns
  /// an error if the tree exists.
  ///
  /// # Argument
  ///
  /// * `path` - the path for the base file
  ///
  /// # Example
  ///````
  /// use merkle_tree::append_only_merkle::AppendOnlyMerkle;
  ///
  /// let path = "new_ledger";
  /// # let _ = std::fs::remove_file(&path);
  ///
  /// let mut tree =
  ///     match AppendOnlyMerkle::create(&path) {
  ///         Ok(x) => {
  ///             x
  ///         }
  ///         Err(x) => {
  ///             panic!("Create failed:  {}", x);
  ///         }
  ///     };
  /// # drop(tree);
  /// # let _ = std::fs::remove_file(&path);
  ///````
  pub fn create(path: &str) -> Result<AppendOnlyMerkle, Error> {
    let check_path = OpenOptions::new().read(true)
                                       .write(true)
                                       .create_new(true)
                                       .open(path);

    match check_path {
      Ok(file) => {
        let result = AppendOnlyMerkle::new(path, file);

        // Remove any files left over from another tree with the same name.
        for i in 1..MAX_BLOCK_LEVELS {
          let path = result.file_path(i);
          let _ = std::fs::remove_file(&path);
        }

        Ok(result)
      }
      Err(x) => Result::Err(x),
    }
  }

  ///
  /// Rebuild a tree using only the file containing the leaves.
  ///
  /// # Argument
  ///
  /// `path` - the path to the Merkle tree
  ///
  /// If a previous rebuild has been attempted and not cleaned
  /// up by the upper levels, this rebuild will fail, whether or
  /// not the previous rebuild was successful.  All files related
  /// to the tree with the suffix "rebuild_ext()" must be removed.
  /// The AppendOnlyMerkle code does not remove files:  the caller
  /// is responsible for such cleanup.
  ///
  /// If the rebuild is successful, a valid tree structure is
  /// returned, and this tree is guaranteed to be fully synchronized
  /// to disk.
  ///
  pub fn rebuild(path: &str) -> Result<AppendOnlyMerkle, Error> {
    let input = OpenOptions::new().read(true).open(&path)?;
    let ext = AppendOnlyMerkle::rebuild_ext();
    let save = path.to_owned() + &ext;

    if std::path::Path::new(&save).exists() {
      return er!("Rebuild path {} already exists.", save);
    }

    // Rename the level zero file out of the way and then create
    // a new one.
    std::fs::rename(&path, &save)?;

    let output = OpenOptions::new().read(true)
                                   .write(true)
                                   .create(true)
                                   .truncate(true)
                                   .open(&path)?;

    let mut tree = AppendOnlyMerkle::new(&path, output);
    tree.rebuild_internal(input)?;
    Ok(tree)
  }

  pub fn rebuild_ext() -> String {
    "-base".to_string()
  }

  pub fn rebuild_extension(&self) -> String {
    AppendOnlyMerkle::rebuild_ext()
  }

  // The rebuild method creates a skeleton tree that is empty.  Now do
  // the work of recreating all the blocks for all the files.
  fn rebuild_internal(&mut self, mut input: File) -> Result<(), Error> {
    // Compute the number of complete blocks there.
    let file_size = input.seek(End(0))?;
    let block_count = file_size / BLOCK_SIZE as u64;

    input.seek(Start(0))?;
    self.files[0] = input;

    let mut entries = 0;
    let mut last_block_full = false;

    // Read the level zero hashes if we can.  If any level zero block
    // is corrupted, discard it and any following blocks.
    for block_id in 0..block_count {
      let block;

      match self.read_block(0, block_id, block_id == block_count - 1) {
        Ok(b) => {
          block = b;
        }
        Err(x) => {
          log!(Append, "Error reading block {}:  {}", block_id.commas(), x);
          log!(Append,
               "I will discard the following {} blocks.",
               (block_count - block_id - 1).commas());
          break;
        }
      }

      last_block_full = block.full();
      entries += block.valid_leaves();
      self.blocks[0].push(block);
    }

    if entries == 0 {
      let _ = std::fs::remove_file(self.file_path(0));
      return er!("The level 0 file contains no valid leaves.");
    }

    // Set the size of the tree.
    self.entry_count = entries;

    // Now recover the upper level files.
    let mut leaves_at_this_level = next_level_leaves(block_count, last_block_full);
    let mut level = 1;

    // For each upper level that exists,  move the old file
    // out of the way and create a new one, then reconstruct
    // the blocks in memory.  The blocks are flushed to disk
    // if and when reconstruction succeeds.
    while leaves_at_this_level > 0 {
      let path = self.file_path(level);
      let ext = self.rebuild_extension();
      let _ = std::fs::rename(&path, path.to_owned() + &ext);

      let file = OpenOptions::new().read(true)
                                   .write(true)
                                   .create(true)
                                   .truncate(true)
                                   .open(&path)?;

      self.push_file(file);
      let block_count = covered(leaves_at_this_level, LEAVES_IN_BLOCK as u64);
      last_block_full = self.rebuild_level(level, block_count)?;
      leaves_at_this_level = next_level_leaves(block_count, last_block_full);
      level += 1;
    }

    // Rename any other files that might be in the way.
    for i in level..MAX_BLOCK_LEVELS {
      let path = self.file_path(i);
      let ext = self.rebuild_extension();
      let _ = std::fs::rename(&path, path.to_owned() + &ext);
    }

    // Okay, we have recovered all the upper level files.  Point the
    // level zero file at the correct path.
    self.files[0] = OpenOptions::new().read(true)
                                      .write(true)
                                      .create(true)
                                      .truncate(true)
                                      .open(&self.path)?;

    if let Some(x) = self.check() {
      return Err(x);
    }

    if let Some(x) = self.write() {
      return Err(x);
    }

    Ok(())
  }

  // Rebuild all the blocks for the given level of the tree.
  fn rebuild_level(&mut self, level: usize, block_count: u64) -> Result<bool, Error> {
    let mut last_block_full = false;

    for block_id in 0..block_count {
      let block;

      match self.reconstruct(level, block_id) {
        Ok(b) => {
          block = b;
        }
        Err(x) => {
          return er!("Reconstruction of block {} at level {} failed:  {}",
                     block_id,
                     level,
                     x);
        }
      }

      last_block_full = block.full();
      self.blocks[level].push(block);
    }

    Ok(last_block_full)
  }

  // Return the value of the hash for the given transaction
  // id.
  //
  // This function currently is only for testing.
  #[cfg(test)]
  pub fn leaf(&self, index: usize) -> HashValue {
    if index as u64 > self.entry_count {
      return HashValue::new();
    }

    let block_id = index / LEAVES_IN_BLOCK;
    let block_index = index % LEAVES_IN_BLOCK;

    self.blocks[0][block_id].hashes[block_index].clone()
  }

  /// Make a deserialized tree ready for use.  The derived
  /// deserializer doesn't open files or set up a correct
  /// vector for the blocks_on_disk field.  Do that here,
  /// if possible.
  ///
  /// # Example
  ///````
  /// use merkle_tree::append_only_merkle::AppendOnlyMerkle;
  ///
  /// let path       = "deserialize";
  /// # let _ = std::fs::remove_file(&path);
  /// let mut sample = AppendOnlyMerkle::create(&path).unwrap();
  /// let _          = sample.append_str(&"test");
  /// let encoded    = serde_json::to_string(&sample).unwrap();
  ///
  /// drop(sample);
  /// let _ = std::fs::remove_file(&path);
  ///
  /// let mut tree: AppendOnlyMerkle =
  ///     match serde_json::from_str(&encoded) {
  ///         Ok(x) => {
  ///             x
  ///         }
  ///         Err(e) => {
  ///             panic!("from_str failed:  {}", e);
  ///         }
  ///     };
  ///
  /// if let Some(e) = tree.finish_deserialize() {
  ///     panic!("finish_deserialize failed:  {}", e);
  /// }
  ///
  /// if let Some(e) = tree.check() {
  ///     panic!("deserialize failed.");
  /// }
  ///
  /// # drop(tree);
  /// # let _ = std::fs::remove_file(&path);
  ///````
  pub fn finish_deserialize(&mut self) -> Option<Error> {
    self.blocks_on_disk = Vec::new();
    self.files = Vec::new();

    for i in 0..self.blocks.len() {
      let file_check = OpenOptions::new().read(true)
                                         .write(true)
                                         .create_new(true)
                                         .open(&self.file_path(i));

      match file_check {
        Ok(file) => {
          self.files.push(file);
          self.blocks_on_disk.push(0);
        }
        Err(e) => {
          return se!("Open failed for {}:  {}", self.file_path(i), e);
        }
      }
    }

    None
  }

  // Open the files for each level of the tree from 1 upward.
  fn open_files(&mut self) -> Result<(), Error> {
    let mut i = 1;

    loop {
      let path = self.file_path(i);
      let result = OpenOptions::new().read(true).write(true).open(&path);

      match result {
        Err(x) => {
          if x.kind() == ErrorKind::NotFound {
            return Ok(());
          } else {
            return Err(x);
          }
        }
        Ok(file) => {
          self.push_file(file);
        }
      }

      i += 1;

      // Enforce an arbitrary limit to the number of levels we can support.
      if i > MAX_BLOCK_LEVELS {
        return er!("The tree at {} has more than {} levels.", self.path, i - 1);
      }
    }
  }

  // Generate the path for the file for the given level.
  fn file_path(&self, level: usize) -> String {
    let path = self.path.clone();

    let extension = if level > 0 {
      format!(".{}", level)
    } else {
      "".to_string()
    };

    path + &extension
  }

  // Add a level to the tree's data structures. This function is called
  // to prepare for reading a file during open or when adding a new level.
  fn push_file(&mut self, file: File) {
    self.files.push(file);
    self.blocks_on_disk.push(0);
    self.blocks.push(Vec::new());
  }

  // Read the disk data into the Merkle tree.
  fn read_files(&mut self, check_lower: bool) -> Result<(), Error> {
    let mut state = LevelState { level: 0,
                                 leaves_at_this_level: 0,
                                 previous_leaves: 0,
                                 previous_blocks: 0,
                                 check_lower };

    // Read the file for each level of the tree.
    for level in 0..self.files.len() {
      debug!(Append, "Reading level {}.", level);
      state.level = level;
      self.read_level(&mut state)?;
    }

    // Remove any leftover files.  open_files() stops at the first missing
    // file, but there might be others there at higher levels.
    for i in self.files.len()..MAX_BLOCK_LEVELS {
      let path = self.file_path(i);
      let _ = std::fs::remove_file(&path);
    }

    Ok(())
  }

  // Read all the blocks from a single data file.  Each data file
  // represents one level of the tree.
  #[allow(clippy::comparison_chain)]
  fn read_level(&mut self, state: &mut LevelState) -> Result<(), Error> {
    let level = state.level;

    let file_size = match self.files[level].seek(End(0)) {
      Ok(n) => n,
      Err(x) => {
        log!(Append, "seek failed:  {}", x);
        return self.recover_file(level);
      }
    };

    if file_size % BLOCK_SIZE as u64 != 0 {
      log!(Append,
           "The file contains a partial block (size {}) at level {}",
           file_size,
           level);
      return self.recover_file(level);
    }

    if let Err(x) = self.files[level].seek(Start(0)) {
      log!(Append, "Seek failed:  {}", x);
      return self.recover_file(level);
    }

    // Compute the number of blocks that should exist at this
    // level, based on the number of leaves, and check that the
    // file size matches this expectation.
    let block_count = file_size / BLOCK_SIZE as u64;
    let expected = covered(state.leaves_at_this_level, LEAVES_IN_BLOCK as u64);

    if level != 0 && block_count != expected {
      log!(Append,
           "Level {} has {} blocks on disk, but should have {}, \
            leaves {}, previous leaves {}, previous blocks {}",
           level,
           block_count,
           expected,
           state.leaves_at_this_level,
           state.previous_leaves,
           state.previous_blocks);
      return self.recover_file(level);
    }

    let mut last_block_full = true;
    let mut entries = 0;
    let mut rebuilds = 0;

    // Read each block, if possible.
    for i in 0..block_count {
      let last_block = i == block_count - 1;

      // Read one block and do some basic integrity checks.
      match self.read_block(level, i, last_block) {
        Ok(block) => {
          last_block_full = block.full();
          entries += block.valid_leaves();

          // If we are above level zero, check that the hashes we
          // have read agree with what's in the lower level.
          if state.check_lower && level > 0 {
            let lower_index = i as usize * LEAVES_IN_BLOCK * 2;
            let lower_list = &self.blocks[level - 1];

            if let Some(x) = self.check_lower(&block, lower_list, lower_index) {
              return Err(x);
            }
          }

          self.blocks[level].push(block);
        }
        Err(x) => {
          // Loss of a level zero block is irrecoverable.
          if level == 0 {
            return Err(x);
          }

          // Rebuild the block if we can.
          match self.reconstruct(level, i) {
            Ok(block) => {
              rebuilds += 1;
              self.rewrite_block(&block);
              last_block_full = block.full();
              entries += block.valid_leaves();
              self.blocks[level].push(block);
            }
            Err(x) => {
              return Err(x);
            }
          }
        }
      }
    }

    if rebuilds > 1 {
      log!(Append,
           "Rebuilt {} blocks at level {}",
           rebuilds.commas(),
           level);
    } else if rebuilds == 1 {
      log!(Append, "Rebuilt 1 block at level {}", level);
    }

    // If the size doesn't match the expected number of
    // leaves, try a recovery.
    if level > 0 && entries != state.leaves_at_this_level {
      log!(Append,
           "Level {} has {} entries, but {} were expected.",
           level,
           entries.commas(),
           state.leaves_at_this_level.commas());
      return self.recover_file(level);
    }

    // If this is level zero, set the tree size.
    if level == 0 {
      self.entry_count = entries;
      self.entries_on_disk = entries;
    }

    self.blocks_on_disk[level] = block_count;

    // Compute the number of entries to expect at the next level as a
    // consistency check.
    state.leaves_at_this_level = next_level_leaves(block_count, last_block_full);

    state.previous_leaves = entries;
    state.previous_blocks = block_count;

    // So if there are leaves at the next level, and there's not a file,
    // we have a problem...
    let last_level = level == self.files.len() - 1;

    if last_level && state.leaves_at_this_level > 0 {
      log!(Append,
           "There is at least one missing file (missing level {}).",
           level + 1);
      return self.recover_file(level + 1);
    }

    Ok(())
  }

  // Recover the contents of a file by rebuilding the level it
  // represents.  Open and truncate the file, as necessary.
  fn recover_file(&mut self, level: usize) -> Result<(), Error> {
    if level == 0 {
      return er!("The level 0 file is corrupted.");
    }

    let path = self.file_path(level);

    let _ = std::fs::remove_file(&path);

    let result = OpenOptions::new().read(true)
                                   .write(true)
                                   .create(true)
                                   .truncate(true)
                                   .open(&path);

    let file = match result {
      Err(x) => {
        return Err(x);
      }
      Ok(file) => file,
    };

    // Add this file to the vector.  We might need to
    // push a new entry into all of the Vecs.
    if level == self.files.len() {
      self.push_file(file);
    } else {
      self.files[level] = file;
      self.blocks[level] = Vec::new();
      self.blocks_on_disk[level] = 0;
    }

    let entry_count = self.blocks[level - 1].len() / 2;
    let block_count = covered(entry_count as u64, LEAVES_IN_BLOCK as u64);

    self.rebuild_level(level, block_count)?;
    Ok(())
  }

  // Rewrite the given block to disk.  This routine is called when a read
  // operation fails and the block has been reconstructed.  If this routine
  // returns success, it leaves the file offset pointing at the next block
  // in the file.
  fn rewrite_block(&mut self, block: &Block) {
    // TODO:  Log errors?  Either log the errors or return
    // them.  Doing a log! is nearly useless.
    let offset = block.id() as u64 * BLOCK_SIZE as u64;
    let level = block.level();

    // Seek to the offset to which we will write.
    match self.files[level].seek(Start(offset)) {
      Ok(n) => {
        if n != offset {
          // Log error.
          log!(Append,
               "Seek failed at level {}, block {} for rewrite:  {} vs {}",
               level,
               block.id().commas(),
               n,
               offset);
          return;
        }
      }
      Err(x) => {
        log!(Append,
             "Seek failed  at level {}, block {} for rewrite:  {}",
             level,
             block.id().commas(),
             x);
        return;
      }
    }

    match self.files[level].write_all(block.as_bytes()) {
      Ok(_) => {
        // TODO self.rewrites++;
      }
      Err(x) => {
        log!(Append,
             "I/O failed for rewrite at level {}, block {}:  {}",
             level,
             block.id().commas(),
             x);
      }
    }
  }

  // Reconstruct a block.  Eventually, this routine might need to read
  // from the disk when we support paging, so allow an error return.
  fn reconstruct(&mut self, level: usize, block_id: u64) -> Result<Block, Error> {
    if level == 0 {
      return er!("Level zero cannot be reconstructed.");
    }

    let mut lower_index = block_id as usize * LEAVES_IN_BLOCK * 2;
    let mut block = Block::new(level as u32, block_id);

    let last_lower = self.blocks[level - 1].len();

    // Go through as many hash pairs as there are. There are
    // "last_lower" blocks at "level" - 1, and we need two of
    // them to form a hash pair, so check against last_lower - 1.
    while lower_index < last_lower - 1 && !block.full() {
      let left = self.blocks[level - 1][lower_index].top_hash();
      let right = self.blocks[level - 1][lower_index + 1].top_hash();

      if let (Some(left), Some(right)) = (left, right) {
        block.set_hash(&hash_pair(left, right));
      } else {
        break;
      }

      lower_index += 2;
    }

    block.set_checksum();
    Ok(block)
  }

  /// Add a new level zero entry to the Merkle tree.  This leaf will represent
  /// an actual transaction.  The transaction id that is returned is used when
  /// generating a proof.
  ///
  /// # Argument
  ///
  /// * `hash_value` - a HashValue structure for the new transaction
  ///
  /// # Example
  ///
  /// let transaction_id =
  ///     match tree.append_hash(&hash_value) {
  ///          Err(x) => {
  ///              return Err(x);
  ///          }
  ///          Ok(n) = {
  ///              n
  ///          }
  ///     };
  ///
  pub fn append_hash(&mut self, hash_value: &HashValue) -> Result<u64, Error> {
    if self.entry_count == 0 {
      if !self.blocks[0].is_empty() {
        return er!("Level zero should be empty, but it has {} blocks",
                   self.blocks[0].len());
      }

      self.blocks[0].push(Block::new(0, 0));
      self.blocks[0][0].set_hash(&hash_value);
      self.entry_count = 1;
      return Ok(0);
    }

    // Loop up the levels of the tree, adding entries as needed.
    //
    // We might need to add a level, so include the next level in the count.
    // The loop will terminate via a break if there is no data for a new level.
    let levels = self.blocks.len() + 1;

    let mut current_hash = *hash_value;

    for level in 0..levels {
      if level == levels - 1 {
        let result = self.add_level();

        if let Some(x) = result {
          return Err(x);
        }
      }

      // Pull what we need from the tree.  That's the current
      // non-empty block, and the hash of the left subtree
      // for that block, if it has a left sub-stree.
      let items = {
        let block_list = &mut self.blocks[level];

        if block_list.last().unwrap().full() {
          let block_id = block_list.len() as u64;
          let block = Block::new(level as u32, block_id);

          block_list.push(block);
        }

        let index = block_list.len() - 1;

        // Get the hash at the top of the older sibling of the
        // current node, if it exists.  If it does exist, it will
        // be a left subtree, so the current index must be odd.
        let prev_top = if index & 1 != 0 {
          let top_hash = match block_list[index - 1].top_hash() {
            Some(x) => *x,
            None => {
              return er!("No top hash for block {} at level {}", index - 1, level);
            }
          };

          Some(top_hash)
        } else {
          None
        };

        (&mut block_list[index], prev_top)
      };

      let (block, prev) = items;

      if let Some(x) = block.set_hash(&current_hash) {
        return er!("The tree is corrupted:  set_hash:  {}", x);
      }

      // If the block is full, and all the previous blocks are
      // on disk, write this block to disk and set the number
      // of blocks on disk to the correct value.  If the block
      // already has been written by a tree.write operation, the
      // value in blocks_on_disk will remain the same.  If the
      // tree.reset_disk method has been invoked, we can't write
      // this block without adding a lot of logic, so just wait
      // for the next tree.write invocation.
      //
      // TODO:  Record the errors?
      if block.full() && self.blocks_on_disk[level] >= block.id() as u64 {
        assert!(self.blocks_on_disk[level] <= block.id() as u64 + 1);

        let se = self.files[level].seek(Start((block.id() * BLOCK_SIZE) as u64));

        if se.is_ok() {
          let we = self.files[level].write_all(block.as_bytes());

          if we.is_ok() {
            self.blocks_on_disk[level] = block.id() as u64 + 1;
          }
        }
      }

      // If this node of the tree is not full or doesn't
      // have a corresponding left subtree, we're done.
      if !block.full() || block.id() & 1 == 0 {
        break;
      }

      // Okay, we have another hash to add to the tree.  Compute it.
      let left = &prev.unwrap();
      let right = block.top_hash().unwrap();

      current_hash = hash_pair(left, right);
    }

    // The entry count is for level zero (transaction) entries
    // only.
    self.entry_count += 1;
    Ok(self.entry_count - 1)
  }

  // Add a new level to the tree.  This routine is called only
  // when there's data for the new layer, so allocate a block here.
  fn add_level(&mut self) -> Option<Error> {
    let level = self.blocks.len();
    let path = self.file_path(level);

    let result = OpenOptions::new().read(true)
                                   .write(true)
                                   .create(true)
                                   .open(path);

    match result {
      Err(x) => {
        return Some(x);
      }
      Ok(file) => {
        self.push_file(file);
      }
    }

    self.blocks[level].push(Block::new(level as u32, 0));
    assert!(self.blocks[level].len() == 1 && self.blocks.len() == level + 1);
    None
  }

  /// Append a transaction to the Merkle tree.  It is encoded
  /// as a UTF-8 string.  The returned transaction_id is required
  /// when generating a proof.
  ///
  /// # Argument
  ///
  /// * `value` - the string to insert
  ///
  /// # Example
  ///
  /// let encoded = serde_json::to_string(&transaction).unwrap();
  ///
  /// let transaction_id =
  ///     match tree.append_str(&encoded) {
  ///          Err(x) => {
  ///              return Err(x);
  ///          }
  ///          Ok(n) = {
  ///              n
  ///          }
  ///     };
  ///
  pub fn append_str(&mut self, value: &str) -> Result<u64, Error> {
    let mut hash_value = HashValue::new();

    let digest = sha256::hash(value.as_ref());

    hash_value.hash.clone_from_slice(digest.as_ref());
    self.append_hash(&hash_value)
  }

  /// Generate a proof given an index into the tree.
  ///
  /// This routine probably will end up taking a tree state id as
  /// an input so that verifiers don't need to keep a complete
  /// copy of the tree.
  ///
  /// # Arguments
  ///
  /// * `transaction_id`  - the transaction id for which a proof is required
  /// * `tree_version`    - the version of the tree for which the proof is wanted
  ///
  /// # Example
  ///
  /// let proof =
  ///     match tree.generate_proof(transaction_id, tree_version) {
  ///         Ok(x)  => { x }
  ///         Err(x) => { return Err(x); }
  ///     }
  ///
  pub fn generate_proof(&self, transaction_id: u64, version: u64) -> Result<Proof, Error> {
    if transaction_id >= self.entry_count {
      return er!("That transaction id ({}) does not exist.", transaction_id);
    }

    if version != self.entry_count {
      return er!("Versioning is not yet supported.");
    }

    debug!(Proof,
           "Generate proof for tid {} at state {}", transaction_id, self.entry_count);

    // Generate a dictionary of all the blocks that
    // would change or be added to make a complete
    // Merkle tree.
    let dictionary = self.generate_tree_completion();

    let mut level = 0;
    let mut hashes = Vec::new();
    let mut id = transaction_id as usize;
    let mut root;

    // Loop through each level of the tree building
    // the list of hashes.
    loop {
      root = self.append_proof_hashes(&mut hashes, level, id, &dictionary);

      if level == dictionary.max_level() {
        break;
      }

      // Now append the hash of the partner (sibling) for this block,
      // if one exists, or the empty hash.
      let block_id = id / LEAVES_IN_BLOCK;
      self.push_partner_hash(&mut hashes, level, block_id, &dictionary);

      level += 1;
      id /= LEAVES_IN_BLOCK * 2;
    }

    let result = Proof { version: PROOF_VERSION,
                         ledger: self.path.clone(),
                         state: self.entry_count,
                         time: Utc::now().timestamp(),
                         tx_id: transaction_id,
                         root_hash: root,
                         hash_array: hashes };

    Ok(result)
  }

  // Append the hash of the partner of the current block, or
  // the empty hash, if this block has no sibling in the tree.
  fn push_partner_hash(&self,
                       hashes: &mut Vec<HashValue>,
                       level: usize,
                       block_id: usize,
                       dictionary: &Dictionary) {
    let partner_id = block_id ^ 1;
    let block_hash = self.find_block_root(dictionary, level, block_id);
    let partner_hash = self.find_block_root(dictionary, level, partner_id);

    // Compute the hash of the parent of the block. This is
    // useful for debugging.
    let combine = if partner_id & 1 == 0 {
      hash_partial(&partner_hash, &block_hash)
    } else {
      hash_partial(&block_hash, &partner_hash)
    };

    debug!(Proof,
           "partner push level {}, block {} = {}, partner {} = {}, combine = {}",
           level,
           block_id,
           block_hash.desc(),
           partner_id,
           partner_hash.desc(),
           combine.desc());
    hashes.push(partner_hash);
  }

  // Find the hash at the root of the given block.  The
  // block might be in the dictionary, or not.
  fn find_block_root(&self, dictionary: &Dictionary, level: usize, block_id: usize) -> HashValue {
    let empty_hash = HashValue::new();
    debug!(Proof, "find_block_root(level {}, id {})", level, block_id);

    match dictionary.get(level, block_id) {
      Some(entry) => {
        assert!(entry.root() != empty_hash);
        entry.root()
      }
      None => {
        if level >= self.blocks.len() || block_id >= self.blocks[level].len() {
          debug!(Proof,
                 "find_block_root(level {}, id {}) -> len {}",
                 level,
                 block_id,
                 self.blocks[level].len());
          assert!(block_id == self.blocks[level].len());
          empty_hash
        } else {
          let block = &self.blocks[level][block_id];
          assert!(block.full());
          block.root()
        }
      }
    }
  }

  // The basic tree code only computes the upper tree elements
  // when a block becomes full.  When we produce a proof, we need
  // to work on a "complete" tree.  In a complete tree, nodes with
  // only one child contain a hash of that child's value.  This
  // change from the working form of a tree ripples up to the root.
  //
  // The implementation of this modification is represented by a
  // dictionary that holds an entry for each block modified (or
  // created) by this rippling.
  //
  fn generate_tree_completion(&self) -> Dictionary {
    debug!(Proof, "Generating a tree completion");
    let empty_hash = HashValue::new();

    let mut dictionary = Dictionary::new();
    let mut level = 0;
    let mut carried_hash = HashValue::new();
    let mut carried = false;
    let mut solitary_block = false;

    // Iterate over each level of the tree that's present
    // in the working copy.
    while level < self.blocks.len() {
      let length = self.blocks[level].len();
      let last_id = length - 1;
      let last_block = &self.blocks[level][last_id];
      let count = last_block.valid_leaves() as usize;

      //
      // We have three important cases to consider:
      //   1) The current block is only partially full.  Create
      //      a dictionary entry for it.  Append the carried
      //      hash from the lower level to it.  If we are at
      //      level zero, the carried hash will be the empty
      //      hash.
      //   2) The block is full, but we have a valid carried
      //      hash.  Create a new entry and add it to the
      //      directory.
      //   3) There's no carried hash, the block is full, and
      //      the length of the block list at this level is
      //      odd.  The carried hash becomes the hash of the
      //      root of the last block in this chain.
      //
      if count != LEAVES_IN_BLOCK {
        debug!(Proof,
               "Level {}:  partial block {} ({} entries), carried_hash = {}",
               level,
               last_block.id(),
               count,
               carried_hash.desc());
        let mut entry = Entry::new(level, last_id);

        entry.hashes[0..count].clone_from_slice(&last_block.hashes[0..count]);
        entry.hashes[count] = carried_hash;
        entry.fill();
        carried_hash = entry.root();
        carried = true;
        dictionary.insert(level, entry);
        solitary_block = length == 1;

        // Compute the hash to carry upward.  That is the
        // hash of the root of this block and the root of
        // its sibling, if it has a sibling.  Otherwise,
        // the carried hash is the hash of the root of this
        // block and the empty hash.
        if last_id & 1 == 0 {
          carried_hash = hash_partial(&carried_hash, &empty_hash);
        } else {
          let left = self.blocks[level][last_id - 1].root();
          carried_hash = hash_partial(&left, &carried_hash);
        }
      } else if carried_hash != empty_hash {
        debug!(Proof,
               "Level {}:  full block, carried_hash = {}",
               level,
               carried_hash.desc());
        let mut entry = Entry::new(level, length);
        let new_block_id = length;

        entry.hashes[0] = carried_hash;
        entry.fill();
        carried_hash = entry.root();
        carried = true;
        dictionary.insert(level, entry);
        solitary_block = level > self.blocks.len();

        // Similarly to the previous case, compute the
        // carried hash.
        if new_block_id & 1 == 0 {
          carried_hash = hash_partial(&carried_hash, &empty_hash);
        } else {
          let left = self.blocks[level][new_block_id - 1].root();
          carried_hash = hash_partial(&left, &carried_hash);
        }
      } else if !carried && length % 2 == 1 {
        debug!(Proof,
               "Level {}:  full block, create carry, size {}", level, self.entry_count);
        carried = true;
        carried_hash = hash_partial(&last_block.root(), &empty_hash);
        solitary_block = false;
      } else if !carried {
        debug!(Proof,
               "Level {}:  full block, no carry, size {}", level, self.entry_count);

        // This should happen only if this block is paired and all the
        // blocks below this are paired, recursively.
        for i in 0..=level {
          let length = self.blocks[level - i].len();
          assert!(length % (1 << (i + 1)) == 0);
        }

        solitary_block = length == 1;
      }

      level += 1;
    }

    //
    // Okay, we are at the top of the tree.  We have a
    // couple of cases:
    //   1) The top of the tree is a solitary block.
    //      We have nothing to do.
    //   2) We have a carried hash.  In this case, add
    //      a new dictionary entry to form the top of the
    //      tree.
    //
    if solitary_block {
      // The top of the tree is a single block.  There's nothing
      // to do.  The hash of the root of this block is the
      // hash of the completed tree.
    } else if carried_hash != empty_hash {
      debug!(Proof,
             "Level {}:  create block 0 with {}",
             level,
             carried_hash.desc());
      let mut entry = Entry::new(level, 0);
      entry.hashes[0] = carried_hash;
      entry.fill();
      dictionary.insert(level, entry);
    } else {
      let check_size = self.entry_count as isize;
      assert!((check_size & -check_size) == check_size);
    }

    dictionary
  }

  //
  // Append the hashes for a given level in the block
  // structure.  This amounts to adding the hierarchy
  // for one block, excluding the root of the block
  // itself.  We either use a complete block from the
  // working tree, or we use a fake block from the tree
  // completion we generated.
  //
  // We return the root hash of the block since it might
  // be the root of the tree, and it's easy to get it.
  //
  fn append_proof_hashes(&self,
                         hashes: &mut Vec<HashValue>,
                         level: usize,
                         id: usize,
                         dictionary: &Dictionary)
                         -> HashValue {
    let block_id = id / LEAVES_IN_BLOCK;
    let block_index = id % LEAVES_IN_BLOCK;
    let last = HASHES_IN_BLOCK - 1;
    let block_root_hash;

    debug!(Proof, "Appending hashes for level {}, id {}", level, id);

    match dictionary.get(level, block_id) {
      Some(entry) => {
        assert!(entry.level == level);
        entry.push(hashes, block_index, &[]);
        block_root_hash = entry.hashes[last];
      }
      None => {
        let block = &self.blocks[level][id / LEAVES_IN_BLOCK];
        block.push(hashes, block_index, &[]);
        block_root_hash = block.hashes[last];
      }
    }

    block_root_hash
  }

  ///
  /// Compute the root hash of the Merkle tree.
  ///
  pub fn get_root_hash(&self) -> HashValue {
    if self.entry_count == 0 {
      return HashValue::default();
    }

    let proof = self.generate_proof(0, self.entry_count).unwrap();
    proof.root_hash
  }

  ///
  /// Check that a transaction id actually is present in the
  /// Merkle tree.
  ///
  pub fn validate_transaction_id(&self, transaction_id: u64) -> bool {
    transaction_id < self.entry_count
  }

  ///
  /// Return the number of transaction entries in the tree.
  ///
  /// # Example
  ///
  /// let total_transactions = tree.total_size();
  ///
  pub fn total_size(&self) -> u64 {
    self.entry_count
  }

  ///
  /// Save the tree to disk.
  ///
  /// At some point, flushes for transactional semantics might be important.
  ///
  /// # Example
  ///
  /// if let Some(x) = tree.write() {
  ///     return Some(x);
  /// }
  ///
  pub fn write(&mut self) -> Option<Error> {
    let mut entries_at_this_level = self.entry_count;

    // Write each block level of the tree to its file.
    for level in 0..self.blocks.len() {
      let total_blocks = covered(entries_at_this_level, LEAVES_IN_BLOCK as u64);

      if total_blocks != self.blocks[level].len() as u64 {
        return se!("Level {} has {} blocks, but {} were expected",
                   level,
                   self.blocks[level].len(),
                   total_blocks);
      }

      assert!(total_blocks >= self.blocks_on_disk[level]);

      // Set the block at which to start writing.  Always rewrite the
      // last disk block at this level (if any) because it might have
      // changed.  No other block can change.
      let disk_block_count = self.blocks_on_disk[level] as usize;

      let start_block = if disk_block_count == 0 {
        disk_block_count
      } else {
        disk_block_count - 1
      };

      // Seek to the offset where we hope to put the block.
      // With some luck, this will help us recover from a
      // transient disk error.
      let start_offset = start_block as u64 * BLOCK_SIZE as u64;

      match self.files[level].seek(Start(start_offset)) {
        Err(x) => {
          return Some(x);
        }
        Ok(n) => {
          if n != start_offset {
            return se!("A seek to {} returned {}.", start_offset, n);
          }
        }
      }

      let mut last_block_full = true;

      // Loop over each block on this level that needs to be sent to disk.
      for i in start_block as u64..total_blocks {
        let block = &mut self.blocks[level][i as usize];

        // Set the checksum if needed.
        if !block.full() {
          block.set_checksum();
        }

        // Check consistency before writing the block to disk.
        if let Some(x) = block.check(level, i, true) {
          return Some(x);
        }

        if i < total_blocks - 1 && !block.full() {
          return se!("Block {} at level {} should be full.", i, level);
        }

        let result = self.files[level].write_all(block.as_bytes());

        if let Err(x) = result {
          return Some(x);
        }

        last_block_full = block.full();
      }

      // Sync the file to detect any errors and give us a better shot
      // at decent semantics.
      let result = self.files[level].sync_all();

      // If there's an I/O error, truncate the file to try to get rid
      // of any possible bad blocks.
      if let Err(x) = result {
        let _ = self.files[level].set_len(0);
        self.blocks_on_disk[level] = 0;
        return Some(x);
      }

      // Save the number of blocks we have written to disk and
      // compute the entries at the next level.
      self.blocks_on_disk[level] = total_blocks;
      entries_at_this_level = next_level_leaves(total_blocks, last_block_full);
    }

    self.entries_on_disk = self.entry_count;
    None
  }

  /// Peform a consistency check of the disk representation of the tree.
  ///
  /// # Example
  ///
  /// if let Some(x) = tree.check_disk(false) {
  ///     // Recover from the error.
  /// }
  ///
  pub fn check_disk(&mut self, flushed: bool) -> Option<Error> {
    let mut entries_at_this_level = self.entry_count;
    let mut lower = Vec::new();

    // Check the blocks at each level.
    for level in 0..self.blocks.len() {
      // First, get the file size check it against expectations.
      let disk_bytes = match self.files[level].seek(End(0)) {
        Ok(n) => n,
        Err(x) => {
          return se!("check_disk:  The  size seek failed:  {}", x);
        }
      };

      let blocks_on_disk = self.blocks_on_disk[level];
      let expected_size = blocks_on_disk * BLOCK_SIZE as u64;

      if disk_bytes != expected_size {
        return se!("check_disk:  The file size ({}) at level {} should be {}.",
                   disk_bytes,
                   level,
                   expected_size);
      }

      // If the disk image is up to date, check that the number
      // of blocks on disk and in the list match.
      let list_length = self.blocks[level].len() as u64;

      if flushed && blocks_on_disk != list_length {
        return se!("check_disk:  The count {} at level {} should be {}.",
                   blocks_on_disk,
                   level,
                   list_length);
      }

      if let Err(x) = self.files[level].seek(Start(0)) {
        return se!("check_disk:  The read seek failed:  {}", x);
      }

      let mut entry_count = 0_u64;
      let mut last_block_full = true;
      let mut current = Vec::new();

      // Check each block on disk.
      for i in 0..blocks_on_disk {
        let last = i == blocks_on_disk - 1;

        // Read the next block and do some consistency checks.
        match self.read_block(level, i, last) {
          Ok(block) => {
            last_block_full = block.full();
            entry_count += block.valid_leaves();

            // If we have a lower level, check that the hashes in it
            // match the hashes we have in the current level.
            if !lower.is_empty() {
              let lower_index = i as usize * LEAVES_IN_BLOCK * 2;

              if let Some(x) = self.check_lower(&block, &lower, lower_index) {
                return Some(x);
              }
            }

            current.push(block);
          }
          Err(x) => {
            return se!("check_disk:  A read failed:  {}", x);
          }
        }
      }

      lower = current;

      // Check that the disk contents match the in-memory
      // contents if the memory has been flushed.
      if flushed && entry_count != entries_at_this_level {
        return se!("check_disk:  The entry counts ({}, {}) \
                    at level {} didn't match.",
                   entry_count,
                   entries_at_this_level,
                   level);
      }

      // The first time through, we compare the in-memory entry count to the
      // count from disk, but for further iterations, there's no added value,
      // so just predict the number of blocks to expect based on the count on
      // disk.  This value will be ignored unless the on-disk tree is expected
      // to match the in-memory version.
      entries_at_this_level = next_level_leaves(blocks_on_disk, last_block_full);

      let last_level = level == self.blocks.len() - 1;

      if last_level && entries_at_this_level > 0 {
        return se!("There is at least one missing file (for level {}).",
                   level + 1);
      }
    }

    None
  }

  // Read a block from disk and return its memory representation.  Currently,
  // that is the same as the bytes on disk.  This routine assumes that the
  // file offset is pointing to the block to be read.
  fn read_block(&mut self, level: usize, id: u64, last: bool) -> Result<Block, Error> {
    let block = match self.read_struct(level) {
      Ok(block) => block,
      Err(x) => {
        return Err(x);
      }
    };

    if let Some(x) = block.check(level, id, true) {
      return Err(Error::new(ErrorKind::Other,
                            format!("Invalid disk block {}:  {}", id.commas(), x)));
    }

    if !last && !block.full() {
      return Err(Error::new(ErrorKind::Other,
                            format!("Block {} at level {} from disk is not full.",
                                    id.commas(),
                                    level)));
    }

    Ok(block)
  }

  // Read the disk block directly into the memory result, if the
  // storage is working.
  fn read_struct(&mut self, level: usize) -> Result<Block, Error> {
    unsafe {
      let mut s: MaybeUninit<Block> = MaybeUninit::uninit();

      let buffer = from_raw_parts_mut(s.as_mut_ptr() as *mut u8, BLOCK_SIZE);

      match self.files[level].read_exact(buffer) {
        Ok(()) => Ok(mem::transmute::<_, Block>(s)),
        Err(e) => {
          std::mem::forget(s);
          Err(e)
        }
      }
    }
  }

  /// Check the in-memory version of the Merkle tree for consistency.
  ///
  /// # Example
  ///
  /// if let Some(x) = tree.check() {
  ///     return Some(x); // signal an error
  /// }
  ///
  pub fn check(&self) -> Option<Error> {
    let mut leaves_at_this_level = self.entry_count;
    let mut last_blocks = 0;
    let mut last_block_full = true;

    // Check each level.
    for level in 0..self.blocks.len() {
      let blocks_at_this_level = covered(leaves_at_this_level, LEAVES_IN_BLOCK as u64) as usize;
      let list_length = self.blocks[level].len();

      if list_length != blocks_at_this_level {
        return se!("check:  The expected block count ({}) at level {} \
                    should be {}, last {}, full {}, entries {}",
                   blocks_at_this_level,
                   level,
                   list_length,
                   last_blocks,
                   last_block_full,
                   self.entry_count);
      }

      let mut leaf_count = 0;
      last_block_full = true;

      // Now check each block at this level.
      for block_id in 0..blocks_at_this_level {
        let last = block_id == blocks_at_this_level - 1;
        let block = &self.blocks[level][block_id];
        last_block_full = block.full();

        if !last && !last_block_full {
          return se!("check:  Block {} at level {} should be full.",
                     block_id,
                     level);
        }

        if let Some(x) = block.check(level, block_id as u64, false) {
          return Some(x);
        }

        // If we are above level zero, check the hashes in the block
        // against the values in the lower level.
        if level > 0 {
          let lower_index = block_id * LEAVES_IN_BLOCK * 2;
          let lower_list = &self.blocks[level - 1];

          if let Some(x) = self.check_lower(block, lower_list, lower_index) {
            return Some(x);
          }
        }

        leaf_count += block.valid_leaves() as u64;
      }

      if leaf_count != leaves_at_this_level {
        return se!("check:  The entry counts ({}, {}) at level {} did not match",
                   leaf_count,
                   leaves_at_this_level,
                   level);
      }

      // Advance to the next level of the  tree.  Compute the number
      // of entries that we expect to be there.
      last_blocks = blocks_at_this_level;
      leaves_at_this_level = next_level_leaves(last_blocks as u64, last_block_full);

      // Check that there's an entry in the vector for the next level.
      // If not, return an error.
      let last_level = level == self.blocks.len() - 1;

      if last_level && leaves_at_this_level > 0 {
        return se!("Level {} has {} blocks, with {} upper leaves, \
                    but no levels remain.",
                   level,
                   last_blocks,
                   leaves_at_this_level);
      }
    }

    None
  }

  // Check that a block contains the correct hashes based on the lower-level
  // blocks.
  fn check_lower(&self, block: &Block, lower: &[Block], start_block: usize) -> Option<Error> {
    let mut block_index = start_block;

    for i in 0..block.valid_leaves() as usize {
      if block_index + 1 >= lower.len() {
        return se!("Block {} at level {} has too many hashes:  {} vs {}.",
                   block.id(),
                   block.level(),
                   block.valid_leaves(),
                   lower.len());
      }

      let left = match lower[block_index].top_hash() {
        None => {
          return se!("The left lower hash at {}, level {} is missing.",
                     block_index,
                     block.level());
        }
        Some(x) => x,
      };

      let right = match lower[block_index + 1].top_hash() {
        None => {
          return se!("The right lower hash at {}, level {} is missing.",
                     block_index + 1,
                     block.level());
        }
        Some(x) => x,
      };

      let hash = hash_pair(left, right);

      if hash != block.hashes[i] {
        return se!("hash[{}] for block {} at level {} didn't match.",
                   i,
                   block.id(),
                   block.level());
      }

      block_index += 2;
    }

    None
  }

  ///
  /// Reset the disk image to null.
  ///
  /// This action will cause the entire tree to be written to disk on
  /// the next write call, which can be useful in the presence of errors.
  /// For this reason, the code attempts to recreate all the files.
  ///
  /// # Example
  ///
  /// if let Some(x) = tree.reset_disk() {
  ///     println!("Disk reset error:  {}", x);
  ///     /// Schedule a retry or panic.
  /// }
  ///
  pub fn reset_disk(&mut self) -> Option<Error> {
    for i in 0..self.files.len() {
      self.blocks_on_disk[i] = 0;

      let path = self.file_path(i);
      let _ = std::fs::remove_file(&path);

      let result = OpenOptions::new().read(true)
                                     .write(true)
                                     .create(true)
                                     .open(path);

      match result {
        Err(x) => {
          return Some(x);
        }
        Ok(f) => {
          self.files[i] = f;
        }
      }
    }

    None
  }

  /// Return the path for the tree as given to open.
  /// # Example
  ///
  /// let path = tree.path();
  ///
  pub fn path(&self) -> String {
    self.path.clone()
  }
}

#[cfg(test)]
mod tests {
  use super::*;
  use byteorder::LittleEndian;
  use byteorder::WriteBytesExt;
  use cryptohash::sha256;
  use rand::prelude::thread_rng;
  use rand::Rng;

  #[test]
  fn test_info() {
    println!("The block size is {} bytes.", mem::size_of::<Block>());
    println!("A block contains {} leaves.", LEAVES_IN_BLOCK);
  }

  // Do some basic tests on the block header code to make sure that
  // it catches some forms of invalid data.
  #[test]
  fn test_header() {
    let mut header = BlockHeader::new(3, 5);

    if let Some(x) = header.check(3, 5) {
      panic!("new() returned an invalid header:  {}", x);
    }

    header.header_mark ^= 1;

    if let None = header.check(3, 5) {
      panic!("check didn't detect an invalid header.");
    }

    header = BlockHeader::new(3, 5);
    header.level += 1;

    if let None = header.check(3, 5) {
      panic!("check didn't detect an invalid level.");
    }

    header = BlockHeader::new(3, 5);
    header.id += 1;

    if let None = header.check(3, 5) {
      panic!("check didn't detect an invalid id.");
    }

    header = BlockHeader::new(3, 5);
    header.valid_leaves = LEAVES_IN_BLOCK as u16 + 1;

    if let None = header.check(3, 5) {
      panic!("check didn't detect an invalid leaf count.");
    }
  }

  fn check_block(block: &Block, level: usize, id: u64, disk_format: bool) {
    if let Some(x) = block.check(level, id, disk_format) {
      panic!("Unexpected block check error:  {}", x);
    }
  }

  // Test some basic properties of the block-handling code.
  #[test]
  fn test_block() {
    let mut block = Block::new(1, 2);

    if block.header != BlockHeader::new(1, 2) {
      panic!("bad new header");
    }

    block.set_checksum();

    // Check that new and set_checksum create a valid block.
    check_block(&block, 1, 2, false);

    if block.valid_leaves() != 0 {
      panic!("valid_leaves() should be zero.");
    }

    // Now iterate and create a full block.  Check that it
    // stays consistent as we go, and inject errors, as well.
    let mut hash = HashValue::new();

    for i in 0..LEAVES_IN_BLOCK {
      hash.hash[0] = 1;
      hash.hash[1] = (i & 0xff) as u8;

      let error = block.set_hash(&hash);

      if let Some(x) = error {
        panic!("Unexpected set_hash error:  {} at {}", x, i);
      }

      block.set_checksum();

      if let Some(x) = block.check(1, 2, false) {
        panic!("Block check failure at iteration {}:  {}", i, x);
      }

      // If the block is not full, there will still be hash entries
      // that are set to HashBlock::new.  Pick one of them and corrupt
      // it.
      if !block.full() {
        let saved_hash = block.hashes[i + 1].clone();
        block.hashes[i + 1].hash[0] ^= 1;
        block.set_checksum();

        if let None = block.check(1, 2, false) {
          panic!("check didn't see a corrupted empty hash:  {:?}",
                 block.hashes[i + 1].hash);
        }

        block.hashes[i + 1] = saved_hash;
        block.set_checksum();
        check_block(&block, 1, 2, false);
      }

      // Okay, now try corrupting a block that has been set with a value
      // from SHA256.  We make the assumption here and elsewhere that SHA256
      // will not produce HashBlock::new.
      let index = if i > 0 { i - 1 } else { i };

      let saved_hash = block.hashes[index];

      block.hashes[index] = HashValue::new();
      block.set_checksum();

      if let None = block.check(1, 2, false) {
        panic!("check didn't see a corrupted full hash");
      }

      // Restore the block to a consistent state.
      block.hashes[index] = saved_hash;
      block.set_checksum();
      check_block(&block, 1, 2, false);

      if block.valid_leaves() != i as u64 + 1 {
        panic!("valid_leaves() should be {}", i);
      }

      if !block.full() {
        if let Some(_x) = block.top_hash() {
          panic!("top_hash returned a hash.");
        }
      }
    }

    // Any further insertions should fail.
    for i in 0..4 {
      let error = block.set_hash(&hash);

      if let None = error {
        panic!("Missing error at iteration {}.", i);
      }
    }

    if let None = block.top_hash() {
      panic!("top_hash failed on a full block.");
    }

    // Now check that mismatched block ids and levels are
    // caught.  First, make sure that the block is valid.
    if let Some(x) = block.check(1, 2, false) {
      panic!("The block was corrupted by set_hash:  {}", x);
    }

    if let None = block.check(0, 2, false) {
      panic!("Bad block id passed");
    }

    if let None = block.check(1, 3, false) {
      panic!("Bad level passed");
    }

    // Corrupt checksum[0] and see whether that's caught.
    block.header.check_bits.bits[0] ^= 1;

    if let None = block.check(1, 2, false) {
      panic!("Bad hash[0] passed");
    }

    block.header.check_bits.bits[0] ^= 1;

    if let Some(x) = block.check(1, 2, false) {
      panic!("Testing error:  {}", x);
    }

    // Now corrupt checksum[last] and do the checks.
    block.header.check_bits.bits[CHECK_SIZE - 1] ^= 1;

    if let None = block.check(1, 2, false) {
      panic!("Bad hash[last] passed");
    }

    block.header.check_bits.bits[CHECK_SIZE - 1] ^= 1;

    if let Some(x) = block.check(1, 2, false) {
      panic!("Testing error:  {}", x);
    }

    // Okay, corrupt a hash in the subtree.
    block.hashes[LEAVES_IN_BLOCK].hash[0] ^= 1;

    if let None = block.check(1, 2, true) {
      panic!("A corrupted subtree passed.");
    }

    // Try redoing an insertion...
    block.header.valid_leaves = 0;

    if let None = block.set_hash(&hash) {
      panic!("set_hash overwrote a full hash.");
    }
  }

  #[test]
  fn test_hash_pair() {
    let mut a = [0; 2 * HASH_SIZE];

    for i in 0..2 * HASH_SIZE {
      a[i] = i as u8;
    }

    let digest = sha256::hash(&a[0..2 * HASH_SIZE]);
    let mut left = HashValue::new();
    let mut right = HashValue::new();

    left.hash.clone_from_slice(&a[0..HASH_SIZE]);
    right.hash.clone_from_slice(&a[HASH_SIZE..2 * HASH_SIZE]);

    let check = hash_pair(&left, &right);

    if check.hash != digest[0..HASH_SIZE] {
      panic!("hash_pair failed.");
    }
  }

  // Do some simple tests of small trees.
  #[test]
  fn test_basic_tree() {
    assert!(mem::size_of::<CheckBits>() == CHECK_SIZE);
    assert!(mem::size_of::<BlockHeader>() == HASH_SIZE);
    assert!(mem::size_of::<Block>() == BLOCK_SIZE);

    let result = AppendOnlyMerkle::open(&"no such file".to_string());

    match result {
      Ok(_tree) => {
        panic!("Open found a non-existent tree.");
      }
      Err(x) => {
        if x.kind() != ErrorKind::NotFound {
          panic!("Error creating the tree:  {}", x);
        }
      }
    }

    let result = AppendOnlyMerkle::create(&".".to_string());

    match result {
      Ok(_tree) => {
        panic!("Created a tree from \".\".");
      }
      Err(x) => {
        match x.kind() {
          ErrorKind::AlreadyExists => {} // macOS
          ErrorKind::Other => {}         // linux
          _ => {
            panic!("Unexpected error:  {}", x);
          }
        }
      }
    }

    let path = "basic_test_tree".to_string();
    let _ = std::fs::remove_file(&path);
    let result = AppendOnlyMerkle::create(&path);

    let mut tree = match result {
      Ok(tree) => tree,
      Err(x) => {
        panic!("Unexpected error:  {}", x);
      }
    };

    write_tree(&mut tree);
    check_tree(&tree);

    if let Err(x) = AppendOnlyMerkle::open(&path) {
      panic!("read() got an error:  {}", x);
    }

    if tree.path() != path {
      panic!("The path member returned {} instead of {}",
             tree.path(),
             path);
    }

    test_append(&mut tree, 0, false);
    test_append(&mut tree, 1, false);
    write_tree(&mut tree);
    let count = tree.total_size();
    let mut tid = 2;

    tree = match AppendOnlyMerkle::open(&path) {
      Err(x) => {
        panic!("Open failed:  {}", x);
      }
      Ok(x) => x,
    };

    if tree.total_size() != count {
      panic!("The counts did not match ({}, {})",
             tree.total_size(),
             count);
    }

    // Now try deleting a file for an index level to see whether that
    // is detected.  First, we make the tree large enough to need a
    // level 1 index block.
    for _i in 0..2 * LEAVES_IN_BLOCK as u64 {
      test_append(&mut tree, tid, false);
      tid += 1;
    }

    write_tree(&mut tree);

    // Check that the image can be read and is reasonable.
    match AppendOnlyMerkle::open(&path) {
      Err(x) => {
        panic!("The open failed:  {}", x);
      }
      Ok(new_tree) => {
        if new_tree.total_size() != tree.total_size() {
          panic!("The tree sizes don't match.");
        }
      }
    }

    let level_path = tree.file_path(1);

    if let Err(x) = std::fs::remove_file(&level_path) {
      panic!("remove_file failed:  {}", x);
    }

    let mut tree = match AppendOnlyMerkle::open(&path) {
      Err(x) => {
        panic!("Open failed to rebuild:  {}", x);
      }
      Ok(tree) => tree,
    };

    check_tree(&tree);
    write_tree(&mut tree);
    check_disk_tree(&mut tree, true);

    // Now make sure that the new write path deals well with
    // disk reset operations.
    if let Some(e) = tree.reset_disk() {
      panic!("Unexpected error:  {}", e);
    }

    for _i in 0..2 * LEAVES_IN_BLOCK {
      test_append(&mut tree, tid, false);
      tid += 1;
    }

    check_tree(&tree);
    check_disk_tree(&mut tree, false);
    write_tree(&mut tree);
    check_disk_tree(&mut tree, true);

    let _ = std::fs::remove_file(&path);
    let _ = std::fs::remove_file(path.to_owned() + ".1");
  }

  fn create_test_hash(i: u64, verbose: bool) -> HashValue {
    let mut buffer = [0_u8; HASH_SIZE - 1];
    let mut hash_value = HashValue::new();

    for i in 0..buffer.len() {
      buffer[i] = 0xfe;
    }

    buffer.as_mut()
          .write_u64::<LittleEndian>(i)
          .expect("le write");
    hash_value.hash[1..].clone_from_slice(&buffer[0..HASH_SIZE - 1]);

    if verbose {
      println!("Create hash {}", i.commas());
    }

    hash_value
  }

  fn check_tree(tree: &AppendOnlyMerkle) {
    if let Some(x) = tree.check() {
      panic!("Got check error:  {}", x);
    }
  }

  fn check_disk_tree(tree: &mut AppendOnlyMerkle, flushed: bool) {
    if let Some(x) = tree.check_disk(flushed) {
      panic!("Got disk check error:  {}", x);
    }
  }

  fn write_tree(tree: &mut AppendOnlyMerkle) {
    if let Some(x) = tree.write() {
      panic!("tree.write failed:  {}", x);
    }
  }

  fn reset_tree(tree: &mut AppendOnlyMerkle) {
    if let Some(x) = tree.reset_disk() {
      panic!("tree.reset_disk failed:  {}", x);
    }
  }

  fn test_append(tree: &mut AppendOnlyMerkle, i: u64, verbose: bool) -> u64 {
    let hash = create_test_hash(i, verbose);
    let result = tree.append_hash(&hash);

    if let Err(x) = result {
      panic!("append_hash failed:  {}", x);
    }

    result.unwrap()
  }

  // Test a larger tree.
  #[test]
  #[ignore]
  fn test_tree() {
    let path = "test_tree".to_string();
    let _ = std::fs::remove_file(&path);
    let _ = std::fs::remove_file(&(path.clone() + &".1-base"));
    let _ = std::fs::remove_file(&(path.clone() + &".2-base"));
    let result = AppendOnlyMerkle::create(&path);

    let mut tree = match result {
      Err(x) => {
        panic!("Unexpected error:  {}", x);
      }
      Ok(tree) => tree,
    };

    // Test an empty tree.
    write_tree(&mut tree);
    check_tree(&tree);
    check_disk_tree(&mut tree, true);

    // Now create a tree with some contents.
    let mut entry_id = 0;
    test_append(&mut tree, entry_id, true);
    entry_id += 1;

    check_tree(&tree);

    let leaves_in_block = LEAVES_IN_BLOCK as u64;
    let mut leaves_per_next = leaves_in_block;

    for _t in entry_id..2 * leaves_in_block * leaves_in_block + 1 {
      if entry_id % (64 * 1024) == 0 {
        println!("At entry {}", entry_id.commas());
      }

      test_append(&mut tree, entry_id, false);
      entry_id += 1;

      // Do an exponential-ish backoff on the checking, as it is expensive.
      if entry_id == leaves_per_next - 1
         || entry_id == leaves_per_next
         || entry_id == leaves_per_next + 1
         || entry_id == 2 * leaves_per_next - 1
         || entry_id == 2 * leaves_per_next
         || entry_id == 2 * leaves_per_next + 1
         || entry_id == 3 * leaves_per_next
      {
        println!("Checking the tree at {}.", entry_id.commas());
        check_tree(&tree);
        check_disk_tree(&mut tree, false);
        write_tree(&mut tree);
        check_disk_tree(&mut tree, false);

        if let Err(x) = AppendOnlyMerkle::open(&path) {
          panic!("Open failed:  {}", x);
        }
      }

      if entry_id > 3 * leaves_per_next {
        leaves_per_next *= leaves_in_block;
      }
    }

    // The on-disk image should be fine, and so check_disk should pass.
    println!("Checking the disk image.");
    check_disk_tree(&mut tree, false);

    // Now sync the tree to disk and see whether everything checks.
    println!("Syncing the tree.");
    write_tree(&mut tree);
    check_tree(&tree);
    check_disk_tree(&mut tree, true);

    // Multiple writes should be okay.
    println!("Syncing the tree again.");
    write_tree(&mut tree);
    check_tree(&tree);
    check_disk_tree(&mut tree, true);

    // Check the tree every so often while we write a lot of hashes
    // to it.
    let mut countdown = thread_rng().gen::<u32>() % (256 * 1024);
    countdown += 1;

    // Try a reconstruct
    match tree.reconstruct(1, 0) {
      Err(x) => {
        panic!("reconstruct failed:  {}", x);
      }
      Ok(block) => {
        if let Some(x) = block.check(1, 0, true) {
          panic!("The reconstruct block is bad:  {}", x);
        }

        for i in 0..HASHES_IN_BLOCK {
          if block.hashes[i] != tree.blocks[1][0].hashes[i] {
            panic!("Hash mismatch:  {}, {:?}, {:?}",
                   i, block.hashes[i], tree.blocks[1][0].hashes[i]);
          }
        }
      }
    }

    for _t in entry_id..512 * 1024 + leaves_in_block {
      if entry_id % (64 * 1024) == 0 {
        check_tree(&tree);
        println!("At entry {}", entry_id.commas());
      }

      test_append(&mut tree, entry_id, false);

      entry_id += 1;
      countdown -= 1;

      if countdown <= 1 {
        println!("Checking the tree and disk image at {}", entry_id.commas());
        check_tree(&tree);
        check_disk_tree(&mut tree, false);

        if tree.total_size() != entry_id {
          panic!("Got {} nodes, but expected {}.",
                 tree.total_size(),
                 entry_id);
        }

        // Sync the tree to disk.
        println!("Syncing the tree.");
        write_tree(&mut tree);

        if thread_rng().gen::<u32>() % 4 == 0 {
          println!("Rechecking the in-memory tree.");
          check_tree(&tree);
          println!("Rechecking the disk.");
          check_disk_tree(&mut tree, true);

          if let Err(x) = AppendOnlyMerkle::open(&path) {
            panic!("open failed:  {}", x);
          }

          reset_tree(&mut tree);
          check_disk_tree(&mut tree, false);
        }

        println!("Done with checking.");

        // Restart the countdown.
        countdown = thread_rng().gen::<u32>() % (256 * 1024);
        countdown += 1;
      }
    }

    // Check the final tree.
    println!("Checking the final tree.");
    check_tree(&tree);
    check_disk_tree(&mut tree, false);

    // Sync the final tree to disk, and then check it.
    println!("Doing a final  sync.");
    write_tree(&mut tree);
    check_disk_tree(&mut tree, true);
    check_tree(&tree);

    // Save the current size, and try reopening the tree.
    let count = tree.total_size();
    let result = AppendOnlyMerkle::open(&path);

    match result {
      Err(x) => {
        panic!("The open failed:  {}", x);
      }
      Ok(x) => {
        tree = x;
      }
    }

    // The reopened tree should be okay.
    println!("Checking the reopened tree.");
    check_tree(&tree);
    check_disk_tree(&mut tree, true);

    // Its size should match the old tree.
    if count != tree.total_size() {
      panic!("The sizes did not match, {} vs {}.",
             count,
             tree.total_size());
    }

    // Okay, do a minimal test of the rewrite function.
    if let Some(x) = tree.reset_disk() {
      panic!("Unexpected error on reset:  {}", x);
    }

    println!("Syncing and checking the reopened tree.");
    write_tree(&mut tree);
    check_disk_tree(&mut tree, true);

    drop(tree);
    println!("Trying a rebuild.");

    let tree = match AppendOnlyMerkle::rebuild(&path) {
      Err(x) => {
        panic!("Rebuild failed:  {}", x);
      }
      Ok(tree) => tree,
    };

    if tree.total_size() != count {
      panic!("The sizes did not match.");
    }

    println!("Checking the rebuilt tree.");

    for i in 0..count {
      if tree.leaf(i as usize) != create_test_hash(i, false) {
        panic!("Leaf {} does not match.", i);
      }
    }

    let ext = tree.rebuild_extension();
    let _ = std::fs::remove_file(&path);
    let _ = std::fs::remove_file(path.to_owned() + &ext);

    for i in 1..MAX_BLOCK_LEVELS {
      let path = tree.file_path(i);
      let _ = std::fs::remove_file(&path);
      let _ = std::fs::remove_file(path.to_owned() + &ext);
    }
  }

  //
  // Check that a proof is reasonably correct.  Make sure the
  // fields are set, and that the hash fields merge to form
  // the root hash.
  //
  fn check_proof(tree: &AppendOnlyMerkle, proof: &Proof, tx_id: u64) {
    if proof.version != PROOF_VERSION {
      panic!("The proof version is not set.");
    }

    if proof.ledger != tree.path() {
      panic!("The proof ledger is {}.", proof.ledger);
    }

    if proof.state != tree.entry_count {
      panic!("The state state is {}.", proof.state);
    }

    if proof.time <= 0 {
      panic!("The proof time is invalid.");
    }

    if proof.tx_id != tx_id {
      panic!("The tx_id is {}, but it should be {}.", proof.tx_id, tx_id);
    }

    let mut id = tx_id;

    //
    // Now validate the actual hash values.  We start with the
    // hash of the transaction, and hash it with each entry
    // in the hash_array field.  At the end of this process,
    // we should have the value in the root_hash field.
    //
    // We need to decide whether the current result should be
    // first in the buffer to be hash (the "left" sibling in
    // our binary tree) or the second (the "right" sibling).
    // Checking the corresponding bit of the transaction id
    // gives us the order.  The lowest-order bit gives the
    // answer for the first entry in the hash array, and so
    // on up the list.
    //
    let mut result = tree.leaf(tx_id as usize);
    debug!(Proof, "Leaf hash is {}", result.desc());

    for i in 0..proof.hash_array.len() {
      if id & 1 == 0 {
        result = hash_partial(&result, &proof.hash_array[i]);
      } else {
        result = hash_partial(&proof.hash_array[i], &result);
      }

      debug!(Proof,
             "check_proof:  result at {:3} = {} from {}",
             i,
             result.desc(),
             proof.hash_array[i].desc());

      id /= 2;
    }

    debug!(Proof, "result = {}", result.desc());
    debug!(Proof, "root   = {}", proof.root_hash.desc());

    // The result now had better match the root of the tree
    // at the time the proof was generated.
    if result != proof.root_hash {
      let empty_hash = HashValue::new();
      debug!(Proof,
             "more   = {}",
             hash_partial(&proof.root_hash, &empty_hash).desc());
      panic!("Proof hash mismatch:  {} vs {}, id = {}, size = {}",
             result.desc(),
             proof.root_hash.desc(),
             tx_id,
             tree.total_size());
    }

    // The result of "get_root_hash" should match,
    // as well.
    let tree_root_hash = tree.get_root_hash();

    if result != tree_root_hash {
      panic!("Tree hash mismatch:  {} vs {}, id = {}, size = {}",
             result.desc(),
             tree_root_hash.desc(),
             tx_id,
             tree.total_size());
    }
  }

  #[test]
  fn test_pieces() {
    // Test an entry that has one non-empty hash.
    let mut entry = Entry::new(0, 0);

    entry.hashes[0].hash[0] = 24;
    entry.hashes[0].hash[1] = 25;
    entry.hashes[0].hash[2] = 26;
    entry.hashes[0].hash[3] = 27;

    // Now compute the full tree of hashes for this block.

    entry.fill();

    // We should have 9 non-empty hashes in this entry's tree,
    // corresponding to the line up from the one valid hash.
    // We also know what their indices should be...

    let empty_hash = HashValue::new();
    let mut count = 0;

    let expected_entries = [0, 256, 384, 448, 480, 496, 504, 508, 510];

    for i in 0..HASHES_IN_BLOCK {
      if entry.hashes[i] != empty_hash {
        println!("hashes[{:3}] = {}", i, entry.hashes[i].desc());
        assert!(i == expected_entries[count]);
        count += 1;
      }
    }

    println!("Got {} hashes.", count);
    assert!(count == 9);
    let last = entry.hashes.len() - 1;
    println!("hashes[last = {}] = {}", last, entry.hashes[last].desc());

    // Okay, try pushing a piece of a proof.  We should push a partner
    // for all but the topmost element of this entry's tree.  We know
    // what indices should be pushed, too.

    let mut hashes = Vec::new();
    entry.push(&mut hashes, 0, &expected_entries);
    assert!(hashes.len() == LEVELS_IN_BLOCK - 1);

    // All of the partners should be empty hashes for
    // this subtree.
    for hash in hashes.iter() {
      assert!(*hash == empty_hash);
    }
  }

  #[test]
  fn test_basic_proof() {
    println!("Starting the basic proof test.");

    println!("Generating and checking the proofs.");

    let path = "basic_proof_tree".to_string();
    let _ = std::fs::remove_file(&path);
    let transactions = (LEAVES_IN_BLOCK + 2) as u64;

    let mut tree = match AppendOnlyMerkle::create(&path) {
      Ok(x) => x,
      Err(x) => {
        panic!("Error on open:  {}", x);
      }
    };

    for i in 0..transactions {
      test_append(&mut tree, i as u64, false);

      if i == 1
         || i == 2
         || (i as usize) % LEAVES_IN_BLOCK == LEAVES_IN_BLOCK - 1
         || (i as usize) % LEAVES_IN_BLOCK == 0
         || (i as usize) % LEAVES_IN_BLOCK == 1
         || (i as usize) % LEAVES_IN_BLOCK == 2
      {
        check_all_proofs(&tree);
      }
    }

    let _ = std::fs::remove_file(&path);
  }

  fn check_all_proofs(tree: &AppendOnlyMerkle) {
    log!(Proof, "Check all proofs at tree size {}", tree.total_size());

    for i in 0..tree.total_size() {
      match tree.generate_proof(i, tree.total_size()) {
        Err(x) => {
          panic!("Error on proof for transaction {}:  {}", i, x);
        }
        Ok(proof) => {
          check_proof(&tree, &proof, i);
          validate_id(&tree, i);
        }
      }
    }

    log!(Proof, "All proofs verified for size {}", tree.total_size());
  }

  #[test]
  #[ignore]
  fn test_proof() {
    println!("Starting the proof test.");

    //
    // First, create a tree.
    //
    let path = "proof_tree".to_string();
    let _ = std::fs::remove_file(&path);

    let mut tree = match AppendOnlyMerkle::create(&path) {
      Ok(x) => x,
      Err(x) => {
        panic!("Error on open:  {}", x);
      }
    };

    //
    // Now add some transactions to it.
    //
    let transactions = (2 * LEAVES_IN_BLOCK * LEAVES_IN_BLOCK + 1) as u64;

    for i in 0..transactions {
      let id = test_append(&mut tree, i, false);

      // Try a proof of the appended id just as a bit
      // of a test.
      match tree.generate_proof(id, tree.total_size()) {
        Err(x) => {
          panic!("Error on proof for transaction {}:  {}", i, x);
        }
        Ok(proof) => {
          assert!(id == i);
          check_proof(&tree, &proof, i);
          validate_id(&tree, i);
        }
      }

      if i % (16 * 1024) == 0 {
        println!("Generated proof {}.", i.commas());
      }

      // Check that the proof for each element in the tree
      // is correct for this size of a tree.
      if tree.total_size() as usize == 2 * LEAVES_IN_BLOCK * LEAVES_IN_BLOCK {
        check_all_proofs(&tree);
      }
    }

    // Check that the proof for each entry in the
    // tree is generated properly.
    check_all_proofs(&tree);

    // Generating a proof for a non-existent transaction
    // should fail.
    if let Ok(_x) = tree.generate_proof(transactions, tree.total_size()) {
      panic!("Transaction {} does not exist.", transactions);
    }

    //
    // Generating a proof for a version other than the
    // current version should fail.
    //
    match tree.generate_proof(0, tree.total_size() - 1) {
      Err(e) => {
        if e.to_string() != "Versioning is not yet supported." {
          panic!("The error for an invalid generation was not valid.");
        }
      }
      Ok(_x) => {
        panic!("An invalid tree version passed.");
      }
    }

    assert!(!tree.validate_transaction_id(tree.total_size()));

    //
    // Remove the test files.
    //
    let _ = std::fs::remove_file(&path);

    for i in 1..MAX_BLOCK_LEVELS {
      let path = tree.file_path(i);
      let _ = std::fs::remove_file(&path);
    }
    println!("Done with the proof test.");
  }

  fn validate_id(tree: &AppendOnlyMerkle, id: u64) {
    if !tree.validate_transaction_id(id) {
      panic!("Id {} is not valid.", id.commas());
    }
  }

  extern crate serde_json;

  #[test]
  #[ignore]
  fn test_serde() {
    let path = "serde_tree".to_string();
    let _ = std::fs::remove_file(&path);
    let size = 2 * LEAVES_IN_BLOCK;

    let mut tree = match AppendOnlyMerkle::create(&path) {
      Ok(x) => x,
      Err(e) => {
        panic!("Create failed:  {}", e);
      }
    };

    for i in 0..size {
      test_append(&mut tree, i as u64, false);
    }

    let encoded = serde_json::to_string_pretty(&tree).unwrap();
    drop(tree);

    println!("Got JSON.");
    // println!("{}", encoded);

    println!("Removing files.");
    let _ = std::fs::remove_file(&path);

    for i in 1..MAX_BLOCK_LEVELS {
      let file = path.clone() + "." + &i.to_string();
      let _ = std::fs::remove_file(&file);
    }

    println!("Decoding.");

    let mut tree: AppendOnlyMerkle = match serde_json::from_str(&encoded) {
      Ok(x) => x,
      Err(e) => {
        panic!("from_str failed:  {}", e);
      }
    };

    if let Some(e) = tree.finish_deserialize() {
      panic!("finish_deserialize failed:  {}", e);
    }

    if let Some(e) = tree.check() {
      panic!("check failed:  {}", e);
    }

    if let Some(e) = tree.write() {
      panic!("write failed:  {}", e);
    }

    if let Some(e) = tree.check_disk(true) {
      panic!("check_disk failed:  {}", e);
    }

    if tree.total_size() != size as u64 {
      panic!("The size is wrong:  {} vs {}", size, tree.total_size());
    }

    drop(tree);

    // TODO:  Check the entries.

    let _ = std::fs::remove_file(&path);

    for i in 1..MAX_BLOCK_LEVELS {
      let file = path.clone() + "." + &i.to_string();
      let _ = std::fs::remove_file(&file);
    }
  }

  #[test]
  fn test_reconstruct() {
    let path = "reconstruct_tree".to_string();
    let _ = std::fs::remove_file(&path);
    let size = 2 * LEAVES_IN_BLOCK;

    let mut tree = match AppendOnlyMerkle::create(&path) {
      Ok(x) => x,
      Err(e) => {
        panic!("Create failed:  {}", e);
      }
    };

    for i in 0..size {
      test_append(&mut tree, i as u64, false);
    }

    match tree.reconstruct(0, 0) {
      Err(x) => {
        if x.to_string() != "Level zero cannot be reconstructed." {
          panic!("Unexpected reconstruct error:  {}", x);
        }
      }
      Ok(_) => {
        panic!("Reconstruct worked on level zero.");
      }
    }

    match tree.reconstruct(1, 0) {
      Err(x) => {
        panic!("Reconstruct failed:  {}", x);
      }
      Ok(block) => {
        if let Some(x) = block.check(1, 0, true) {
          panic!("Block check failed:  {}", x);
        }

        for i in 0..HASHES_IN_BLOCK {
          if block.hashes[i] != tree.blocks[1][0].hashes[i] {
            panic!("Hash mismatch:  {}, {:?}, {:?}",
                   i, block.hashes[i], tree.blocks[1][0].hashes[i]);
          }
        }
      }
    }

    drop(tree);

    let _ = std::fs::remove_file(&path);

    for i in 1..MAX_BLOCK_LEVELS {
      let file = path.clone() + "." + &i.to_string();
      let _ = std::fs::remove_file(&file);
    }
  }

  #[test]
  fn test_corrupt_level0() {
    let path = "test_corrupt_level0";
    let base = path.to_owned() + &AppendOnlyMerkle::rebuild_ext();
    let _ = std::fs::remove_file(&path);
    let _ = std::fs::remove_file(&base);
    let buffer = [1_u8; 4];

    let mut file = OpenOptions::new().create(true)
                                     .write(true)
                                     .open(&path)
                                     .unwrap();

    let _ = file.write(&buffer);

    if let Ok(_tree) = AppendOnlyMerkle::open(&path) {
      println!("Open worked with a corrupt tree.");
    }

    if let Ok(_tree) = AppendOnlyMerkle::rebuild(&path) {
      println!("Rebuild worked with a corrupt tree.");
    }

    let base = path.to_owned() + &AppendOnlyMerkle::rebuild_ext();
    let _ = std::fs::remove_file(&path);
    let _ = std::fs::remove_file(&base);
  }

  #[test]
  fn test_basic_rebuild() {
    let path = "rebuild_tree";
    let rebuild = path.to_owned() + &AppendOnlyMerkle::rebuild_ext();
    let _ = std::fs::remove_file(&path);
    let _ = std::fs::remove_file(&rebuild);

    let mut tree = match AppendOnlyMerkle::create(&path) {
      Ok(tree) => tree,
      Err(x) => {
        panic!("create failed:  {}", x);
      }
    };

    for tid in 0..4 * LEAVES_IN_BLOCK {
      test_append(&mut tree, tid as u64, false);
    }

    if let Some(x) = tree.write() {
      panic!("write for rebuild failed:  {}", x);
    }

    let fake = path.to_owned() + "." + &tree.files.len().to_string();

    let result = OpenOptions::new().create(true).write(true).open(&fake);

    if let Err(x) = result {
      panic!("I cannot create {}:  {}", fake, x);
    } else {
      println!("Created {}.", fake);
    }

    let final_size = tree.total_size();
    drop(tree);

    let tree = match AppendOnlyMerkle::rebuild(&path) {
      Ok(tree) => tree,
      Err(x) => {
        panic!("rebuild failed:  {}", x);
      }
    };

    if tree.total_size() != final_size {
      panic!("The sizes ({}. {}) do not match.",
             tree.total_size(),
             final_size);
    }

    for i in 0..4 * LEAVES_IN_BLOCK {
      if tree.leaf(i) != create_test_hash(i as u64, false) {
        panic!("Leaf {} does not match.", i);
      }
    }

    let ext = tree.rebuild_extension();
    let expected = "Rebuild path ".to_owned() + path + &ext + " already exists.";

    match AppendOnlyMerkle::rebuild(&path) {
      Ok(_) => {
        panic!("A double rebuild worked.");
      }
      Err(x) => {
        if x.to_string() != expected {
          panic!("Rebuild error mismatch:  {}", x);
        }
      }
    }

    drop(tree);

    let _ = std::fs::remove_file(path);
    let _ = std::fs::remove_file(path.to_owned() + &ext);
    let _ = std::fs::remove_file(path.to_owned() + ".1");
    let _ = std::fs::remove_file(path.to_owned() + ".1" + &ext);

    let result = std::fs::remove_file(&fake);

    if let Ok(_) = result {
      panic!("File {} should have been moved.");
    }

    let fake_ext = fake + &ext;
    let result = std::fs::remove_file(&fake_ext);

    if let Err(x) = result {
      panic!("File {} was not deleted:  {}", fake_ext, x);
    }
  }
}<|MERGE_RESOLUTION|>--- conflicted
+++ resolved
@@ -158,7 +158,6 @@
   pub hash_array: Vec<HashValue>,
 }
 
-<<<<<<< HEAD
 impl Proof {
   pub fn is_valid_proof(&self, leaf: HashValue) -> bool {
     let mut result = leaf;
@@ -176,7 +175,6 @@
     result == self.root_hash
   }
 }
-=======
 //
 // Define a dictionary that will contain "completed"
 // blocks used when generating a proof.  The working
@@ -187,7 +185,6 @@
 // contains such blocks when generating a proof so
 // that the working copy is not modified.
 //
->>>>>>> 49bf8369
 
 struct Dictionary {
   max_level: usize,
