--- conflicted
+++ resolved
@@ -1,47 +1,3 @@
-<<<<<<< HEAD
-[package]
-name = "platform"
-version = "0.1.0"
-authors = ["Nathan Yospe <nathan@findora.org>"]
-edition = "2018"
-
-[dependencies]
-abci = "0.4.3"
-actix-web = "1.0"
-arrayref = "0.3.5"
-base64 = "0.10"
-clap = "2.33.0"
-dirs = "2.0.1"
-bulletproofs =  {version = "1.0.4"}
-hex = "0.3.2"
-env_logger = "0.6.2"
-findora = { path = "findora" }
-futures = "0.1"
-libp2p = "0.13.0"
-log = "0.4.8"
-percent-encoding = "2.1.0"
-serde = "1.0"
-serde_derive = "1.0"
-serde_json = "1.0"
-shellexpand = "1.0"
-rand_chacha = "0.1.1"
-reqwest = "0.9.21"
-regex = "1"
-tokio = "0.1.22"
-tokio-stdin-stdout = "0.1.5"
-
-ledger = {path = "ledger"}
-txn_builder = {path = "components/txn_builder"}
-ledger_app = {path = "components/ledger_app"}
-api_service = {path = "components/api_service"}
-api_service_standalone = {path = "components/api_service_standalone"}
-zei = { git = "ssh://git@github.com/findoraorg/zei" }
-
-[dependencies.rand]
-version = "0.6"
-
-features = ["stdweb", "wasm-bindgen"]
-=======
 [workspace]
 members = [
     "components/abci_validator_node",
@@ -64,5 +20,4 @@
     "libs/ads/sparse_merkle_tree",
     "libs/bitmap",
     "libs/cryptohash",
-]
->>>>>>> 6d8fe096
+]