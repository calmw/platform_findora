FROM 563536162678.dkr.ecr.us-west-2.amazonaws.com/zei:v0.0.3-5 as zei
FROM 563536162678.dkr.ecr.us-west-2.amazonaws.com/rust:2020-05-15 as builder
RUN apt-get update
RUN apt-get install -y bats
<<<<<<< HEAD
# RUN apt-get install -y nodejs
# RUN node install -y bats
RUN cargo install cargo-deb
=======
>>>>>>> 408d1809
RUN cargo install cargo-audit
RUN cargo install wasm-pack
RUN mkdir /app
WORKDIR /app/
COPY --from=zei /app /src/zei
COPY --from=zei /src/bulletproofs /src/bulletproofs
COPY . /app/
RUN cargo audit
RUN cargo build --release
WORKDIR /app/components/cli2
RUN bash run_tests_local.sh
WORKDIR /app/
RUN cargo test --no-fail-fast --release
RUN cargo test --no-fail-fast --release -- --ignored --test-threads=1
RUN cargo fmt -- --check
RUN cargo deb -p cli2
#Disabled because it triggers a compile and also tests dependencies
#RUN cargo clippy -- -D warnings
WORKDIR /app/components/wasm
RUN wasm-pack build --target nodejs
RUN bash -c 'time /app/target/release/log_tester /app/components/log_tester/example_log - /app/components/log_tester/expected'
#Cleanup some big files in release directory
RUN rm -r /app/target/release/build /app/target/release/deps


FROM debian:buster
COPY --from=builder /app/target/release /app
COPY --from=builder /app/target/debian /app/debian
COPY --from=builder /app/components/wasm/pkg /app/wasm
WORKDIR /app/
CMD ls /app<|MERGE_RESOLUTION|>--- conflicted
+++ resolved
@@ -2,12 +2,7 @@
 FROM 563536162678.dkr.ecr.us-west-2.amazonaws.com/rust:2020-05-15 as builder
 RUN apt-get update
 RUN apt-get install -y bats
-<<<<<<< HEAD
-# RUN apt-get install -y nodejs
-# RUN node install -y bats
 RUN cargo install cargo-deb
-=======
->>>>>>> 408d1809
 RUN cargo install cargo-audit
 RUN cargo install wasm-pack
 RUN mkdir /app
