use {
    global_cfg::CFG,
    ruc::*,
    serde::{Deserialize, Serialize},
    std::{
        convert::TryFrom,
        env,
        fs::{self, File},
        io::{ErrorKind, Read, Write},
        path::Path,
    },
    toml,
};

#[derive(Serialize, Deserialize, Default)]
#[allow(missing_docs)]
pub struct CheckPointConfig {
    pub evm_substate_height: i64,
    pub disable_evm_block_height: i64,
    pub enable_frc20_height: i64,
    pub evm_first_block_height: i64,
    pub zero_amount_fix_height: u64,
    pub apy_fix_height: u64,
    pub overflow_fix_height: u64,
    pub second_fix_height: u64,
    pub apy_v7_upgrade_height: u64,
    pub ff_addr_extra_fix_height: u64,
    pub nonconfidential_balance_fix_height: u64,
    pub unbond_block_cnt: u64,
<<<<<<< HEAD
    pub prismxx_inital_height: i64,
    // Note: This field only used to qa02.
    pub qa02_upgradable_prism_bridge: i64,
=======
    pub fix_unpaid_delegation_height: u64,
>>>>>>> dc45da52
}

impl CheckPointConfig {
    /// load configuration of checkpoints from file.
    pub fn from_file(file_path: &str) -> Option<CheckPointConfig> {
        let mut f = match File::open(file_path) {
            Ok(file) => file,
            Err(error) => {
                if error.kind() == ErrorKind::NotFound {
                    match File::create(file_path) {
                        Ok(mut file) => {
                            #[cfg(feature = "debug_env")]
                            let config = CheckPointConfig {
                                evm_substate_height: 0,
                                disable_evm_block_height: 0,
                                enable_frc20_height: 0,
                                evm_first_block_height: 0,
                                zero_amount_fix_height: 0,
                                apy_fix_height: 0,
                                overflow_fix_height: 0,
                                second_fix_height: 0,
                                apy_v7_upgrade_height: 0,
                                ff_addr_extra_fix_height: 0,
                                nonconfidential_balance_fix_height: 0,
                                unbond_block_cnt: 3600 * 24 * 21 / 16,
<<<<<<< HEAD
                                prismxx_inital_height: 1,
                                qa02_upgradable_prism_bridge: 10,
=======
                                fix_unpaid_delegation_height: 0,
>>>>>>> dc45da52
                            };
                            #[cfg(not(feature = "debug_env"))]
                            let config = CheckPointConfig {
                                evm_substate_height: 1802500,
                                disable_evm_block_height: 1483286,
                                enable_frc20_height: 1501000,
                                evm_first_block_height: 0,
                                zero_amount_fix_height: 1200000,
                                apy_fix_height: 1177000,
                                overflow_fix_height: 1247000,
                                second_fix_height: 1429000,
                                apy_v7_upgrade_height: 1429000,
                                ff_addr_extra_fix_height: 1200000,
                                nonconfidential_balance_fix_height: 1210000,
                                unbond_block_cnt: 3600 * 24 * 21 / 16,
<<<<<<< HEAD
                                prismxx_inital_height: 1733700,
                                qa02_upgradable_prism_bridge: 40000,
=======
                                fix_unpaid_delegation_height: 2261885,
>>>>>>> dc45da52
                            };
                            let content = toml::to_string(&config).unwrap();
                            file.write_all(content.as_bytes()).unwrap();
                            return Some(config);
                        }
                        Err(error) => {
                            panic!("failed to create file: {:?}", error)
                        }
                    };
                } else {
                    panic!("failed to open file: {:?}", error)
                }
            }
        };

        let mut content = String::new();
        f.read_to_string(&mut content).unwrap();
        let config: CheckPointConfig = toml::from_str(content.as_str()).unwrap();
        Some(config)
    }
}

#[derive(Debug)]
pub struct ABCIConfig {
    pub abci_host: String,
    pub abci_port: u16,
    pub tendermint_host: String,
    pub tendermint_port: u16,
    pub submission_port: u16,
    pub ledger_port: u16,
    pub query_port: u16,
    pub evm_http_port: u16,
    pub evm_ws_port: u16,
    pub ledger_dir: String,
}

#[derive(Deserialize)]
pub struct ABCIConfigStr {
    pub abci_host: String,
    pub abci_port: String,
    pub tendermint_host: String,
    pub tendermint_port: String,
    pub submission_port: String,
    pub ledger_port: String,
    pub evm_http_port: String,
    pub evm_ws_port: String,
    #[serde(skip)]
    pub ledger_dir: Option<String>,
}

impl TryFrom<ABCIConfigStr> for ABCIConfig {
    type Error = Box<dyn RucError>;
    fn try_from(cfg: ABCIConfigStr) -> Result<Self> {
        let ledger_port = cfg
            .ledger_port
            .parse::<u16>()
            .c(d!("Invalid ledger port."))?;
        let query_port = ledger_port - 1;
        let evm_http_port = cfg
            .evm_http_port
            .parse::<u16>()
            .c(d!("Invalid evm http port."))?;
        let evm_ws_port = cfg
            .evm_ws_port
            .parse::<u16>()
            .c(d!("Invalid evm ws port."))?;
        Ok(ABCIConfig {
            abci_host: cfg.abci_host,
            abci_port: cfg.abci_port.parse::<u16>().c(d!("Invalid abci port."))?,
            tendermint_host: cfg.tendermint_host,
            tendermint_port: cfg
                .tendermint_port
                .parse::<u16>()
                .c(d!("Invalid tendermint port."))?,
            submission_port: cfg
                .submission_port
                .parse::<u16>()
                .c(d!("Invalid submission port."))?,
            ledger_port,
            query_port,
            evm_http_port,
            evm_ws_port,
            ledger_dir: cfg
                .ledger_dir
                .unwrap_or_else(|| pnk!(env::var("LEDGER_DIR"))),
        })
    }
}

impl ABCIConfig {
    pub fn from_env() -> Result<ABCIConfig> {
        let abci_host = CFG.abci_host.to_owned();
        let abci_port = CFG.abci_port;

        let tendermint_host = CFG.tendermint_host.to_owned();
        let tendermint_port = CFG.tendermint_port;

        // client ------> abci(host, port, for submission)
        let submission_port = CFG.submission_service_port;

        // client ------> abci(host, port, for ledger access)
        let ledger_port = CFG.ledger_service_port;

        let query_port = ledger_port - 1;

        Ok(ABCIConfig {
            abci_host,
            abci_port,
            tendermint_host,
            tendermint_port,
            submission_port,
            ledger_port,
            query_port,
            evm_http_port: CFG.evm_http_port,
            evm_ws_port: CFG.evm_ws_port,
            ledger_dir: CFG.ledger_dir.clone(),
        })
    }

    pub fn from_file() -> Result<ABCIConfig> {
        let config_path = Path::new(&CFG.ledger_dir).join("abci.toml");
        let file_contents = fs::read_to_string(config_path).map_err(|e| d!("{}", e))?;
        let toml_string =
            toml::from_str::<ABCIConfigStr>(&file_contents).map_err(|e| d!("{}", e))?;
        let config = ABCIConfig::try_from(toml_string).map_err(|e| d!("{}", e))?;
        Ok(config)
    }
}

pub mod global_cfg {
    use crate::abci::CheckPointConfig;
    #[cfg(target_os = "linux")]
    use btm::BtmCfg;
    #[cfg(not(test))]
    #[cfg(target_os = "linux")]
    use btm::{SnapAlgo, SnapMode, STEP_CNT};
    #[cfg(not(test))]
    use clap::{crate_authors, App, Arg, ArgMatches};
    use lazy_static::lazy_static;
    use ruc::*;
    #[cfg(not(test))]
    use std::{env, process::exit};

    lazy_static! {
        /// Global abci config.
        pub static ref CFG: Config = pnk!(get_config());
    }

    #[derive(Default)]
    pub struct Config {
        pub abci_host: String,
        pub abci_port: u16,
        pub tendermint_host: String,
        pub tendermint_port: u16,
        pub submission_service_port: u16,
        pub ledger_service_port: u16,
        pub enable_query_service: bool,
        pub disable_eth_empty_blocks: bool,
        pub enable_eth_api_service: bool,
        pub evm_http_port: u16,
        pub evm_ws_port: u16,
        pub tendermint_node_self_addr: Option<String>,
        pub tendermint_node_key_config_path: Option<String>,
        pub ledger_dir: String,
        #[cfg(target_os = "linux")]
        pub btmcfg: BtmCfg,
        pub checkpoint: CheckPointConfig,
    }

    #[cfg(test)]
    fn get_config() -> Result<Config> {
        Ok(Config {
            ledger_dir: globutils::fresh_tmp_dir().to_string_lossy().into_owned(),
            ..Default::default()
        })
    }

    #[cfg(not(test))]
    fn get_config() -> Result<Config> {
        let m = App::new("abcid")
            .version(env!("VERGEN_SHA"))
            .author(crate_authors!())
            .about("An ABCI node implementation of FindoraNetwork.")
            .arg_from_usage("--abcid-host=[ABCId IP]")
            .arg_from_usage("--abcid-port=[ABCId Port]")
            .arg_from_usage("--tendermint-host=[Tendermint IP]")
            .arg_from_usage("--tendermint-port=[Tendermint Port]")
            .arg_from_usage("--submission-service-port=[Submission Service Port]")
            .arg_from_usage("--ledger-service-port=[Ledger Service Port]")
            .arg_from_usage("-q, --enable-query-service")
            .arg_from_usage("--disable-eth-empty-blocks 'not generate empty ethereum blocks when no evm transaction'")
            .arg_from_usage("--enable-eth-api-service")
            .arg_from_usage("--evm-http-port=[EVM Web3 Http Port]")
            .arg_from_usage("--evm-ws-port=[EVM Web3 WS Port]")
            .arg_from_usage("--tendermint-node-self-addr=[Address] 'the address of your tendermint node, in upper-hex format'")
            .arg_from_usage("--tendermint-node-key-config-path=[Path] 'such as: ${HOME}/.tendermint/config/priv_validator_key.json'")
            .arg_from_usage("-d, --ledger-dir=[Path]")
            .arg_from_usage("--checkpoint-file=[Path]")
            .arg_from_usage("--enable-snapshot 'global switch for enabling snapshot functions'")
            .arg_from_usage("--snapshot-list 'list all available snapshots in the form of block height'")
            .arg_from_usage("--snapshot-target=[TargetPath] 'a data volume containing both ledger data and tendermint data'")
            .arg_from_usage("--snapshot-itv=[Iterval] 'interval between adjacent snapshots, default to 10 blocks'")
            .arg_from_usage("--snapshot-cap=[Capacity] 'the maximum number of snapshots that will be stored, default to 100'")
            .arg_from_usage("--snapshot-mode=[Mode] 'zfs/btrfs/external, will try a guess if missing'")
            .arg_from_usage("--snapshot-algo=[Algo] 'fair/fade, default to `fair`'")
            .arg_from_usage("--snapshot-rollback 'rollback to the last available snapshot'")
            .arg_from_usage("-r, --snapshot-rollback-to=[Height] 'rollback to a custom height, will try the closest smaller height if the target does not exist'")
            .arg_from_usage("-R, --snapshot-rollback-to-exact=[Height] 'rollback to a custom height exactly, an error will be reported if the target does not exist'")
            .arg(Arg::with_name("_a").long("ignored").hidden(true))
            .arg(Arg::with_name("_b").long("nocapture").hidden(true))
            .arg(Arg::with_name("_c").long("test-threads").hidden(true))
            .arg(Arg::with_name("INPUT").multiple(true).hidden(true))
            .get_matches();

        print_version(&m);

        let ah = m
            .value_of("abcid-host")
            .map(|v| v.to_owned())
            .or_else(|| env::var("ABCI_HOST").ok())
            .unwrap_or_else(|| "0.0.0.0".to_owned());
        let ap = m
            .value_of("abcid-port")
            .map(|v| v.to_owned())
            .or_else(|| env::var("ABCI_PORT").ok())
            .unwrap_or_else(|| "26658".to_owned())
            .parse::<u16>()
            .c(d!("Invalid `abcid-port`."))?;
        let th = m
            .value_of("tendermint-host")
            .map(|v| v.to_owned())
            .or_else(|| env::var("TENDERMINT_HOST").ok())
            .unwrap_or_else(|| "0.0.0.0".to_owned());
        let tp = m
            .value_of("tendermint-port")
            .map(|v| v.to_owned())
            .or_else(|| env::var("TENDERMINT_PORT").ok())
            .unwrap_or_else(|| "26657".to_owned())
            .parse::<u16>()
            .c(d!("Invalid `tendermint-port`."))?;
        let ssp = m
            .value_of("submission-service-port")
            .map(|v| v.to_owned())
            .or_else(|| env::var("SUBMISSION_PORT").ok())
            .unwrap_or_else(|| "8669".to_owned())
            .parse::<u16>()
            .c(d!("Invalid `submission-service-port`."))?;
        let lsp = m
            .value_of("ledger-service-port")
            .map(|v| v.to_owned())
            .or_else(|| env::var("LEDGER_PORT").ok())
            .unwrap_or_else(|| "8668".to_owned())
            .parse::<u16>()
            .c(d!("Invalid `ledger-service-port`."))?;
        let eqs = m.is_present("enable-query-service")
            || env::var("ENABLE_QUERY_SERVICE").is_ok();
        let tnsa = m
            .value_of("tendermint-node-self-addr")
            .map(|v| v.to_owned())
            .or_else(|| env::var("TD_NODE_SELF_ADDR").ok());
        let tnkcp = m
            .value_of("tendermint-node-key-abci-path")
            .map(|v| v.to_owned())
            .or_else(|| env::var("TENDERMINT_NODE_KEY_CONFIG_PATH").ok());
        let ld = m
            .value_of("ledger-dir")
            .map(|v| v.to_owned())
            .unwrap_or_else(|| {
                env::var("LEDGER_DIR").unwrap_or_else(|_| {
                    format!("{}/.tendermint/__findora__", pnk!(env::var("HOME")))
                })
            });
        let eeb = m.is_present("disable-eth-empty-blocks")
            || env::var("DISABLE_ETH_EMPTY_BLOCKS").is_ok();
        let eas = m.is_present("enable-eth-api-service")
            || env::var("ENABLE_ETH_API_SERVICE").is_ok();
        let ehp = m
            .value_of("evm-http-port")
            .map(|v| v.to_owned())
            .or_else(|| env::var("EVM_HTTP_PORT").ok())
            .unwrap_or_else(|| "8545".to_owned())
            .parse::<u16>()
            .c(d!("Invalid `evm-http-port`."))?;
        let ewp = m
            .value_of("evm-ws-port")
            .map(|v| v.to_owned())
            .or_else(|| env::var("EVM_WS_PORT").ok())
            .unwrap_or_else(|| "8546".to_owned())
            .parse::<u16>()
            .c(d!("Invalid `evm-ws-port`."))?;
        let checkpoint_path = m
            .value_of("checkpoint-file")
            .map(|v| v.to_owned())
            .unwrap_or_else(|| String::from("./checkpoint.toml"));
        println!("{}", checkpoint_path);

        let res = Config {
            abci_host: ah,
            abci_port: ap,
            tendermint_host: th,
            tendermint_port: tp,
            submission_service_port: ssp,
            ledger_service_port: lsp,
            enable_query_service: eqs,
            disable_eth_empty_blocks: eeb,
            enable_eth_api_service: eas,
            evm_http_port: ehp,
            evm_ws_port: ewp,
            tendermint_node_self_addr: tnsa,
            tendermint_node_key_config_path: tnkcp,
            ledger_dir: ld,
            #[cfg(target_os = "linux")]
            btmcfg: parse_btmcfg(&m).map_err(|e| d!("{}", e))?,
            checkpoint: CheckPointConfig::from_file(&checkpoint_path).unwrap(),
        };

        Ok(res)
    }

    #[cfg(not(test))]
    fn print_version(m: &ArgMatches) {
        if m.is_present("version") {
            println!("{}", env!("VERGEN_SHA"));
            exit(0);
        }
    }

    #[cfg(not(test))]
    #[cfg(target_os = "linux")]
    fn parse_btmcfg(m: &ArgMatches) -> Result<BtmCfg> {
        let mut res = BtmCfg::new();

        res.enable = m.is_present("enable-snapshot");

        if res.enable {
            res.itv = m
                .value_of("snapshot-itv")
                .unwrap_or("10")
                .parse::<u64>()
                .c(d!("Invalid `snapshot-itv`."))?;
            res.cap = m
                .value_of("snapshot-cap")
                .unwrap_or("100")
                .parse::<u64>()
                .c(d!("Invalid `snapshot-cap`."))?;

            if let Some(sm) = m.value_of("snapshot-mode") {
                res.mode = SnapMode::from_string(sm).map_err(|e| d!("{}", e))?;
                if !matches!(res.mode, SnapMode::External) {
                    res.target = m
                        .value_of("snapshot-target")
                        .c(d!("Missing `snapshot-target`."))?
                        .to_owned();
                }
            } else {
                res.target = m
                    .value_of("snapshot-target")
                    .c(d!("Missing `snapshot-target`."))?
                    .to_owned();
                res.mode = res.guess_mode().map_err(|e| d!("{}", e))?;
            }

            if let Some(sa) = m.value_of("snapshot-algo") {
                res.algo = SnapAlgo::from_string(sa).map_err(|e| d!("{}", e))?;
                res.itv.checked_pow(STEP_CNT as u32).c(d!())?;
            }
        }

        if m.is_present("snapshot-list")
            || m.is_present("snapshot-rollback")
            || m.is_present("snapshot-rollback-to")
            || m.is_present("snapshot-rollback-to-exact")
        {
            // this field should be parsed at the top
            res.target = m
                .value_of("snapshot-target")
                .c(d!("Missing `snapshot-target`."))?
                .to_owned();

            // the guess should always success in this scene
            res.mode = res.guess_mode().map_err(|e| d!("{}", e))?;

            if m.is_present("snapshot-list") {
                list_snapshots(&res).map_err(|e| d!("{}", e))?;
            }

            check_rollback(m, &res).map_err(|e| d!("{}", e))?;
        }

        Ok(res)
    }

    #[cfg(not(test))]
    #[cfg(target_os = "linux")]
    fn list_snapshots(cfg: &BtmCfg) -> Result<()> {
        println!("Available snapshots are listed below:");
        cfg.get_sorted_snapshots()
            .map_err(|e| d!("{}", e))?
            .into_iter()
            .rev()
            .for_each(|h| {
                println!("    {}", h);
            });
        exit(0);
    }

    #[cfg(not(test))]
    #[cfg(target_os = "linux")]
    fn check_rollback(m: &ArgMatches, cfg: &BtmCfg) -> Result<()> {
        const HINTS: &str = r#"    NOTE:
            before executing the rollback,
            all related processes must be exited,
            such as findorad, abcid, tendermint, etc.
        "#;

        if m.is_present("snapshot-rollback")
            || m.is_present("snapshot-rollback-to")
            || m.is_present("snapshot-rollback-to-exact")
        {
            println!("\x1b[31;01m\n{}\x1b[00m", HINTS);

            let (h, strict) = m
                .value_of("snapshot-rollback-to-exact")
                .map(|h| (Some(h), true))
                .or_else(|| m.value_of("snapshot-rollback-to").map(|h| (Some(h), false)))
                .unwrap_or((None, false));
            let h = if let Some(h) = h {
                Some(h.parse::<u64>().c(d!("Invalid height."))?)
            } else {
                None
            };
            cfg.rollback(h, strict).map_err(|e| d!("{}", e))?;
            exit(0);
        }
        Ok(())
    }
}<|MERGE_RESOLUTION|>--- conflicted
+++ resolved
@@ -27,13 +27,10 @@
     pub ff_addr_extra_fix_height: u64,
     pub nonconfidential_balance_fix_height: u64,
     pub unbond_block_cnt: u64,
-<<<<<<< HEAD
     pub prismxx_inital_height: i64,
     // Note: This field only used to qa02.
     pub qa02_upgradable_prism_bridge: i64,
-=======
     pub fix_unpaid_delegation_height: u64,
->>>>>>> dc45da52
 }
 
 impl CheckPointConfig {
@@ -59,12 +56,9 @@
                                 ff_addr_extra_fix_height: 0,
                                 nonconfidential_balance_fix_height: 0,
                                 unbond_block_cnt: 3600 * 24 * 21 / 16,
-<<<<<<< HEAD
                                 prismxx_inital_height: 1,
                                 qa02_upgradable_prism_bridge: 10,
-=======
                                 fix_unpaid_delegation_height: 0,
->>>>>>> dc45da52
                             };
                             #[cfg(not(feature = "debug_env"))]
                             let config = CheckPointConfig {
@@ -80,12 +74,9 @@
                                 ff_addr_extra_fix_height: 1200000,
                                 nonconfidential_balance_fix_height: 1210000,
                                 unbond_block_cnt: 3600 * 24 * 21 / 16,
-<<<<<<< HEAD
                                 prismxx_inital_height: 1733700,
                                 qa02_upgradable_prism_bridge: 40000,
-=======
                                 fix_unpaid_delegation_height: 2261885,
->>>>>>> dc45da52
                             };
                             let content = toml::to_string(&config).unwrap();
                             file.write_all(content.as_bytes()).unwrap();
