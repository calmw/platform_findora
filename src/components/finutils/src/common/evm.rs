--- conflicted
+++ resolved
@@ -80,15 +80,11 @@
             lowlevel_data,
         )?
         .sign(&kp);
-<<<<<<< HEAD
-    utils::send_tx(&builder.take_transaction()?)?;
-=======
 
     let mut tx = builder.take_transaction();
     tx.sign(&kp);
 
     utils::send_tx(&tx)?;
->>>>>>> f03aa5d8
     Ok(())
 }
 
