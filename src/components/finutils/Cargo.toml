--- conflicted
+++ resolved
@@ -22,13 +22,9 @@
 curve25519-dalek = { version = "3.0", features = ["serde"] }
 wasm-bindgen = { version = "0.2.50", features = ["serde-serialize"] }
 
-<<<<<<< HEAD
 zei = { git = "https://github.com/FindoraNetwork/zei", branch = "develop" }
 crypto = { package = "crypto", git = "https://github.com/FindoraNetwork/zei", branch = "develop" }
 zeialgebra = { package = "algebra", git = "https://github.com/FindoraNetwork/zei", branch = "develop" }
-=======
-zei = { git = "https://github.com/FindoraNetwork/zei", tag = "v0.1.4x" }
->>>>>>> 80446880
 ruc = "1.0"
 
 ledger = { path = "../../ledger" }
