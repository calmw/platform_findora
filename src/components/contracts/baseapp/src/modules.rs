--- conflicted
+++ resolved
@@ -194,11 +194,7 @@
 
         origin_tx.validate::<Module>(ctx)?;
 
-<<<<<<< HEAD
-        if RunTxMode::Deliver == ctx.run_mode {
-=======
         if RunTxMode::Deliver == ctx.run_mode || RunTxMode::Check == ctx.run_mode {
->>>>>>> 930bdb00
             return origin_tx.apply::<Module>(ctx);
         }
         Ok(ActionResult::default())
