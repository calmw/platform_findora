[package]
name = "module-evm"
version = "0.1.0"
authors = ["FindoraNetwork"]
edition = "2021"
homepage = "https://findora.org/technology"
repository = "https://github.com/findoranetwork/platform/"
description = "Findora module supporting evm smart contract"
readme = "README.md"

[dependencies]
abci = { git = "https://github.com/FindoraNetwork/tendermint-abci", tag = "0.7.4" }
ethereum-types = { version = "0.12", default-features = false }
evm = { version = "0.29.0", default-features = false, features = ["with-serde"] }
evm-runtime = { version = "0.30.0", default-features = false }
evm-gasometer = { version = "0.30.0", default-features = false }
ethereum = { version = "0.9.0", default-features = false, features = ["with-serde"] }
impl-trait-for-tuples = "0.2"
log = "0.4"
rlp = { version = "0.5", default-features = false }
ruc = "1.0"
serde = { version = "1.0.124", features = ["derive"] }
serde_json = "1.0.64"
sha3 = { version = "0.10", default-features = false }
hex = "0.4.2"
ethabi = "16.0.0"
zei = "0.2"
zei-algebra = "0.2"

# primitives, don't depend on any modules
fp-core = { path = "../../primitives/core" }
fp-evm = { path = "../../primitives/evm" }
fp-storage = { path = "../../primitives/storage" }
fp-traits = { path = "../../primitives/traits" }
fp-types = { path = "../../primitives/types" }
fp-utils = { path = "../../primitives/utils" }
config = { path = "../../../config"}
<<<<<<< HEAD
storage = { git = "https://github.com/FindoraNetwork/storage.git", tag = "v0.2.0" }
fin_db = { git = "https://github.com/FindoraNetwork/storage.git", tag = "v0.2.0" }
ledger = { path = "../../../../ledger" }
=======
storage = { git = "https://github.com/FindoraNetwork/storage.git", tag = "v0.1.5" }
>>>>>>> f03aa5d8

[dev-dependencies]
baseapp = { path = "../../baseapp" }
fp-mocks = { path = "../../primitives/mocks" }
module-account = { path = "../account" }
module-ethereum = { path = "../ethereum" }
serde_json = "1.0.64"<|MERGE_RESOLUTION|>--- conflicted
+++ resolved
@@ -35,13 +35,9 @@
 fp-types = { path = "../../primitives/types" }
 fp-utils = { path = "../../primitives/utils" }
 config = { path = "../../../config"}
-<<<<<<< HEAD
 storage = { git = "https://github.com/FindoraNetwork/storage.git", tag = "v0.2.0" }
 fin_db = { git = "https://github.com/FindoraNetwork/storage.git", tag = "v0.2.0" }
 ledger = { path = "../../../../ledger" }
-=======
-storage = { git = "https://github.com/FindoraNetwork/storage.git", tag = "v0.1.5" }
->>>>>>> f03aa5d8
 
 [dev-dependencies]
 baseapp = { path = "../../baseapp" }
