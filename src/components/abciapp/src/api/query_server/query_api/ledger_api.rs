--- conflicted
+++ resolved
@@ -549,9 +549,6 @@
                         as u128
                     * v.td_power as u128,
             ];
-<<<<<<< HEAD
-=======
-
             // fra_rewards: all delegators rewards including self-delegation
             let mut fra_rewards = v_self_delegation.rwd_amount;
             for (delegator, _) in &v.delegators {
@@ -560,8 +557,6 @@
                     .ok_or_else(|| error::ErrorBadRequest("not exists"))?;
                 fra_rewards += delegation.rwd_amount;
             }
-
->>>>>>> d2b3b8e9
             let resp = ValidatorDetail {
                 addr: addr.into_inner(),
                 is_online: v.signed_last_block,
