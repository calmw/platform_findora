--- conflicted
+++ resolved
@@ -40,18 +40,11 @@
 percent-encoding = "2.1.0"
 
 nix = "0.22.1"
-<<<<<<< HEAD
-ruc = "1.0"
+ruc = { version = "1.0.5", default-features = false, features = ["compact"] }
 
 zei = "0.1"
 zei-algebra = "0.1"
 
-=======
-
-zei = { git = "https://github.com/FindoraNetwork/zei", tag = "v0.1.5a" }
-zeialgebra = { package = "algebra", git = "https://github.com/FindoraNetwork/zei", tag = "v0.1.5a" }
-ruc = { version = "1.0.5", default-features = false, features = ["compact"] }
->>>>>>> c7b229d9
 abci = { git = "https://github.com/FindoraNetwork/rust-abci", tag = "v0.7.2" }
 config = { path = "../config"}
 ledger = { path = "../../ledger" }
