<<<<<<< HEAD
use ledger::data_model::{AssetTypeCode, Operation, Transaction};
=======
use ledger::data_model::{AssetTokenCode, Operation, Transaction};
>>>>>>> 2564bd5f
use ledger::store::helpers::*;
// use ledger::store::{ArchiveUpdate, LedgerState, LedgerUpdate};
use percent_encoding::{utf8_percent_encode, AsciiSet, CONTROLS};
use rand::SeedableRng;
use rand_chacha::ChaChaRng;

fn main() -> Result<(), Box<dyn std::error::Error>> {
  let mut prng = ChaChaRng::from_seed([0u8; 32]);
  let mut tx = Transaction::default();

<<<<<<< HEAD
  let token_code1 = AssetTypeCode { val: [1; 16] };
=======
  let token_code1 = AssetTokenCode { val: [1; 16] };
>>>>>>> 2564bd5f
  let (public_key, secret_key) = build_keys(&mut prng);

  let asset_body = asset_creation_body(&token_code1, &public_key, true, false, None, None);
  let asset_create = asset_creation_operation(&asset_body, &public_key, &secret_key);
<<<<<<< HEAD
  tx.operations.push(Operation::DefineAsset(asset_create));
=======
  tx.operations.push(Operation::AssetCreation(asset_create));
>>>>>>> 2564bd5f

  // env_logger::init();

  let serialize = serde_json::to_string(&tx).unwrap();
  // Set of invalid URI characters that may appear in a JSON transaction
  const FRAGMENT: &AsciiSet = &CONTROLS.add(b' ')
                                       .add(b'"')
                                       .add(b'`')
                                       .add(b'{')
                                       .add(b'/')
                                       .add(b'}');
  let uri_string = utf8_percent_encode(&serialize, FRAGMENT).to_string();

  let client = reqwest::Client::new();

  let token_code_b64 = token_code1.to_base64();
  println!("\n\nQuery asset_token {:?}", &token_code1);

<<<<<<< HEAD
  let mut res = reqwest::get(&format!("http://localhost:8668/asset_token/{}", &token_code_b64))?;

  println!("Status: {}", res.status());
  println!("Headers:\n{:?}", res.headers());

  // copy the response body directly to stdout
  std::io::copy(&mut res, &mut std::io::stdout())?;

  println!("\n\nSubmit transaction: uri_string=\"{:?}\"", &uri_string);

  res = client.post(&format!("http://localhost:8668/submit_transaction/{}", uri_string))
              .body("")
              .send()?;
  println!("Status: {}", res.status());
  println!("Headers:\n{:?}", res.headers());

  // copy the response body directly to stdout
  std::io::copy(&mut res, &mut std::io::stdout())?;

  println!("\n\nQuery global_state {:?} again", &token_code1);
  res = reqwest::get(&format!("http://localhost:8668/global_state/{}", 0))?;

  println!("Status: {}", res.status());
  println!("Headers:\n{:?}", res.headers());

  // copy the response body directly to stdout
  std::io::copy(&mut res, &mut std::io::stdout())?;

=======
  let host = "localhost";
  let port = "8668";

  let mut res = reqwest::get(&format!("http://{}:{}/{}/{}",
                                      &host, &port, "asset_token", &token_code_b64))?;

  println!("Status: {}", res.status());
  println!("Headers:\n{:?}", res.headers());

  // copy the response body directly to stdout
  std::io::copy(&mut res, &mut std::io::stdout())?;

  println!("\n\nSubmit transaction: uri_string=\"{:?}\"", &uri_string);

  res = client.post(&format!("http://{}:{}/{}/{}",
                             &host, &port, "submit_transaction", uri_string))
              .body("")
              .send()?;
  println!("Status: {}", res.status());
  println!("Headers:\n{:?}", res.headers());

  // copy the response body directly to stdout
  std::io::copy(&mut res, &mut std::io::stdout())?;

  println!("\n\nQuery global_state {:?} again", &token_code1);
  res = reqwest::get(&format!("http://{}:{}/{}/{}", &host, &port, "global_state", 0))?;

  println!("Status: {}", res.status());
  println!("Headers:\n{:?}", res.headers());

  // copy the response body directly to stdout
  std::io::copy(&mut res, &mut std::io::stdout())?;

>>>>>>> 2564bd5f
  println!("\n\nDone.");

  Ok(())
}<|MERGE_RESOLUTION|>--- conflicted
+++ resolved
@@ -1,8 +1,4 @@
-<<<<<<< HEAD
 use ledger::data_model::{AssetTypeCode, Operation, Transaction};
-=======
-use ledger::data_model::{AssetTokenCode, Operation, Transaction};
->>>>>>> 2564bd5f
 use ledger::store::helpers::*;
 // use ledger::store::{ArchiveUpdate, LedgerState, LedgerUpdate};
 use percent_encoding::{utf8_percent_encode, AsciiSet, CONTROLS};
@@ -13,20 +9,12 @@
   let mut prng = ChaChaRng::from_seed([0u8; 32]);
   let mut tx = Transaction::default();
 
-<<<<<<< HEAD
   let token_code1 = AssetTypeCode { val: [1; 16] };
-=======
-  let token_code1 = AssetTokenCode { val: [1; 16] };
->>>>>>> 2564bd5f
   let (public_key, secret_key) = build_keys(&mut prng);
 
   let asset_body = asset_creation_body(&token_code1, &public_key, true, false, None, None);
   let asset_create = asset_creation_operation(&asset_body, &public_key, &secret_key);
-<<<<<<< HEAD
   tx.operations.push(Operation::DefineAsset(asset_create));
-=======
-  tx.operations.push(Operation::AssetCreation(asset_create));
->>>>>>> 2564bd5f
 
   // env_logger::init();
 
@@ -45,36 +33,6 @@
   let token_code_b64 = token_code1.to_base64();
   println!("\n\nQuery asset_token {:?}", &token_code1);
 
-<<<<<<< HEAD
-  let mut res = reqwest::get(&format!("http://localhost:8668/asset_token/{}", &token_code_b64))?;
-
-  println!("Status: {}", res.status());
-  println!("Headers:\n{:?}", res.headers());
-
-  // copy the response body directly to stdout
-  std::io::copy(&mut res, &mut std::io::stdout())?;
-
-  println!("\n\nSubmit transaction: uri_string=\"{:?}\"", &uri_string);
-
-  res = client.post(&format!("http://localhost:8668/submit_transaction/{}", uri_string))
-              .body("")
-              .send()?;
-  println!("Status: {}", res.status());
-  println!("Headers:\n{:?}", res.headers());
-
-  // copy the response body directly to stdout
-  std::io::copy(&mut res, &mut std::io::stdout())?;
-
-  println!("\n\nQuery global_state {:?} again", &token_code1);
-  res = reqwest::get(&format!("http://localhost:8668/global_state/{}", 0))?;
-
-  println!("Status: {}", res.status());
-  println!("Headers:\n{:?}", res.headers());
-
-  // copy the response body directly to stdout
-  std::io::copy(&mut res, &mut std::io::stdout())?;
-
-=======
   let host = "localhost";
   let port = "8668";
 
@@ -108,7 +66,6 @@
   // copy the response body directly to stdout
   std::io::copy(&mut res, &mut std::io::stdout())?;
 
->>>>>>> 2564bd5f
   println!("\n\nDone.");
 
   Ok(())
