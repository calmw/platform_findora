--- conflicted
+++ resolved
@@ -73,14 +73,11 @@
 fmt:
 	bash ./tools/fmt.sh
 
-<<<<<<< HEAD
 clean:
 	@ cargo clean
 	@ rm -rf debug release Cargo.lock
-=======
+
 reset:
 	@./scripts/stopnodes.sh
 	@./scripts/resetnodes.sh
-	@./scripts/startnodes.sh
-	
->>>>>>> dfd583a6
+	@./scripts/startnodes.sh