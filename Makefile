--- conflicted
+++ resolved
@@ -86,12 +86,6 @@
 	@ cargo clean
 	@ rm -rf debug release Cargo.lock
 
-<<<<<<< HEAD
-reset:
-	@./scripts/stopnodes.sh
-	@./scripts/resetnodes.sh
-	@./scripts/startnodes.sh
-
 tendermint:
 	git submodule update --init --recursive
 	cd tools/tendermint && make install
@@ -99,7 +93,7 @@
 wasm:
 	cd components/wasm && wasm-pack build
 	tar -zcpf $(WASM_PKG) components/wasm/pkg
-=======
+
 single:
 	@./scripts/devnet/stopnodes.sh
 	@./scripts/devnet/resetsingle.sh
@@ -108,5 +102,4 @@
 devnet:
 	@./scripts/devnet/stopnodes.sh
 	@./scripts/devnet/resetnodes.sh
-	@./scripts/devnet/startnodes.sh
->>>>>>> 5ef95296
+	@./scripts/devnet/startnodes.sh