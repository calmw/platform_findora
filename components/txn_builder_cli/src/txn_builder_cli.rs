#![deny(warnings)]
use clap::{App, Arg, SubCommand};
use credentials::{
  credential_issuer_key_gen, credential_reveal, credential_sign, credential_user_key_gen,
  credential_verify, CredIssuerPublicKey, CredIssuerSecretKey, Credential as ZeiCredential,
};
use env_logger::{Env, Target};
use ledger::data_model::errors::PlatformError;
use ledger::data_model::{AccountAddress, AssetTypeCode, TransferType, TxOutput, TxoRef, TxoSID};
use ledger::policies::{DebtMemo, Fraction};
use log::trace; // Other options: debug, info, warn
use rand_chacha::ChaChaRng;
use rand_core::SeedableRng;
use serde::{Deserialize, Serialize};
use std::env;
use std::fs::{self, File};
use std::io::prelude::*;
use std::path::{Path, PathBuf};
use std::process::exit;
use submission_server::{TxnHandle, TxnStatus};
use txn_builder::{BuildsTransactions, TransactionBuilder, TransferOperationBuilder};
use zei::api::anon_creds::ACRevealSig;
use zei::serialization::ZeiFromToBytes;
use zei::setup::PublicParams;
use zei::xfr::asset_record::AssetRecordType::NonConfidentialAmount_NonConfidentialAssetType;
use zei::xfr::asset_record::{build_blind_asset_record, open_blind_asset_record, AssetRecordType};
use zei::xfr::asset_tracer::gen_asset_tracer_keypair;
use zei::xfr::sig::{XfrKeyPair, XfrPublicKey};
use zei::xfr::structs::{
  AssetRecordTemplate, AssetTracerKeyPair, AssetTracerMemo, AssetTracingPolicy, BlindAssetRecord,
  IdentityRevealPolicy, OpenAssetRecord, OwnerMemo,
};

extern crate exitcode;

// TODO (Keyao): Rename txn_builder_cli to txn_cli?

/// Initial data when the program starts.
const INIT_DATA: &str = r#"
{
  "asset_issuers": [
    {
      "id": 0,
      "name": "Izzie",
      "key_pair": "6bcd6c7421aca7df38f5be361ba2fad5affff287da0730ca14235abd23269991ed11ea990324e0f573cd11c5ad0af2be94d8856600e626b62e49b526eb36ca08",
      "tracer_key_pair": "7b22656e635f6b6579223a7b227265636f72645f646174615f656e635f6b6579223a5b3135362c3130322c3136332c35372c3230302c35322c37392c3134362c34372c3139352c33322c3130382c3138312c3231382c3233322c32302c3136352c3134382c3139322c32332c3132352c3231312c33352c39322c33372c37372c3135362c36342c3135342c3130312c3138342c385d2c2261747472735f656e635f6b6579223a22755874716e546532556474444d575a4c4779546336736c4d4439393136476c6d45324c615f373356574f5942345f6c63455254456c7956305966417176304758227d2c226465635f6b6579223a7b227265636f72645f646174615f6465635f6b6579223a5b37342c38332c3139352c3235312c3138382c38392c3135312c31342c3232392c3234382c39302c3234382c31392c3133352c39332c3235352c3139332c35382c3134342c37342c34362c38332c3137342c3132362c3130312c3235302c31332c3233342c3131302c39382c3230312c315d2c2261747472735f6465635f6b6579223a225a67356b4543754b735f2d7a784a54616a535f67336643574b52506234387443597a3037746c46623133383d227d7d"
    }
  ],
  "credential_issuers": [
    {
      "id": 1,
      "name": "Ivy",
      "key_pair": "5b7b2261635f7075625f6b6579223a7b2267656e32223a227136457444736c6f78684f5f757075704669444e6836774f77384b6134375a316663706b794a4c56486c52785454444d75673934787432636e4b5f35584c4b424247305679326370384b53686f5a4b48784a46505f78563837663239363358446f475447616a62717130382d336f5265597970756a6e2d776754565832555836222c22787832223a226c5a7557726f70446b30563835347149754377696f7564466a7275584144336d7158454e4559566a3249302d46717367537335655653646d367235326562375646336c5f46654831734436774b347a67383274576946485a714245317456485731705649454e4d57783652324d38594a476b324355314b6f36636f334e597179222c227a7a31223a22746e553179643133744a4742386b5469782d30785647573754717a31472d51667a726a5944746f6a74755f49494b6a69784237456553616e6274665a714c3930222c227a7a32223a2267474558547672795f39506d376461685442387134654e755037344f307a572d304b73747a3755456233415f616b3230764c5a624969474d37653579556e3636457939335673515a5056505976544c736a4d634f36775f42505a3142372d4b4d594d5f70356f4841445953632d6f3565636968423141487047774542365f357a222c22797932223a5b227044365265596a684d7071354f354934787038417a435a32594a634d49564545664138575972665371612d64615354574b756d414e6363456f4a31315a616a564446517275714c424866314c5a344e6c6b636b5534705a4656466c62766955745432364f61305272717a495563725652485750506645625247667665734a6a35225d7d2c226d6170223a7b226d696e5f6372656469745f73636f7265223a5b5b302c315d2c335d7d2c226e756d5f696e7465726e616c5f6174747273223a317d2c7b2261635f7365635f6b6579223a7b2267656e31223a22714c305a7a446c5a4f30683571487743376b4b2d57796e615a4d754b4152416c2d37424f31434f413475596b5f5538463349776871754e346b324168625f6637222c2278223a227533706f7071506979646e50627a4c69426b395935535a45514a727568766c6e4948504a305953587353453d222c2279223a5b226e615f3552763146706264384856454f57766e387a382d38747646354337546a416575376856467a674b513d225d7d2c226d6170223a7b226d696e5f6372656469745f73636f7265223a5b5b302c315d2c335d7d2c226e756d5f696e7465726e616c5f6174747273223a317d5d"
    }
  ],
  "lenders": [
    {
      "id": 0,
      "name": "Lenny",
      "key_pair": "023f37203a2476c42566a61cc55c3ca875dbb4cc41c0deb789f8e7bf881836384d4b18062f8502598de045ca7b69f067f59f93b16e3af8733a988adc2341f5c8",
      "min_credit_score": 500,
      "loans": []
    },
    {
      "id": 1,
      "name": "Luna",
      "key_pair": "65efc6564f1c5ee79f65635f249bb082ef5a89d077026c27479ae37db91e48dfe1e2cc04de1ba50705cb9cbba130ddc80f3c2646ddc865b7ab514e8ab77c2e7f",
      "min_credit_score": 680,
      "loans": []
    }
  ],
  "borrowers": [
    {
      "id": 0,
      "name": "Ben",
      "key_pair": "f6a12ca8ffc30a66ca140ccc7276336115819361186d3f535dd99f8eaaca8fce7d177f1e71b490ad0ce380f9578ab12bb0fc00a98de8f6a555c81d48c2039249",
      "credentials": [
          0,
          null,
          null
      ],
      "loans": [],
      "balance": 0,
      "fiat_utxo": null,
      "fiat_txn_file": null
    }
  ],
  "credentials": [
    {
      "id": 0,
      "borrower": 0,
      "credential_issuer": 0,
      "attribute": "MinCreditScore",
      "value": 650,
      "proof": null
    }
  ],
  "loans": [],
  "fiat_code": null,
  "sequence_number": 1
}"#;
/// Path to the data file.
const DATA_FILE: &str = "data.json";
/// Arbitrary choice of the maximum backup extension number.
const BACKUP_COUNT_MAX: i32 = 10000;
/// Port for querying values.
const QUERY_PORT: &str = "8668";
/// Port for submitting transactions.
const SUBMIT_PORT: &str = "8669";

/// Tuple of blind asset record and associated tracer and owner memos. Memos are optional.
pub type BlindAssetRecordAndMemos = (BlindAssetRecord, Option<AssetTracerMemo>, Option<OwnerMemo>);
/// Tuple of tracer and owner memos, optional.
pub type TracerAndOwnerMemos = (Option<AssetTracerMemo>, Option<OwnerMemo>);

//
// Credentials
//
// TODO (Keyao): Support more attributes
#[derive(Clone, Deserialize, Debug, Eq, PartialEq, Serialize)]
/// Credential attributes and their corresponding indices in the borrower's data.
/// # Examples
/// * `"credentials": [1, 3, 4]` in a borrower's data indicates:
///   * Credential ID of the borrower's MinCreditScore record is 1
///   * Credential ID of the borrower's MinIncome record is 3
///   * Credential ID of the borrower's Citizenship record is 4
enum CredentialIndex {
  /// Lower bound of the credit score
  MinCreditScore = 0,
  /// lower bound of the income
  MinIncome = 1,
  /// Country code of citizenship
  Citizenship = 2,
}

#[derive(Clone, Deserialize, Debug, Serialize)]
/// Borrower's credential record.
struct Credential {
  /// Credential ID
  id: u64,
  /// Borrower ID
  borrower: u64,
  /// Credential issuer ID
  credential_issuer: u64,
  /// Credential attribute, possible values defined in the enum `CredentialIndex`
  attribute: CredentialIndex,
  /// Credential value
  value: u64,
  /// Serialized credential proof, if exists
  proof: Option<String>,
}

impl Credential {
  fn new(id: u64,
         borrower: u64,
         credential_issuer: u64,
         attribute: CredentialIndex,
         value: u64)
         -> Self {
    Credential { id,
                 borrower,
                 credential_issuer,
                 attribute,
                 value,
                 proof: None }
  }
}

//
// Users
//
#[derive(Clone, Deserialize, Serialize)]
/// Asset issuer's account information.
struct AssetIssuer {
  /// AssetIssuer ID
  id: u64,
  /// Name
  name: String,
  /// Serialized key pair
  key_pair: String,
  /// Serialized asset tracer key pair
  tracer_key_pair: String,
}

impl AssetIssuer {
  fn new(id: usize, name: String) -> Result<Self, PlatformError> {
    // Generate asset issuer key pair
    let key_pair = XfrKeyPair::generate(&mut ChaChaRng::from_entropy());
    let key_pair_str = hex::encode(key_pair.zei_to_bytes());

    // Generate asset tracer key pair
    let tracer_key_pair = gen_asset_tracer_keypair(&mut ChaChaRng::from_entropy());
    let tracer_key_pair_str =
      serde_json::to_string(&tracer_key_pair).or_else(|_| Err(PlatformError::SerializationError))?;

    Ok(AssetIssuer { id: id as u64,
                     name,
                     key_pair: key_pair_str,
                     tracer_key_pair: hex::encode(tracer_key_pair_str) })
  }
}

#[derive(Clone, Deserialize, Serialize)]
/// Credential issuer's account information.
struct CredentialIssuer {
  /// Credential issuer ID
  id: u64,
  /// Name
  name: String,
  /// Serialized key pair
  key_pair: String,
}

impl CredentialIssuer {
  /// Constructs a credential issuer for the credit score attribute.
  // TODO (Keyao): Support more attributes.
  fn new(id: usize, name: String) -> Result<Self, PlatformError> {
    // TODO (Keyao): Value length is hard-coded to 3.
    let key_pair = credential_issuer_key_gen(&mut ChaChaRng::from_entropy(),
                                             &[("min_credit_score".to_string(), 3)]);
    let key_pair_str =
      serde_json::to_vec(&key_pair).or_else(|_| Err(PlatformError::SerializationError))?;
    Ok(CredentialIssuer { id: id as u64,
                          name,
                          key_pair: hex::encode(key_pair_str) })
  }
}

#[derive(Clone, Deserialize, Serialize)]
/// Lender's account information.
struct Lender {
  /// Lender ID
  id: u64,
  /// Name
  name: String,
  /// Serialized key pair
  key_pair: String,
  /// Minimum requirement on borrower's credit score
  min_credit_score: u64,
  /// List of loan IDs
  loans: Vec<u64>,
}

impl Lender {
  fn new(id: usize, name: String, min_credit_score: u64) -> Self {
    let key_pair = XfrKeyPair::generate(&mut ChaChaRng::from_entropy());
    let key_pair_str = hex::encode(key_pair.zei_to_bytes());
    Lender { id: id as u64,
             name,
             key_pair: key_pair_str,
             min_credit_score,
             loans: Vec::new() }
  }
}

#[derive(Clone, Deserialize, Serialize)]
/// Borrower's account information.
struct Borrower {
  /// Borrower ID
  id: u64,
  /// Name
  name: String,
  /// Serialized key pair
  key_pair: String,
  /// List of credential IDs, ordered by `CredentialIndex`
  /// # Examples
  /// * `"credentials": [1, 3, 4]` indicates:
  ///   * Credential ID of the MinCreditScore record is 1
  ///   * Credential ID of the MinIncome record is 3
  ///   * Credential ID of the Citizenship record is 4
  credentials: [Option<u64>; 3],
  /// List of loan IDs
  loans: Vec<u64>,
  /// Balance
  balance: u64,
  /// Fiat asset UTXO (unspent transaction output) SIDs, if any
  fiat_utxo: Option<TxoSID>,
  /// Path to the most recent fiat asset transaction file, if any
  fiat_txn_file: Option<String>,
}

impl Borrower {
  fn new(id: usize, name: String) -> Self {
    // Get the encoded key pair
    let key_pair = XfrKeyPair::generate(&mut ChaChaRng::from_entropy());
    let key_pair_str = hex::encode(key_pair.zei_to_bytes());

    // Construct the Borrower
    Borrower { id: id as u64,
               name,
               key_pair: key_pair_str,
               credentials: [None; 3],
               loans: Vec::new(),
               balance: 0,
               fiat_utxo: None,
               fiat_txn_file: None }
  }
}

//
// Loan
//
#[derive(Clone, Deserialize, Debug, PartialEq, Serialize)]
/// Loan statuses.
enum LoanStatus {
  /// The borrower has requested the loan, but the lender hasn't fulfill it
  Requested,
  /// The lender has declined the loan
  Declined,
  /// The lender has fulfilled the loan, but the borrower hasn't paid it off
  Active,
  /// The borrower has paid off the loan
  Complete,
}

#[derive(Clone, Deserialize, Debug, Serialize)]
/// Loan information.
struct Loan {
  /// Loan ID
  id: u64,
  /// Lender ID           
  lender: u64,
  /// Borrower ID          
  borrower: u64,
  /// Loan status, possible values defined in the enum `LoanStatus`
  status: LoanStatus,
  /// Total amount
  amount: u64,
  /// Outstanding balance
  balance: u64,
  /// Interest per 1000
  /// # Examples
  /// * `120`: interest rate is 0.12        
  interest_per_mille: u64,
  /// Loan duration
  duration: u64,
  /// Number of payments that have been made
  payments: u64,
  /// Serialized debt token code, if exists
  code: Option<String>,
  /// Debt asset UTXO (unspent transaction output) SIDs, if exists
  debt_utxo: Option<TxoSID>,
  /// Path to the most recent debt asset transaction file, if any
  debt_txn_file: Option<String>,
}

impl Loan {
  fn new(id: usize,
         lender: u64,
         borrower: u64,
         amount: u64,
         interest_per_mille: u64,
         duration: u64)
         -> Self {
    Loan { id: id as u64,
           lender,
           borrower,
           status: LoanStatus::Requested,
           amount,
           balance: amount,
           interest_per_mille,
           duration,
           payments: 0,
           code: None,
           debt_utxo: None,
           debt_txn_file: None }
  }
}

//
// Data
//
#[derive(Clone, Deserialize, Serialize)]
/// Information of users, loans, fiat token code, and sequence number.
struct Data {
  /// List of user records
  asset_issuers: Vec<AssetIssuer>,
  credential_issuers: Vec<CredentialIssuer>,
  lenders: Vec<Lender>,
  borrowers: Vec<Borrower>,

  /// List of loan records
  loans: Vec<Loan>,

  /// List of credential records
  credentials: Vec<Credential>,

  /// Serialized token code of fiat asset, if defined
  fiat_code: Option<String>,

  /// Sequence number of the next transaction
  sequence_number: u64,
}

impl Data {
  fn add_loan(&mut self,
              lender: u64,
              borrower: u64,
              amount: u64,
              interest_per_mille: u64,
              duration: u64)
              -> Result<(), PlatformError> {
    let id = self.loans.len();
    self.loans
        .push(Loan::new(id, lender, borrower, amount, interest_per_mille, duration));
    self.lenders[lender as usize].loans.push(id as u64);
    self.borrowers[borrower as usize].loans.push(id as u64);
    store_data_to_file(self.clone())
  }

  fn add_asset_issuer(&mut self, name: String) -> Result<(), PlatformError> {
    let id = self.asset_issuers.len();
    self.asset_issuers.push(AssetIssuer::new(id, name.clone())?);
    println!("{}'s id is {}.", name, id);
    store_data_to_file(self.clone())
  }

  fn get_asset_issuer_key_pair(&mut self, id: u64) -> Result<XfrKeyPair, PlatformError> {
    let key_pair_str = &self.asset_issuers[id as usize].key_pair;
    Ok(XfrKeyPair::zei_from_bytes(&hex::decode(key_pair_str).or_else(|_| {
                                     Err(PlatformError::DeserializationError)
                                   })?))
  }

  fn get_asset_tracer_key_pair(&mut self, id: u64) -> Result<AssetTracerKeyPair, PlatformError> {
    let tracer_key_pair_str = &self.asset_issuers[id as usize].tracer_key_pair;
    let tracer_key_pair_decode =
      hex::decode(tracer_key_pair_str).or_else(|_| Err(PlatformError::DeserializationError))?;
    let tracer_key_pair =
      serde_json::from_slice(&tracer_key_pair_decode).or_else(|_| {
                                                       Err(PlatformError::DeserializationError)
                                                     })?;
    Ok(tracer_key_pair)
  }

  fn add_credential_issuer(&mut self, name: String) -> Result<(), PlatformError> {
    let id = self.credential_issuers.len();
    self.credential_issuers
        .push(CredentialIssuer::new(id, name.clone())?);
    println!("{}'s id is {}.", name, id);
    store_data_to_file(self.clone())
  }

  fn get_credential_issuer_key_pair(
    &mut self,
    id: u64)
    -> Result<(CredIssuerPublicKey, CredIssuerSecretKey), PlatformError> {
    let key_pair_str = &self.credential_issuers[id as usize].key_pair;
    let key_pair_decode =
      hex::decode(key_pair_str).or_else(|_| Err(PlatformError::DeserializationError))?;
    let key_pair =
      serde_json::from_slice(&key_pair_decode).or_else(|_| {
                                                Err(PlatformError::DeserializationError)
                                              })?;
    Ok(key_pair)
  }

  fn add_lender(&mut self, name: String, min_credit_score: u64) -> Result<(), PlatformError> {
    let id = self.lenders.len();
    self.lenders
        .push(Lender::new(id, name.clone(), min_credit_score));
    println!("{}'s id is {}.", name, id);
    store_data_to_file(self.clone())
  }

  fn get_lender_key_pair(&mut self, id: u64) -> Result<XfrKeyPair, PlatformError> {
    let key_pair_str = &self.lenders[id as usize].key_pair;
    Ok(XfrKeyPair::zei_from_bytes(&hex::decode(key_pair_str).or_else(|_| {
                                     Err(PlatformError::DeserializationError)
                                   })?))
  }

  fn add_borrower(&mut self, name: String) -> Result<(), PlatformError> {
    let id = self.borrowers.len();
    self.borrowers.push(Borrower::new(id, name.clone()));
    println!("{}'s id is {}.", name, id);
    store_data_to_file(self.clone())
  }

  fn get_borrower_key_pair(&mut self, id: u64) -> Result<XfrKeyPair, PlatformError> {
    let key_pair_str = &self.borrowers[id as usize].key_pair;
    Ok(XfrKeyPair::zei_from_bytes(&hex::decode(key_pair_str).or_else(|_| {
                                     Err(PlatformError::DeserializationError)
                                   })?))
  }

  fn add_or_update_credential(&mut self,
                              borrower_id: u64,
                              credential_issuer_id: u64,
                              attribute: CredentialIndex,
                              value: u64)
                              -> Result<(), PlatformError> {
    // If there's an existing record, update the value and remove the proof
    // Otherwise, add the record directly
    if let Some(credential_id) =
      self.borrowers[borrower_id as usize].credentials[attribute.clone() as usize]
    {
      println!("Updating the credential record.");
      self.credentials[credential_id as usize].value = value;
      self.credentials[credential_id as usize].proof = None;
    } else {
      println!("Adding the credential record.");
      let credential_id = self.credentials.len();
      self.credentials.push(Credential::new(credential_id as u64,
                                            borrower_id,
                                            credential_issuer_id,
                                            attribute.clone(),
                                            value));
      self.borrowers[borrower_id as usize].credentials[attribute as usize] =
        Some(credential_id as u64);
    }

    // Update the data
    store_data_to_file(self.clone())
  }
}

/// Gets the initial data for the CLI.
fn get_init_data() -> Result<Data, PlatformError> {
  serde_json::from_str::<Data>(INIT_DATA).or(Err(PlatformError::DeserializationError))
}

/// Gets the sequence number and increments it.
fn get_and_update_sequence_number() -> Result<u64, PlatformError> {
  // Get the sequence number
  let mut data = load_data()?;
  let sequence_number = data.sequence_number;
  println!("Sequence number: {}", sequence_number);

  // Increment the sequence number
  data.sequence_number += 1;
  store_data_to_file(data)?;

  Ok(sequence_number)
}

//
// Load functions
//
/// Loads data.
/// * If the data file exists, loads data from it.
/// * Otherwise, stores the initial data to file and returns the data.
fn load_data() -> Result<Data, PlatformError> {
  let mut file;
  match File::open(DATA_FILE) {
    Ok(f) => {
      file = f;
    }
    Err(_) => {
      let data = get_init_data()?;
      store_data_to_file(data.clone())?;
      return Ok(data);
    }
  }
  let mut data = String::new();
  if file.read_to_string(&mut data).is_err() {
    Err(PlatformError::IoError(format!("Failed to read file: {}", "data")))
  } else {
    serde_json::from_str::<Data>(&data).or(Err(PlatformError::DeserializationError))
  }
}

/// Loads transaction record from file
/// # Arguments
/// * `file_path`: file path.
fn load_txn_from_file(file_path: &str) -> Result<TransactionBuilder, PlatformError> {
  let mut file;
  match File::open(file_path) {
    Ok(f) => {
      file = f;
    }
    Err(_) => {
      return Err(PlatformError::IoError(format!("File doesn't exist: {}. Try subcommand create.",
                                         file_path)));
    }
  }
  let mut txn = String::new();
  if file.read_to_string(&mut txn).is_err() {
    return Err(PlatformError::IoError(format!("Failed to read file: {}", file_path)));
  }
  println!("Parsing builder from file contents: \"{}\"", &txn);
  match serde_json::from_str(&txn) {
    Ok(builder) => Ok(builder),
    Err(_) => Err(PlatformError::DeserializationError),
  }
}

/// Split a string by comma (`,`).
/// # Arguments
/// * `string`: string to split
fn split_arg(string: &str) -> Vec<&str> {
  string.split(',').collect::<Vec<&str>>()
}

/// Loads UTXO (unspent transaction output) SIDs from file.
/// # Arguments
/// * `file_path`: file path
fn load_sids_from_file(file_path: &str) -> Result<Vec<u64>, PlatformError> {
  let mut file;
  match File::open(file_path) {
    Ok(f) => {
      file = f;
    }
    Err(_) => {
      return Err(PlatformError::IoError(format!("File doesn't exist: {}. Try subcommand store --sids.",file_path)));
    }
  }

  let mut sids_str = String::new();
  if let Err(error) = file.read_to_string(&mut sids_str) {
    return Err(PlatformError::IoError(format!("Failed to read file: {}: {}.", file_path, error)));
  }

  let mut sids = Vec::new();
  for sid_str in split_arg(&sids_str) {
    if sid_str == "" {
      break;
    }
    sids.push(parse_to_u64(sid_str)?);
  }

  Ok(sids)
}

/// Loads blind asset record and optional owner memo from transaction file
/// # Arguments
/// * `file_path`: file path to transaction record.
fn load_blind_asset_record_and_owner_memo_from_file(
  file_path: &str)
  -> Result<(BlindAssetRecord, Option<OwnerMemo>), PlatformError> {
  let mut file;
  match File::open(file_path) {
    Ok(f) => {
      file = f;
    }
    Err(_) => {
      return Err(PlatformError::IoError(format!("File doesn't exist: {}. Try subcommand create.",
                                         file_path)));
    }
  }
  let mut txn = String::new();
  if file.read_to_string(&mut txn).is_err() {
    return Err(PlatformError::IoError(format!("Failed to read file: {}", file_path)));
  }
  println!("Parsing builder from file contents: \"{}\"", &txn);
  let owner_records = match serde_json::from_str::<TransactionBuilder>(&txn) {
    Ok(builder) => builder.owner_records,
    Err(_) => return Err(PlatformError::DeserializationError),
  };
  Ok(((owner_records[0].0.clone()).0, owner_records[0].1.clone()))
}

/// Loads blind asset records and optional owner memos from transaction files
/// # Arguments
/// * `file_paths`: file paths to transaction records.
fn load_blind_asset_records_and_owner_memos_from_files(
  file_paths: &str)
  -> Result<Vec<(BlindAssetRecord, Option<OwnerMemo>)>, PlatformError> {
  let mut bars_and_owner_memos = Vec::new();
  for file_path in split_arg(file_paths) {
    let blind_asset_record_and_owner_memo =
      load_blind_asset_record_and_owner_memo_from_file(file_path)?;
    bars_and_owner_memos.push(blind_asset_record_and_owner_memo);
  }
  Ok(bars_and_owner_memos)
}

/// Loads tracer and owner memos from memo files
/// # Arguments
/// * `file_paths`: file paths to the tracer and owner memos.
fn load_tracer_and_owner_memos_from_files(file_paths: &str)
                                          -> Result<Vec<TracerAndOwnerMemos>, PlatformError> {
  let mut tracer_and_owner_memos = Vec::new();
  for file_path in split_arg(file_paths) {
    let mut file;
    match File::open(file_path) {
      Ok(f) => {
        file = f;
      }
      Err(_) => {
        return Err(PlatformError::IoError(format!("File doesn't exist: {}. Use --store_memos.",
                                                  file_path)));
      }
    }
    let mut memos = String::new();
    if file.read_to_string(&mut memos).is_err() {
      return Err(PlatformError::IoError(format!("Failed to read file: {}", file_path)));
    }
    println!("Parsing tracer and owner memos from file contents: \"{}\"",
             &memos);
    match serde_json::from_str::<TracerAndOwnerMemos>(&memos) {
      Ok(memos) => {
        tracer_and_owner_memos.push(memos);
      }
      Err(_) => {
        return Err(PlatformError::DeserializationError);
      }
    }
  }
  Ok(tracer_and_owner_memos)
}

//
// Store functions
//
/// Stores the program data to `DATA_FILE`, when the program starts or the data is updated.
/// # Arguments
/// * `data`: data to store.
fn store_data_to_file(data: Data) -> Result<(), PlatformError> {
  if let Ok(as_json) = serde_json::to_string(&data) {
    if let Err(error) = fs::write(DATA_FILE, &as_json) {
      return Err(PlatformError::IoError(format!("Failed to create file {}: {}.",
                                                DATA_FILE, error)));
    };
  }
  Ok(())
}

/// Stores transaction record to file.
/// # Arguments
/// * `path_str`: file path to store the transaction record.
/// * `txn`: transaction builder.
fn store_txn_to_file(path_str: &str, txn: &TransactionBuilder) -> Result<(), PlatformError> {
  if let Ok(as_json) = serde_json::to_string(txn) {
    if let Err(error) = fs::write(path_str, &as_json) {
      return Err(PlatformError::IoError(format!("Failed to create file {}: {}.",
                                                path_str, error)));
    };
  }
  Ok(())
}

/// Stores SIDs to file.
/// # Arguments
/// * `path_str`: file path to store the key pair.
/// * `sids`: SIDs to store, separated by comma (`,`).
fn store_sids_to_file(path_str: &str, sids: &str) -> Result<(), PlatformError> {
  if let Err(error) = fs::write(path_str, sids) {
    return Err(PlatformError::IoError(format!("Failed to create file {}: {}.", path_str, error)));
  };
  Ok(())
}

/// Stores tracer and owner memos to file.
/// # Arguments
/// * `path_str`: file path to store the tracer and owner memos.
/// * `tracer_and_owner_memos`: tracer and owner memos to store.
fn store_tracer_and_owner_memos_to_file(path_str: &str,
                                        tracer_and_owner_memos: TracerAndOwnerMemos)
                                        -> Result<(), PlatformError> {
  if let Ok(as_json) = serde_json::to_string(&tracer_and_owner_memos) {
    if let Err(error) = fs::write(path_str, &as_json) {
      return Err(PlatformError::IoError(format!("Failed to create file {}: {}.",
                                                path_str, error)));
    };
  }
  Ok(())
}

/// Gets and stores tracer and owner memos to file.
/// # Arguments
/// * `path_str`: file path to store the tracer and owner memos.
/// * `pub_key`: issuer public key.
/// * `amount`: asset amount.
/// * `token_code`: asset token code.
/// * `record_type`: booleans representing whether the amount and asset are confidential.
fn get_and_store_memos_to_file(path_str: &str,
                               pub_key: XfrPublicKey,
                               amount: u64,
                               token_code: AssetTypeCode,
                               record_type: AssetRecordType,
                               policy: Option<AssetTracingPolicy>)
                               -> Result<(), PlatformError> {
  let (_, tracer_memo, owner_memo) =
    get_blind_asset_record_and_memos(pub_key, amount, token_code, record_type, policy)?;
  store_tracer_and_owner_memos_to_file(path_str, (tracer_memo, owner_memo))
}

//
// Path related helper functions
//
/// Creates the directory for the file if missing.
/// # Arguments
/// * `path_str`: string representation of the file path.
fn create_directory_if_missing(path_str: &str) -> Result<(), PlatformError> {
  let path = Path::new(path_str);
  if path.exists() {
    return Ok(());
  }

  if let Some(parent) = path.parent() {
    if parent.exists() {
      return Ok(());
    }
    if let Err(error) = fs::create_dir_all(&parent) {
      return Err(PlatformError::IoError(format!("Failed to create directory for the parent path of {}: {}", path_str, error)));
    }
  }

  Ok(())
}

/// Recursively finds a backup file name not currently in use.
///
/// All path components of path must exist and be readable.
///
/// Assumes:
/// * The extension of path can be replaced by n.
/// * It is safe to check the existence of the path after doing so.
/// * Recursion won't hurt us here.
///
/// # Arguments
/// * `path`: base path to look at.
/// * `n`: extension number to try and increment.
fn find_available_path(path: &Path, n: i32) -> Result<PathBuf, PlatformError> {
  if n < BACKUP_COUNT_MAX {
    let path_n = path.with_extension(&n.to_string());
    if path_n.exists() {
      find_available_path(path, n + 1)
    } else {
      Ok(path_n)
    }
  } else {
    Err(PlatformError::IoError(format!("Too many backups for {:?}. Use --path to specify another path.",
    path)))
  }
}

/// Derives a backup file path.
///
/// The path must not be empty and must not be dot (".").
///
/// # Arguments
/// * `path`: path to derive from.
fn next_path(path: &Path) -> Result<PathBuf, PlatformError> {
  fn add_backup_extension(path: &Path) -> Result<PathBuf, PlatformError> {
    let mut pb = PathBuf::from(path);
    if let Some(name) = path.file_name() {
      if let Some(name_str) = name.to_str() {
        pb.set_file_name(format!("{}.0", name_str));
        Ok(pb)
      } else {
        Err(PlatformError::IoError("Failed to convert the path to string.".to_owned()))
      }
    } else {
      Err(PlatformError::IoError("Failed to get the file name.".to_owned()))
    }
  }

  if let Some(ext) = path.extension() {
    let ext_str = if let Some(string) = ext.to_str() {
      string
    } else {
      return Err(PlatformError::IoError("Failed to convert the path to string.".to_owned()));
    };

    if let Ok(n) = ext_str.parse::<i32>() {
      // Has a numeric extension
      find_available_path(path, n)
    } else {
      // Doesn't have a numeric extension
      find_available_path(&add_backup_extension(&path)?, 0)
    }
  } else {
    // Doesn't have any extension.
    if path.components().next() == None {
      println!("Is empty: {:?}. Specify a file path.", path);
      Err(PlatformError::InputsError)
    } else if path.file_name() == None {
      println!("Is directory: {:?}. Specify a file path.", path);
      Err(PlatformError::InputsError)
    } else {
      find_available_path(&add_backup_extension(&path)?, 0)
    }
  }
}

/// Renames the file
/// # Arguments
/// * `path`: file path.
fn rename_existing_path(path: &Path) -> Result<(), PlatformError> {
  let next = next_path(path)?;
  trace!("Next path for {:?} is {:?}", &path, &next);
  if let Err(error) = fs::rename(path, next.as_path()) {
    return Err(PlatformError::IoError(format!("Failed to rename path: {}", error)));
  }
  Ok(())
}

/// Parses a string to u64.
/// # Arguments
/// * `val_str`: string representation of a value.
fn parse_to_u64(val_str: &str) -> Result<u64, PlatformError> {
  if let Ok(val) = val_str.trim().parse::<u64>() {
    Ok(val)
  } else {
    println!("Improperly formatted number.");
    Err(PlatformError::InputsError)
  }
}

/// Parses a string to a list of u64 values.
/// # Arguments
/// * `vals_str`: string representation of a list of values.
fn parse_to_u64_vec(vals_str: &str) -> Result<Vec<u64>, PlatformError> {
  let vals_vec = split_arg(vals_str);
  let mut vals = Vec::new();
  for val_str in vals_vec {
    if let Ok(val) = val_str.trim().parse::<u64>() {
      vals.push(val);
    } else {
      return Err(PlatformError::InputsError);
    }
  }
  Ok(vals)
}

fn air_assign(issuer_id: u64,
              address: &str,
              data: &str,
              txn_file: &str)
              -> Result<(), PlatformError> {
  let mut issuer_data = load_data()?;
  let issuer_key_pair = issuer_data.get_asset_issuer_key_pair(issuer_id)?;
  let mut txn_builder = TransactionBuilder::default();
  txn_builder.add_operation_air_assign(&issuer_key_pair, address, data)?;
  store_txn_to_file(&txn_file, &txn_builder)?;
  Ok(())
}

/// Defines an asset.
///
/// Note: the transaction isn't submitted until `submit` or `submit_and_get_sids` is called.
///
/// # Arguments
/// * `fiat_asset`: whether the asset is a fiat asset.
/// * `issuer_key_pair`: asset issuer's key pair.
/// * `token_code`: asset token code.
/// * `memo`: memo for defining the asset.
/// * `allow_updates`: whether updates are allowed.
/// * `traceable`: whether the asset is traceable.
/// * `txn_file`: path to store the transaction file.
fn define_asset(fiat_asset: bool,
                issuer_key_pair: &XfrKeyPair,
                token_code: AssetTypeCode,
                memo: &str,
                allow_updates: bool,
                traceable: bool,
                txn_file: &str)
                -> Result<TransactionBuilder, PlatformError> {
  let mut txn_builder = TransactionBuilder::default();
  txn_builder.add_operation_create_asset(issuer_key_pair,
                                         Some(token_code),
                                         allow_updates,
                                         traceable,
                                         &memo)?;
  store_txn_to_file(&txn_file, &txn_builder)?;

  // Update data
  let mut data = load_data()?;
  if fiat_asset {
    data.fiat_code = Some(token_code.to_base64());
    store_data_to_file(data)?;
  };
  Ok(txn_builder)
}

/// Issues and transfers asset.
/// # Arguments
/// * `issuer_key_pair`: asset issuer's key pair.
/// * `recipient_key_pair`: rercipient's key pair.
/// * `amount`: amount to issue and transfer.
/// * `token_code`: asset token code.
/// * `record_type`: booleans representing whether the amount and asset transfer are confidential.
///   Asset issuance is always nonconfidential.
/// * `memo_file`: path to store the tracer and owner memos, optional.
/// * `txn_file`: path to the transaction file.
fn issue_and_transfer_asset(issuer_key_pair: &XfrKeyPair,
                            recipient_key_pair: &XfrKeyPair,
                            amount: u64,
                            token_code: AssetTypeCode,
                            record_type: AssetRecordType,
                            memo_file: Option<&str>,
                            txn_file: &str,
                            tracing_policy: Option<AssetTracingPolicy>)
                            -> Result<TransactionBuilder, PlatformError> {
  // Asset issuance is always nonconfidential
  let (blind_asset_record, tracer_memo, owner_memo) =
    get_blind_asset_record_and_memos(issuer_key_pair.get_pk(),
                                     amount,
                                     token_code,
                                     AssetRecordType::from_booleans(record_type.is_confidential_amount(), false),
                                     tracing_policy)?;

  // Transfer Operation
  let output_template = AssetRecordTemplate::with_no_asset_tracking(amount,
                                                                    token_code.val,
                                                                    record_type,
                                                                    recipient_key_pair.get_pk());
  let xfr_op =
    TransferOperationBuilder::new().add_input(TxoRef::Relative(0),
                                              open_blind_asset_record(&blind_asset_record,
                                                                &owner_memo.clone(),
                                                                issuer_key_pair.get_sk_ref())?,
                                              amount)?
                                   .add_output(&output_template)?
                                   .balance()?
                                   .create(TransferType::Standard)?
                                   .sign(issuer_key_pair)?
                                   .transaction()?;

  // Issue and Transfer transaction
  let mut txn_builder = TransactionBuilder::default();
  txn_builder.add_operation_issue_asset(issuer_key_pair,
                                        &token_code,
                                        get_and_update_sequence_number()?,
                                        &[(TxOutput(blind_asset_record.clone()),
                                           owner_memo.clone())])?
             .add_operation(xfr_op)
             .transaction();

  if let Some(file) = memo_file {
    store_tracer_and_owner_memos_to_file(file, (tracer_memo, owner_memo))?;
  }
  store_txn_to_file(txn_file, &txn_builder)?;
  Ok(txn_builder)
}

/// Queries a value.
///
/// # Arguments
/// * `protocol`: either `https` or `http`.
/// * `host`: either `testnet.findora.org` or `localhost`.
/// * `port`: either `QUERY_PORT` or `SUBMIT_PORT`.
/// * `route`: route to query.
/// * `value`: value to look up.
///
/// # Examples
/// * To query the BlindAssetRecord with utxo_sid 100 from https://testnet.findora.org:
/// ```
/// query("https", "testnet.findora.org", QUERY_PORT, "utxo_sid", "100")
/// ```
fn query(protocol: &str,
         host: &str,
         port: &str,
         route: &str,
         value: &str)
         -> Result<String, PlatformError> {
  let mut res = if let Ok(response) =
    reqwest::get(&format!("{}://{}:{}/{}/{}", protocol, host, port, route, value))
  {
    response
  } else {
    return Err(PlatformError::SubmissionServerError(Some("Failed to query.".to_owned())));
  };

  // Log body
  println!("Querying status: {}", res.status());
  let text =
    res.text().or_else(|_| {
                 Err(PlatformError::SubmissionServerError(Some("Failed to query.".to_owned())))
               })?;
  println!("Querying result: {}", text);

  Ok(text)
}

/// Submits a transaction.
///
/// Either this function or `submit_and_get_sids` should be called after a transaction is composed by any of the following:
/// * `air_assign`
/// * `define_asset`
/// * `issue_asset`
/// * `transfer_asset`
/// * `issue_and_transfer_asset`
///
/// # Arguments
/// * `protocol`: either `https` or `http`.
/// * `host`: either `testnet.findora.org` or `localhost`.
/// * `txn_builder`: transation builder.
fn submit(protocol: &str,
          host: &str,
          txn_builder: TransactionBuilder)
          -> Result<(), PlatformError> {
  // Submit transaction
  let client = reqwest::Client::new();
  let txn = txn_builder.transaction();
  let mut res =
    client.post(&format!("{}://{}:{}/{}",
                         protocol, host, SUBMIT_PORT, "submit_transaction"))
          .json(&txn)
          .send()
          .or_else(|_| {
            Err(PlatformError::SubmissionServerError(Some("Failed to submit.".to_owned())))
          })?;
  // Log body
  println!("Submission response: {}",
           res.json::<TxnHandle>().expect("<Invalid JSON>"));
  println!("Submission status: {}", res.status());
  Ok(())
}

/// Submits a transaction and gets the UTXO (unspent transaction output) SIDs.
///
/// Either this function or `submit` should be called after a transaction is composed by any of the following:
/// * `air_assign`
/// * `define_asset`
/// * `issue_asset`
/// * `transfer_asset`
/// * `issue_and_transfer_asset`
///
/// # Arguments
/// * `protocol`: either `https` or `http`.
/// * `host`: either `testnet.findora.org` or `localhost`.
/// * `txn_builder`: transation builder.
fn submit_and_get_sids(protocol: &str,
                       host: &str,
                       txn_builder: TransactionBuilder)
                       -> Result<Vec<TxoSID>, PlatformError> {
  // Submit transaction

  let client = reqwest::Client::new();
  let txn = txn_builder.transaction();
  let mut res =
    client.post(&format!("{}://{}:{}/{}",
                         protocol, host, SUBMIT_PORT, "submit_transaction"))
          .json(&txn)
          .send()
          .or_else(|_| {
            Err(PlatformError::SubmissionServerError(Some("Failed to submit.".to_owned())))
          })?;

  // Log body
  let handle = res.json::<TxnHandle>().expect("<Invalid JSON>");
  println!("Submission response: {}", handle);
  println!("Submission status: {}", res.status());

  // Return sid
  let res = query(protocol, host, SUBMIT_PORT, "txn_status", &handle.0)?;
  match serde_json::from_str::<TxnStatus>(&res).or_else(|_| {
                                                 Err(PlatformError::DeserializationError)
                                               })? {
    TxnStatus::Committed((_sid, txos)) => Ok(txos),
    _ => Err(PlatformError::DeserializationError),
  }
}

/// Gets the blind asset record and associated memos.
/// # Arguments
/// * `pub_key`: public key of the asset record.
/// * `amount`: amount of the asset record.
/// * `token_code`: token code of the asset rercord.
/// * `asset_record_type`: booleans representing whether the amount and asset are confidential.
/// * `tracing_policy`: asset tracing policy, optional.
fn get_blind_asset_record_and_memos(pub_key: XfrPublicKey,
                                    amount: u64,
                                    token_code: AssetTypeCode,
                                    asset_record_type: AssetRecordType,
                                    tracing_policy: Option<AssetTracingPolicy>)
                                    -> Result<BlindAssetRecordAndMemos, PlatformError> {
  let template = if let Some(policy) = tracing_policy {
    AssetRecordTemplate::with_asset_tracking(amount,
                                             token_code.val,
                                             asset_record_type,
                                             pub_key,
                                             policy)
  } else {
    AssetRecordTemplate::with_no_asset_tracking(amount, token_code.val, asset_record_type, pub_key)
  };
  let mut prng = ChaChaRng::from_entropy();
  let params = PublicParams::new();
  Ok(build_blind_asset_record(&mut prng, &params.pc_gens, &template, None))
}

/// Merges two asset records.
/// # Arguments
/// * `key_pair`: key pair of the two records.
/// * `sid1`: SID of the first record.
/// * `sid2`: SID of the second record.
/// * `blind_asset_record1`: blind asset record of the first record.
/// * `blind_asset_record2`: blind asset record of the second record.
/// * `token_code`: asset token code of the two records.
fn merge_records(key_pair: &XfrKeyPair,
                 sid1: TxoRef,
                 sid2: TxoRef,
                 blind_asset_record1: (BlindAssetRecord, Option<OwnerMemo>),
                 blind_asset_record2: (BlindAssetRecord, Option<OwnerMemo>),
                 token_code: AssetTypeCode)
                 -> Result<TransactionBuilder, PlatformError> {
  let oar1 = open_blind_asset_record(&blind_asset_record1.0,
                                     &blind_asset_record1.1,
                                     key_pair.get_sk_ref())?;
  let oar2 = open_blind_asset_record(&blind_asset_record2.0,
                                     &blind_asset_record2.1,
                                     key_pair.get_sk_ref())?;
  if oar1.get_record_type() != oar2.get_record_type() {
    return Err(PlatformError::InputsError);
  }
  let amount1 = *oar1.get_amount();
  let amount2 = *oar2.get_amount();

  // Transfer Operation
  let output_template = AssetRecordTemplate::with_no_asset_tracking(amount1 + amount2,
                                                                    token_code.val,
                                                                    oar1.get_record_type(),
                                                                    key_pair.get_pk());
  let xfr_op = TransferOperationBuilder::new().add_input(sid1, oar1, amount1)?
                                              .add_input(sid2, oar2, amount2)?
                                              .add_output(&output_template)?
                                              .create(TransferType::Standard)?
                                              .sign(key_pair)?
                                              .transaction()?;

  // Merge records
  let mut txn_builder = TransactionBuilder::default();
  txn_builder.add_operation(xfr_op).transaction();
  Ok(txn_builder)
}

/// Loads funds.
/// # Arguments
/// * `issuer_id`: issuer ID.
/// * `recipient_id`: recipient's ID.
/// * `amount`: amount to load.
/// * `memo_file`: path to store the tracer and owner memos, optional.
/// * `txn_file`: path to store the transaction file.
/// * `protocol`: either `https` or `http`.
/// * `host`: either `testnet.findora.org` or `localhost`.
fn load_funds(issuer_id: u64,
              recipient_id: u64,
              amount: u64,
              memo_file: Option<&str>,
              txn_file: &str,
              protocol: &str,
              host: &str)
              -> Result<(), PlatformError> {
  // Get data
  let mut data = load_data()?;
  let issuer_key_pair = &data.clone().get_asset_issuer_key_pair(issuer_id)?;
  let recipient = &data.borrowers.clone()[recipient_id as usize];
  let recipient_key_pair = &data.clone().get_borrower_key_pair(recipient_id)?;

  // Get or define fiat asset
  let token_code = if let Some(code) = &data.clone().fiat_code {
    AssetTypeCode::new_from_base64(code)?
  } else {
    let fiat_code = AssetTypeCode::gen_random();
    let txn_builder = define_asset(true,
                                   issuer_key_pair,
                                   fiat_code,
                                   "Fiat asset",
                                   false,
                                   false,
                                   txn_file)?;
    // Store data before submitting the transaction to avoid data overwriting
    let data = load_data()?;
    submit(protocol, host, txn_builder)?;
    store_data_to_file(data)?;
    fiat_code
  };

  // Issue and transfer asset
  let txn_builder =
    issue_and_transfer_asset(issuer_key_pair,
                             recipient_key_pair,
                             amount,
                             token_code,
                             AssetRecordType::NonConfidentialAmount_NonConfidentialAssetType,
                             memo_file,
                             txn_file,
                             None)?;

  // Submit transaction and get the new record
  let sid_new = submit_and_get_sids(protocol, host, txn_builder)?[0];
  let res_new = query(protocol,
                      host,
                      QUERY_PORT,
                      "utxo_sid",
                      &format!("{}", sid_new.0))?;
  let blind_asset_record_new =
    serde_json::from_str::<BlindAssetRecord>(&res_new).or_else(|_| {
                                                        Err(PlatformError::DeserializationError)
                                                      })?;

  // Merge records
  let sid_merged = if let Some(sid_pre) = recipient.fiat_utxo {
    let res_pre = query(protocol,
                        host,
                        QUERY_PORT,
                        "utxo_sid",
                        &format!("{}", sid_pre.0))?;
    let blind_asset_record_pre =
      serde_json::from_str::<BlindAssetRecord>(&res_pre).or_else(|_| {
                                                          Err(PlatformError::DeserializationError)
                                                        })?;
    let txn_builder = merge_records(recipient_key_pair,
                                    TxoRef::Absolute(sid_pre),
                                    TxoRef::Absolute(sid_new),
                                    (blind_asset_record_pre, None), // no associated owner memo with blind asset record
                                    (blind_asset_record_new, None), // no associated owner memo with blind asset record
                                    token_code)?;

    // Store the transaction to file so that the merged blind asset record and owner memo can be retrieved
    store_txn_to_file(txn_file, &txn_builder)?;
    submit_and_get_sids(protocol, host, txn_builder)?[0]
  } else {
    sid_new
  };

  // Update data
  data = load_data()?;
  data.borrowers[recipient_id as usize].balance = recipient.balance + amount;
  data.borrowers[recipient_id as usize].fiat_utxo = Some(sid_merged);
  store_data_to_file(data)
}

/// Gets the open asset record by the blind asset record and owner memo loaded from transaction file
/// # Arguments
/// * `txn_file`: path to the transaction file.
/// * `key_pair`: key pair of the asset record.
fn get_open_asset_record(txn_file: &str,
                         key_pair: &XfrKeyPair)
                         -> Result<OpenAssetRecord, PlatformError> {
  let (blind_asset_record, owner_memo) =
    load_blind_asset_record_and_owner_memo_from_file(txn_file)?;
  open_blind_asset_record(&blind_asset_record, &owner_memo, key_pair.get_sk_ref()).or_else(|error| {
                                          Err(PlatformError::ZeiError(error))
                                        })
}

// TODO (Keyao): Restore commented-out code below when attributes besides minimum credit score are supported.

// /// Relation types, used to represent the credential requirement types.
// enum RelationType {
//   // /// Requirement: attribute value == requirement
//   // Equal,
//   /// Requirement: attribute value >= requirement
//   AtLeast,
// }

// /// Proves the credential value.
// /// # Arguments
// /// * `reveal_sig`: signature to verify, constructed by calling `ac_reveal`.
// /// * `ac_issuer_pk`: credential issuer's public key, constructed by calling `ac_keygen_issuer`.
// /// * `value`: credential value.
// /// * `requirement`: required value on the credential attribute.
// /// * `relation_type`: relation between the credenital and required values, possible values defined in the enum `RelationType`.
// fn prove(reveal_sig: &ACRevealSig,
//          cred_issuer_pk: &CredIssuerPublicKey,
//          attributes: &[(String, &[u8])],
//          requirement: u64,
//          relation_type: RelationType)
//          -> Result<(), PlatformError> {
//   // 1. Prove that the attribut meets the requirement
//   match relation_type {
//     // //    Case 1. "Equal" requirement
//     // //    E.g. prove that the country code is the same as the requirement
//     // RelationType::Equal => {
//     //   if value != requirement {
//     //     println!("Value should be: {}.", requirement);
//     //     return Err(PlatformError::InputsError);
//     //   }
//     // }
//     //    Case 2. "AtLeast" requirement
//     //    E.g. prove that the credit score is at least the required value
//     RelationType::AtLeast => {
//       if (attributes[0].1 as u64) < requirement {
//         println!("Value should be at least: {}.", requirement);
//         return Err(PlatformError::InputsError);
//       }
//     }
//   }

//   // 2. Prove that the attribute is true
//   //    E.g. verify the lower bound of the credit score
//   credential_verify(cred_issuer_pk,
//                     &attributes,
//                     &reveal_sig.sig_commitment,
//                     &reveal_sig.pok).or_else(|error| Err(PlatformError::ZeiError(error)))
// }

/// Fulfills a loan.
/// # Arguments
/// * `loan_id`: loan ID.
/// * `issuer_id`: issuer ID.
/// * `txn_file`: path to store the transaction file.
/// * `protocol`: either `https` or `http`.
/// * `host`: either `testnet.findora.org` or `locaohost`.
fn fulfill_loan(loan_id: u64,
                issuer_id: u64,
                txn_file: &str,
                protocol: &str,
                host: &str)
                -> Result<(), PlatformError> {
  // Get data
  let mut data = load_data()?;
  let issuer_key_pair = &data.clone().get_asset_issuer_key_pair(issuer_id)?;
  let loan = &data.loans.clone()[loan_id as usize];

  // Check if loan has been fulfilled
  match loan.status {
    LoanStatus::Declined => {
      println!("Loan {} has already been declined.", loan_id);
      return Err(PlatformError::InputsError);
    }
    LoanStatus::Active => {
      println!("Loan {} has already been fulfilled.", loan_id);
      return Err(PlatformError::InputsError);
    }
    LoanStatus::Complete => {
      println!("Loan {} has already been paid off.", loan_id);
      return Err(PlatformError::InputsError);
    }
    _ => {}
  }

  let lender_id = loan.lender;
  let lender = &data.lenders.clone()[lender_id as usize];
  let lender_key_pair = &data.get_lender_key_pair(loan.lender)?;
  let borrower_id = loan.borrower;
  let borrower = &data.borrowers.clone()[borrower_id as usize];
  let borrower_key_pair = &data.get_borrower_key_pair(borrower_id)?;
  let amount = loan.amount;

  // Credential check
  // TODO (Keyao): Add requirements about other credential attributes, and attest them too
  let credential_id =
    if let Some(id) = borrower.credentials[CredentialIndex::MinCreditScore as usize] {
      id as usize
    } else {
      println!("Minimum credit score is required. Use create credential.");
      return Err(PlatformError::InputsError);
    };
  let credential = &data.credentials.clone()[credential_id as usize];
  let credential_issuer_id = credential.credential_issuer;
  let requirement = lender.min_credit_score;

  // Check if the credential value meets the requirement
  let value_u64 = credential.value;
  if value_u64 < requirement {
    // Update loans data
    data.loans[loan_id as usize].status = LoanStatus::Declined;
    store_data_to_file(data)?;
    println!("Credit score should be at least: {}.", requirement);
    return Err(PlatformError::InputsError);
  }

  // If the proof exists and the proved value is valid, attest with the proof
  // Otherwise, prove and attest the value
<<<<<<< HEAD
  let credential_issuer_key_pair = data.get_credential_issuer_key_pair(credential_issuer_id)?;
  let credential_issuer_public_key = credential_issuer_key_pair.0.clone();
  if let Some(proof) = &credential.proof {
    println!("Attesting with the existing proof.");
    if let Err(error) =
      prove(&serde_json::from_str::<ACRevealSig>(proof).or_else(|_| {
                                                         Err(PlatformError::DeserializationError)
                                                       })?,
            &credential_issuer_public_key,
            credential.value as u32,
            requirement,
            RelationType::AtLeast)
=======
  let (credential_issuer_public_key, credential_issuer_secret_key) =
    data.get_credential_issuer_key_pair(credential_issuer_id)?;
  let value_str = value_u64.to_string();
  let value = value_str.as_bytes();
  let attributes = [("min_credit_score".to_string(), value)];
  if let Some(proof) = &credential.proof {
    println!("Attesting with the existing proof.");
    let reveal_sig =
      serde_json::from_str::<ACRevealSig>(proof).or_else(|_| {
                                                  Err(PlatformError::DeserializationError)
                                                })?;
    if let Err(error) = credential_verify(&credential_issuer_public_key,
                                          &attributes,
                                          &reveal_sig.sig_commitment,
                                          &reveal_sig.pok)
>>>>>>> 101b7f1b
    {
      // Update loans data
      data.loans[loan_id as usize].status = LoanStatus::Declined;
      store_data_to_file(data)?;
      return Err(PlatformError::ZeiError(error));
    }
  } else {
    println!("Proving before attesting.");
    let mut prng: ChaChaRng = ChaChaRng::from_entropy();
    let (user_pk, user_sk) =
      credential_user_key_gen(&mut prng, &credential_issuer_public_key.clone());
    let signature = credential_sign(&mut prng,
                                    &credential_issuer_secret_key,
                                    &user_pk,
                                    &attributes).unwrap();
    let credential = ZeiCredential { attributes: vec![("min_credit_score".to_string(),
                                                       value.to_vec())],
                                     issuer_pub_key: credential_issuer_public_key.clone(),
                                     signature };
    let reveal_sig =
      credential_reveal(&mut prng,
                        &user_sk,
                        &credential,
                        &["min_credit_score".to_string()]).or_else(|error| {
                                                            Err(PlatformError::ZeiError(error))
                                                          })?;
    credential_verify(&credential_issuer_public_key,
                      &attributes,
                      &reveal_sig.sig_commitment,
                      &reveal_sig.pok).or_else(|error| Err(PlatformError::ZeiError(error)))?;

    // Update credentials data
    data.credentials[credential_id as usize].proof =
      Some(serde_json::to_string(&reveal_sig).or_else(|_| Err(PlatformError::SerializationError))?);
    store_data_to_file(data)?;
    data = load_data()?;
  }

  // Get or define fiat asset
  let fiat_code = if let Some(code) = data.fiat_code.clone() {
    println!("Fiat code: {}", code);
    AssetTypeCode::new_from_base64(&code)?
  } else {
    let fiat_code = AssetTypeCode::gen_random();
    let txn_builder = define_asset(true,
                                   issuer_key_pair,
                                   fiat_code,
                                   "Fiat asset",
                                   false,
                                   true,
                                   txn_file)?;
    // Store data before submitting the transaction to avoid data overwriting
    let data = load_data()?;
    submit(protocol, host, txn_builder)?;
    store_data_to_file(data)?;
    fiat_code
  };

  // Issue and transfer fiat token
  let tracer_enc_key = data.clone().get_asset_tracer_key_pair(issuer_id)?.enc_key;
  let identity_policy = IdentityRevealPolicy { cred_issuer_pub_key: credential_issuer_public_key,
                                               reveal_map: vec![true] };
  let tracing_policy = AssetTracingPolicy { enc_keys: tracer_enc_key,
                                            asset_tracking: true,
                                            identity_tracking: Some(identity_policy) };
  let txn_builder =
    issue_and_transfer_asset(issuer_key_pair,
                             lender_key_pair,
                             amount,
                             fiat_code,
                             AssetRecordType::NonConfidentialAmount_NonConfidentialAssetType,
                             None,
                             txn_file,
                             Some(tracing_policy.clone()))?;
  let fiat_sid = submit_and_get_sids(protocol, host, txn_builder)?[0];
  println!("Fiat sid: {}", fiat_sid.0);
  let fiat_open_asset_record = get_open_asset_record(txn_file, lender_key_pair)?;

  // Define debt asset
  let mut txn_builder = TransactionBuilder::default();
  let debt_code = AssetTypeCode::gen_random();
  println!("Generated debt code: {}",
           serde_json::to_string(&debt_code.val).or_else(|_| {
                                                  Err(PlatformError::SerializationError)
                                                })?);
  let memo = DebtMemo { interest_rate: Fraction::new(loan.interest_per_mille, 1000),
                        fiat_code,
                        loan_amount: amount };
  let memo_str = serde_json::to_string(&memo).or_else(|_| Err(PlatformError::SerializationError))?;
  if let Err(e) = txn_builder.add_operation_create_asset(&borrower_key_pair,
                                                         Some(debt_code),
                                                         false,
                                                         false,
                                                         &memo_str)
  {
    println!("Failed to add operation to transaction.");
    return Err(e);
  }
  // Store data before submitting the transaction to avoid data overwriting
  let data = load_data()?;
  submit(protocol, host, txn_builder)?;
  store_data_to_file(data)?;

  // Issue and transfer debt token
  let txn_builder =
    issue_and_transfer_asset(borrower_key_pair,
                             borrower_key_pair,
                             amount,
                             debt_code,
                             AssetRecordType::NonConfidentialAmount_NonConfidentialAssetType,
                             None,
                             txn_file,
                             Some(tracing_policy.clone()))?;
  let debt_sid = submit_and_get_sids(protocol, host, txn_builder)?[0];
  println!("Debt sid: {}", debt_sid.0);
  let debt_open_asset_record = get_open_asset_record(txn_file, borrower_key_pair)?;
  println!("here 1562");

  // Initiate loan
  let lender_template =
    AssetRecordTemplate::with_asset_tracking(amount,
                                             debt_code.val,
                                             NonConfidentialAmount_NonConfidentialAssetType,
                                             lender_key_pair.get_pk(),
                                             tracing_policy.clone());
  println!("here 1571");

  let borrower_template =
    AssetRecordTemplate::with_asset_tracking(amount,
                                             fiat_code.val,
                                             NonConfidentialAmount_NonConfidentialAssetType,
                                             borrower_key_pair.get_pk(),
                                             tracing_policy);
  println!("here 1579");

  let xfr_op = TransferOperationBuilder::new().add_input(TxoRef::Absolute(fiat_sid),
                                                         fiat_open_asset_record,
                                                         amount)?
                                              .add_input(TxoRef::Absolute(debt_sid),
                                                         debt_open_asset_record,
                                                         amount)?
                                              .add_output(&lender_template)?
                                              .add_output(&borrower_template)?
                                              .create(TransferType::Standard)?
                                              .sign(lender_key_pair)?
                                              .sign(borrower_key_pair)?
                                              .transaction()?;
  println!("here 1589");

  let mut txn_builder = TransactionBuilder::default();
  txn_builder.add_operation(xfr_op).transaction();
  println!("here 1590");
  // Submit transaction and get the new record
  let sids_new = submit_and_get_sids(protocol, host, txn_builder)?;
  let res_new = query(protocol,
                      host,
                      QUERY_PORT,
                      "utxo_sid",
                      &format!("{}", sids_new[1].0))?;
  let blind_asset_record_new =
    serde_json::from_str::<BlindAssetRecord>(&res_new).or_else(|_| {
                                                        Err(PlatformError::DeserializationError)
                                                      })?;
  println!("here 1602");

  // Merge records
  let fiat_sid_merged = if let Some(sid_pre) = borrower.fiat_utxo {
    let res_pre = query(protocol,
                        host,
                        QUERY_PORT,
                        "utxo_sid",
                        &format!("{}", sid_pre.0))?;
    let blind_asset_record_pre =
      serde_json::from_str::<BlindAssetRecord>(&res_pre).or_else(|_| {
                                                          Err(PlatformError::DeserializationError)
                                                        })?;
    let txn_builder = merge_records(borrower_key_pair,
                                    TxoRef::Absolute(sid_pre),
                                    TxoRef::Absolute(sids_new[1]),
                                    (blind_asset_record_pre, None),
                                    (blind_asset_record_new, None),
                                    fiat_code)?;
    submit_and_get_sids(protocol, host, txn_builder)?[0]
  } else {
    sids_new[1]
  };
  println!("New debt utxo sid: {}, fiat utxo sid: {}.",
           sids_new[0].0, fiat_sid_merged.0);

  // Update data
  let mut data = load_data()?;
  data.fiat_code = Some(fiat_code.to_base64());
  data.loans[loan_id as usize].status = LoanStatus::Active;
  data.loans[loan_id as usize].code = Some(debt_code.to_base64());
  data.loans[loan_id as usize].debt_utxo = Some(sids_new[0]);
  data.borrowers[borrower_id as usize].balance = borrower.balance + amount;
  data.borrowers[borrower_id as usize].fiat_utxo = Some(fiat_sid_merged);
  store_data_to_file(data)
}

/// Pays loan.
/// # Arguments
/// * `loan_id`: loan ID.
/// * `amount`: amount to pay.
/// * `protocol`: either `https` or `http`.
/// * `host`: either `testnet.findora.org` or `localhost`.
fn pay_loan(loan_id: u64, amount: u64, protocol: &str, host: &str) -> Result<(), PlatformError> {
  // Get data
  let mut data = load_data()?;
  let loan = &data.loans.clone()[loan_id as usize];

  // Check if it's valid to pay
  match loan.status {
    LoanStatus::Requested => {
      println!("Loan {} hasn't been fulfilled yet. Use issuer fulfill_loan.",
               loan_id);
      return Err(PlatformError::InputsError);
    }
    LoanStatus::Declined => {
      println!("Loan {} has been declined.", loan_id);
      return Err(PlatformError::InputsError);
    }
    LoanStatus::Complete => {
      println!("Loan {} has been paid off.", loan_id);
      return Err(PlatformError::InputsError);
    }
    _ => {}
  }

  let lender_id = loan.lender;
  let borrower_id = loan.borrower;
  let borrower = &data.borrowers.clone()[borrower_id as usize];
  let lender_key_pair = &data.get_lender_key_pair(lender_id)?;
  let borrower_key_pair = &data.get_borrower_key_pair(borrower_id)?;

  // Check if funds are sufficient
  if amount > borrower.balance {
    println!("Insufficient funds. Use --load_funds to load more funds.");
    return Err(PlatformError::InputsError);
  }

  // Check if the amount meets the minimum requirement, i.e., the fee
  let fee =
    ledger::policies::calculate_fee(loan.balance, Fraction::new(loan.interest_per_mille, 1000));
  if amount < fee {
    println!("Payment amount should be at least: {}", fee);
    return Err(PlatformError::InputsError);
  }

  // Get the amount to burn the balance, and the total amount the borrow will spend
  let mut amount_to_burn = amount - fee;
  if amount_to_burn > loan.balance {
    println!("Paying {} is enough.", loan.balance);
    amount_to_burn = loan.balance;
  }
  let amount_to_spend = amount_to_burn + fee;
  println!("The borrower will spend {} to burn {}.",
           amount_to_spend, amount_to_burn);

  // Get fiat and debt sids
  let fiat_sid = if let Some(sid) = borrower.fiat_utxo {
    sid
  } else {
    println!("Missing fiat utxo in the borrower record. Try --fulfill_loan.");
    return Err(PlatformError::InputsError);
  };
  let debt_sid = if let Some(sid) = loan.debt_utxo {
    sid
  } else {
    println!("Missing debt utxo in the loan record. Try --fulfill_loan.");
    return Err(PlatformError::InputsError);
  };

  // Get fiat and debt open asset records
  let fiat_open_asset_record = if let Some(file) = &borrower.fiat_txn_file {
    get_open_asset_record(file, lender_key_pair)?
  } else {
    println!("Missing fiat asset transaction file in the borrower record. Try --fulfill_loan.");
    return Err(PlatformError::InputsError);
  };
  let debt_open_asset_record = if let Some(file) = &loan.debt_txn_file {
    get_open_asset_record(file, borrower_key_pair)?
  } else {
    println!("Missing debt asset transaction file in the loan record. Try --fulfill_loan.");
    return Err(PlatformError::InputsError);
  };

  // Get fiat and debt codes
  let fiat_code = if let Some(code) = data.clone().fiat_code {
    AssetTypeCode::new_from_base64(&code)?
  } else {
    println!("Missing fiat code. Try --active_loan.");
    return Err(PlatformError::InputsError);
  };
  let debt_code = if let Some(code) = &loan.code {
    AssetTypeCode::new_from_base64(&code)?
  } else {
    println!("Missing debt code in the loan record. Try --fulfill_loan.");
    return Err(PlatformError::InputsError);
  };

  println!("Fiat code: {}", serde_json::to_string(&fiat_code.val)?);
  println!("Debt code: {}", serde_json::to_string(&debt_code.val)?);

  let spend_template =
    AssetRecordTemplate::with_no_asset_tracking(amount_to_spend,
                                                fiat_code.val,
                                                NonConfidentialAmount_NonConfidentialAssetType,
                                                lender_key_pair.get_pk());
  let burn_template =
    AssetRecordTemplate::with_no_asset_tracking(amount_to_burn,
                                                debt_code.val,
                                                NonConfidentialAmount_NonConfidentialAssetType,
                                                XfrPublicKey::zei_from_bytes(&[0; 32]));
  let lender_template =
    AssetRecordTemplate::with_no_asset_tracking(loan.balance - amount_to_burn,
                                                debt_code.val,
                                                NonConfidentialAmount_NonConfidentialAssetType,
                                                lender_key_pair.get_pk());
  let borrower_template =
    AssetRecordTemplate::with_no_asset_tracking(borrower.balance - amount_to_spend,
                                                fiat_code.val,
                                                NonConfidentialAmount_NonConfidentialAssetType,
                                                borrower_key_pair.get_pk());
  let op = TransferOperationBuilder::new().add_input(TxoRef::Absolute(debt_sid),
                                                     debt_open_asset_record,
                                                     amount_to_burn)?
                                          .add_input(TxoRef::Absolute(fiat_sid),
                                                     fiat_open_asset_record,
                                                     amount_to_spend)?
                                          .add_output(&spend_template)?
                                          .add_output(&burn_template)?
                                          .add_output(&lender_template)?
                                          .add_output(&borrower_template)?
                                          .create(TransferType::DebtSwap)?
                                          .sign(borrower_key_pair)?
                                          .transaction()?;
  let mut txn_builder = TransactionBuilder::default();
  txn_builder.add_operation(op).transaction();

  // Submit transaction and update data
  let sids = submit_and_get_sids(protocol, host, txn_builder)?;

  data = load_data()?;
  let balance = loan.balance - amount_to_burn;
  if balance == 0 {
    data.loans[loan_id as usize].status = LoanStatus::Complete;
  }
  data.loans[loan_id as usize].balance = balance;
  data.loans[loan_id as usize].payments = loan.payments + 1;
  data.loans[loan_id as usize].debt_utxo = Some(sids[2]);
  data.borrowers[borrower_id as usize].balance = borrower.balance - amount_to_spend;
  data.borrowers[borrower_id as usize].fiat_utxo = Some(sids[3]);

  store_data_to_file(data)
}

/// Uses environment variable RUST_LOG to select log level and filters output by module or regex.
///
/// By default, log everything "trace" level or greater to stdout.
///
/// # Examples
/// ```
/// RUST_LOG=ledger::data_model=info,main=trace/rec[ie]+ve ./main
/// ```
// TODO Verify that this comment is correct.
// TODO switch to using from_default_env()
fn init_logging() {
  env_logger::from_env(Env::default().default_filter_or("trace")).target(Target::Stdout)
                                                                 .init();
}

/// Matches the PlatformError with an exitcode and exits.
/// * SerializationError: exits with code `DATAERR`.
/// * DeserializationError: exits with code `DATAERR`.
/// * IoError:
///   * If the input file doesn't exist: exits with code `NOINPUT`.
///     * Note: make sure the error message contains "File doesn't exist:" when constructing the PlatformError.
///   * If the input file isn't readable: exits with code `NOINPUT`.
///     * Note: make sure the error message contains "Failed to read" when constructing the PlatformError.
///   * If the output file or directory can't be created: exits with code `CANTCREAT`.
///     * Note: make sure the error message contains "Failed to create" when constructing the PlatformError.
///   * Otherwise: exits with code `IOERR`.
/// * SubmissionServerError: exits with code `UNAVAILABLE`.
/// * Otherwise: exits with code `USAGE`.
fn match_error_and_exit(error: PlatformError) {
  match error {
    PlatformError::SerializationError => exit(exitcode::DATAERR),
    PlatformError::DeserializationError => exit(exitcode::DATAERR),
    PlatformError::IoError(io_error) => {
      if io_error.contains("File doesn't exist:") || io_error.contains("Failed to read") {
        exit(exitcode::NOINPUT)
      }
      if io_error.contains("Failed to create") {
        exit(exitcode::CANTCREAT)
      }
      exit(exitcode::IOERR)
    }
    _ => exit(exitcode::USAGE),
  }
}

/// If `process_inputs` returns an error, calls `match_error_and_exit` and exits with appropriate code.
fn main() {
  init_logging();
  let inputs = App::new("Transaction Builder")
    .version("0.0.1")
    .about("Copyright 2019 © Findora. All rights reserved.")
    .arg(Arg::with_name("config")
      .short("c")
      .long("config")
      .value_name("PATH/TO/FILE")
      .help("Specify a custom config file (default: \"$FINDORA_DIR/config.toml\")")
      .takes_value(true))
    .arg(Arg::with_name("findora_dir")
      .short("d")
      .long("dir")
      .value_name("PATH")
      .help("Directory for configuaration, security, and temporary files; must be writable")
      .takes_value(true)
      .env("FINDORA_DIR"))
    .arg(Arg::with_name("key_pair_path")
      .short("k")
      .long("key_pair")
      .value_name("PATH/TO/FILE")
      .help("Path to key pair)")
      .takes_value(true))
    .arg(Arg::with_name("txn")
      .long("txn")
      .value_name("FILE")
      .help("Use a name transaction file (will always be under findora_dir)")
      .takes_value(true))
    .subcommand(SubCommand::with_name("asset_issuer")
      .subcommand(SubCommand::with_name("sign_up")
        .arg(Arg::with_name("name")
          .short("n")
          .long("name")
          .required(true)
          .takes_value(true)
          .help("Asset issuer's name.")))
      .arg(Arg::with_name("id")
        .short("i")
        .long("id")
        .takes_value(true)
        .help("Asset issuer id."))
      .subcommand(SubCommand::with_name("store_sids")
        .arg(Arg::with_name("file")
          .short("f")
          .long("file")
          .required(true)
          .takes_value(true)
          .help("Path to store the sids."))
        .arg(Arg::with_name("indices")
          .short("i")
          .long("indices")
          .required(true)
          .takes_value(true)
          .help("Sids. Separate by comma (\",\").")))
      .subcommand(SubCommand::with_name("store_memos")
        .arg(Arg::with_name("file")
          .short("f")
          .long("file")
          .required(true)
          .takes_value(true)
          .help("Path to store the tracer and owner memos."))
        .arg(Arg::with_name("amount")
          .short("a")
          .long("amount")
          .required(true)
          .takes_value(true)
          .help("Asset amount."))
        .arg(Arg::with_name("confidential_amount")
          .short("m")
          .long("confidential_amount")
          .takes_value(false)
          .help("If specified, the amount will be confidential."))
        .arg(Arg::with_name("token_code")
          .short("t")
          .long("token_code")
          .required(true)
          .takes_value(true)
          .help("Asset token code.")))
      .subcommand(SubCommand::with_name("air_assign")
        .arg(Arg::with_name("address")
          .short("k")
          .long("address")
          .help("Required: address or key of AIR entry")
          .takes_value(true))
        .arg(Arg::with_name("data")
          .short("v")
          .long("data")
          .takes_value(true)
          .help("Required: Data to be stored. The transaction will fail if no asset with the token code exists.")))
      .subcommand(SubCommand::with_name("define_asset")
        .arg(Arg::with_name("fiat")
          .short("f")
          .long("fiat")
          .takes_value(false)
          .help("Indicate the asset is a fiat asset."))
        .arg(Arg::with_name("token_code")
          .long("token_code")
          .short("c")
          .help("Explicit 16 character token code for the new asset; must be a unique name. If specified code is already in use, transaction will fail. If not specified, will display automatically generated token code.")
          .takes_value(true))
        .arg(Arg::with_name("allow_updates")
          .short("u")
          .long("allow_updates")
          .help("If specified, updates may be made to asset memo"))
        .arg(Arg::with_name("traceable")
          .short("trace")
          .long("traceable")
          .help("If specified, asset transfers can be traced by the issuer "))
        .arg(Arg::with_name("memo")
          .short("m")
          .long("memo")
          .required(true)
          .takes_value(true)
          .help("Memo as Json, with escaped quotation marks"))
        .arg(Arg::with_name("confidential")
          .short("xx")
          .long("confidential")
          .help("Make memo confidential"))
        .arg(Arg::with_name("with_policy")
          .short("p")
          .help("TODO: add support for policies")))
      .subcommand(SubCommand::with_name("issue_asset")
        .arg(Arg::with_name("token_code")
          .short("c")
          .long("token_code")
          .required(true)
          .takes_value(true)
          .help("Token code of the asset to be issued. The transaction will fail if no asset with the token code exists."))
        .arg(Arg::with_name("amount")
          .short("amt")
          .long("amount")
          .required(true)
          .takes_value(true)
          .help("Amount of tokens to issue."))
        .arg(Arg::with_name("confidential_amount")
          .short("m")
          .long("confidential_amount")
          .takes_value(false)
          .help("If specified, the amount will be confidential.")))
      .subcommand(SubCommand::with_name("transfer_asset")
        .arg(Arg::with_name("recipients")
          .short("r")
          .long("recipients")
          .required(true)
          .takes_value(true)
          .help("Recipients' ids. Separate by comma (\",\")."))
        .arg(Arg::with_name("sids_file")
          .short("s")
          .long("sids_file")
          .required(true)
          .takes_value(true)
          .help("Path to the input sids."))
        .arg(Arg::with_name("issuance_txn_files")
          .short("f")
          .long("issuance_txn_files")
          .required(true)
          .takes_value(true)
          .help("Paths to the asset issuance transactions."))
        .arg(Arg::with_name("input_amounts")
          .short("iamts")
          .long("input_amounts")
          .required(true)
          .takes_value(true)
          .help("Amount to transfer from each record. Separate by comma (\",\")."))
        .arg(Arg::with_name("output_amounts")
          .short("oamts")
          .long("output_amounts")
          .required(true)
          .takes_value(true)
          .help("Amount to transfer to each account. Separate by comma (\",\").")))
      .subcommand(SubCommand::with_name("issue_and_transfer_asset")
        .arg(Arg::with_name("recipient")
          .short("r")
          .long("recipient")
          .required(true)
          .takes_value(true)
          .help("Recipient's id."))
        .arg(Arg::with_name("amount")
          .short("amt")
          .long("amount")
          .required(true)
          .takes_value(true)
          .help("Amount of tokens to issue and transfer."))
        .arg(Arg::with_name("token_code")
          .short("tc")
          .long("token_code")
          .required(true)
          .takes_value(true)
          .help("Token code of the asset."))
        .arg(Arg::with_name("confidential_amount")
          .short("m")
          .long("confidential_amount")
          .takes_value(false)
          .help("If specified, the amount will be confidential."))
        .arg(Arg::with_name("confidential_asset")
          .short("s")
          .long("confidential_asset")
          .takes_value(false)
          .help("If specified, the asset transfer will be confidential."))
        .arg(Arg::with_name("memo_file")
          .short("f")
          .long("memo_file")
          .takes_value(true)
          .help("If specified, will store the tracer and owner memos to the path.")))
      .subcommand(SubCommand::with_name("trace_and_verify_asset")
        .arg(Arg::with_name("memo_file")
          .short("f")
          .long("memo_file")
          .required(true)
          .takes_value(true)
          .help("Path to the tracer and owner memos."))
        .arg(Arg::with_name("expected_amount")
          .short("a")
          .long("expected_amount")
          .required(true)
          .takes_value(true)
          .help("Expected asset amount to verify."))))
    .subcommand(SubCommand::with_name("credential_issuer")
      .subcommand(SubCommand::with_name("sign_up")
        .arg(Arg::with_name("name")
          .short("n")
          .long("name")
          .required(true)
          .takes_value(true)
          .help("Credential issuer's name.")))
      .arg(Arg::with_name("id")
        .short("i")
        .long("id")
        .takes_value(true)
        .help("Credential issuer id.")))
    .subcommand(SubCommand::with_name("lender")
      .subcommand(SubCommand::with_name("sign_up")
        .arg(Arg::with_name("name")
          .short("n")
          .long("name")
          .required(true)
          .takes_value(true)
          .help("Lender's name."))
        .arg(Arg::with_name("min_credit_score")
          .short("m")
          .long("min_credit_score")
          .required(true)
          .takes_value(true)
          .help("Minimum credit score requirement.")))
      .arg(Arg::with_name("id")
        .short("i")
        .long("id")
        .takes_value(true)
        .help("Lender id."))
      .subcommand(SubCommand::with_name("view_loan")
        .arg(Arg::with_name("loan")
          .short("l")
          .long("loan")
          .takes_value(true)
          .help("Display the loan with the specified id only."))
        .arg(Arg::with_name("filter")
          .short("f")
          .long("filter")
          .takes_value(true)
          .possible_values(&["requested", "fulfilled", "declined", "active", "complete"])
          .help("Display the loan with the specified status only."))
        .help("By default, display all loans of this lender."))
      .subcommand(SubCommand::with_name("fulfill_loan")
        .arg(Arg::with_name("loan")
          .short("l")
          .long("loan")
          .required(true)
          .takes_value(true)
          .help("Loan id."))
        .arg(Arg::with_name("issuer")
          .short("i")
          .long("issuer")
          .required(true)
          .takes_value(true)
          .help("Asset issuer id."))
        .arg(Arg::with_name("http")
          .long("http")
          .takes_value(false)
          .help("Specify that http, not https should be used."))
        .arg(Arg::with_name("localhost")
          .long("localhost")
          .takes_value(false)
          .help("Specify that localhost, not testnet.findora.org should be used."))))
    .subcommand(SubCommand::with_name("borrower")
      .subcommand(SubCommand::with_name("sign_up")
        .arg(Arg::with_name("name")
          .short("n")
          .long("name")
          .required(true)
          .takes_value(true)
          .help("Borrower's name.")))
      .arg(Arg::with_name("id")
        .short("i")
        .long("id")
        .takes_value(true)
        .help("Borrower id."))
      .subcommand(SubCommand::with_name("load_funds")
        .arg(Arg::with_name("issuer")
          .short("i")
          .long("issuer")
          .takes_value(true)
          .help("Required: issuer id."))
        .arg(Arg::with_name("amount")
          .short("a")
          .long("amount")
          .required(true)
          .takes_value(true)
          .help("Amount to transfer to the recipient."))
        .arg(Arg::with_name("memo_file")
          .short("f")
          .long("memo_file")
          .takes_value(true)
          .help("If specified, will store the tracer and owner memos to the path."))
        .arg(Arg::with_name("http")
          .long("http")
          .takes_value(false)
          .help("Specify that http, not https should be used."))
        .arg(Arg::with_name("localhost")
          .long("localhost")
          .takes_value(false)
          .help("Specify that localhost, not testnet.findora.org should be used.")))
      .subcommand(SubCommand::with_name("view_loan")
        .arg(Arg::with_name("loan")
          .short("l")
          .long("loan")
          .takes_value(true)
          .help("Display the loan with the specified id only."))
        .arg(Arg::with_name("filter")
          .short("f")
          .long("filter")
          .takes_value(true)
          .possible_values(&["requested", "fulfilled", "declined", "active", "complete"])
          .help("Display the loan with the specified status only."))
        .help("By default, display all loans of this borrower."))
      .subcommand(SubCommand::with_name("request_loan")
        .arg(Arg::with_name("lender")
          .short("l")
          .long("lender")
          .required(true)
          .takes_value(true)
          .help("Lender id."))
        .arg(Arg::with_name("amount")
          .short("a")
          .long("amount")
          .required(true)
          .takes_value(true)
          .help("Amount of the loan."))
        .arg(Arg::with_name("interest_per_mille")
          .short("i")
          .long("interest_per_mille")
          .required(true)
          .takes_value(true)
          .help("Interest per mille. The interest rate will be interest_per_mille/1000."))
        .arg(Arg::with_name("duration")
          .short("d")
          .long("duration")
          .required(true)
          .takes_value(true)
          .help("Payment duration")))
      .subcommand(SubCommand::with_name("pay_loan")
        .arg(Arg::with_name("loan")
          .short("l")
          .long("loan")
          .required(true)
          .takes_value(true)
          .help("Loan id."))
        .arg(Arg::with_name("amount")
          .short("a")
          .long("amount")
          .required(true)
          .takes_value(true)
          .help("Payment amount."))
        .arg(Arg::with_name("http")
          .long("http")
          .takes_value(false)
          .help("Specify that http, not https should be used."))
        .arg(Arg::with_name("localhost")
          .long("localhost")
          .takes_value(false)
          .help("Specify that localhost, not testnet.findora.org should be used.")))
      .subcommand(SubCommand::with_name("view_credential")
        .arg(Arg::with_name("credential")
          .short("c")
          .long("credential")
          .takes_value(true)
          .help("Display the credential with the specified id only."))
        .help("By default, display all credentials of this borrower."))
      .subcommand(SubCommand::with_name("create_or_overwrite_credential")
        .arg(Arg::with_name("credential_issuer")
          .short("c")
          .long("credential_issuer")
          .required(true)
          .takes_value(true)
          .help("Credential issuer id."))
        .arg(Arg::with_name("attribute")
          .short("a")
          .long("attribute")
          .required(true)
          .takes_value(true)
          .possible_values(&["min_credit_score", "min_income", "citizenship"])
          .help("Credential attribute."))
        .arg(Arg::with_name("value")
          .short("v")
          .long("value")
          .required(true)
          .takes_value(true)
          .help("Value of the credential record."))
        .help("Create or overwrite a credential record."))
      .subcommand(SubCommand::with_name("get_asset_record")
        .arg(Arg::with_name("sid")
          .long("sid")
          .short("s")
          .takes_value(true)
          .help("Asset sid."))
        .arg(Arg::with_name("memo_file")
          .short("f")
          .long("memo_file")
          .required(true)
          .takes_value(true)
          .help("Path to the tracer and owner memos."))
        .arg(Arg::with_name("http")
          .long("http")
          .takes_value(false)
          .help("Specify that http, not https should be used."))
        .arg(Arg::with_name("localhost")
          .long("localhost")
          .takes_value(false)
          .help("Specify that localhost, not testnet.findora.org should be used."))))
    .subcommand(SubCommand::with_name("create_txn_builder")
      .about("By default, will rename previous file with a .<number> suffix")
      .arg(Arg::with_name("name")
        .short("n")
        .long("name")
        .value_name("FILE")
        .help("Specify a name for newly created transaction file")
        .takes_value(true))
      .arg(Arg::with_name("overwrite")
        .long("force")
        .alias("overwrite")
        .short("f")
        .help("If specified, the existing file with the same name will be overwritten.")))
    .subcommand(SubCommand::with_name("serialize"))
    .subcommand(SubCommand::with_name("drop"))
    .subcommand(SubCommand::with_name("submit")
      .arg(Arg::with_name("get_sids")
        .long("get_sids")
        .short("g")
        .takes_value(false)
        .help("If specified, will query the utxo sids."))
      .arg(Arg::with_name("sids_file")
        .long("sids_file")
        .short("s")
        .takes_value(true)
        .help("If specified, will store the utxo sids to the file."))
      .arg(Arg::with_name("http")
        .long("http")
        .takes_value(false)
        .help("Specify that http, not https should be used."))
      .arg(Arg::with_name("localhost")
        .long("localhost")
        .takes_value(false)
        .help("Specify that localhost, not testnet.findora.org should be used.")))
    .get_matches();
  if let Err(error) = process_inputs(inputs) {
    match_error_and_exit(error);
  }
}

/// Processes input commands and arguments.
/// # Arguments
/// * `inputs`: input subcommands and arguments.
fn process_inputs(inputs: clap::ArgMatches) -> Result<(), PlatformError> {
  let _config_file_path: String;
  let txn_file: String;
  let findora_dir = if let Some(dir) = inputs.value_of("findora_dir") {
    dir.to_string()
  } else if let Ok(dir) = env::var("FINDORA_DIR") {
    dir
  } else {
    let home_dir = if let Some(dir) = dirs::home_dir() {
      dir
    } else {
      return Err(PlatformError::IoError("Failed to get the home directory.".to_owned()));
    };
    let dir_str = if let Some(string) = home_dir.to_str() {
      string
    } else {
      return Err(PlatformError::IoError("Failed to convert the path to string.".to_owned()));
    };
    format!("{}/.findora", dir_str)
  };

  if let Some(cfg) = inputs.value_of("config") {
    _config_file_path = cfg.to_string();
  } else {
    _config_file_path = format!("{}/config.toml", findora_dir);
  }

  if let Some(txn_store) = inputs.value_of("txn") {
    txn_file = txn_store.to_string();
  } else {
    txn_file = format!("{}/txn/default.txn", findora_dir);
  }

  match inputs.subcommand() {
    ("asset_issuer", Some(asset_issuer_matches)) => {
      process_asset_issuer_cmd(asset_issuer_matches, &txn_file)
    }
    ("credential_issuer", Some(credential_issuer_matches)) => {
      process_credential_issuer_cmd(credential_issuer_matches)
    }
    ("lender", Some(issuer_matches)) => process_lender_cmd(issuer_matches, &txn_file),
    ("borrower", Some(issuer_matches)) => process_borrower_cmd(issuer_matches, &txn_file),
    ("create_txn_builder", Some(create_txn_builder_matches)) => {
      process_create_txn_builder_cmd(create_txn_builder_matches, &txn_file)
    }
    ("serialize", Some(_serialize_matches)) => {
      let txn_builder = load_txn_from_file(&txn_file).or_else(|e| {
                          println!("Failed to load txn builder from file {}.", txn_file);
                          Err(e)
                        })?;
      match serde_json::to_string(txn_builder.transaction()) {
        Ok(as_json) => {
          println!("{}", as_json);
          Ok(())
        }
        Err(_) => {
          println!("Failed to serialize txn.");
          Err(PlatformError::SerializationError)
        }
      }
    }
    ("drop", Some(_drop_matches)) => match std::fs::remove_file(&txn_file) {
      Ok(_) => {
        println!("Deleted transaction file {}", txn_file);
        Ok(())
      }
      Err(e) => Err(PlatformError::IoError(format!("Error deleting file: {:?} ", e))),
    },
    ("submit", Some(submit_matches)) => process_submit_cmd(submit_matches, &txn_file),
    _ => {
      println!("Subcommand missing or not recognized. Try --help");
      Err(PlatformError::InputsError)
    }
  }
}

/// Processes the `asset_issuer` subcommand.
///
/// Subcommands under `asset_issuer`
/// * `sign_up`
/// * `store_sids`
/// * `define_asset`
/// * `issue_asset`
/// * `transfer_asset`
/// * `issue_and_transfer_asset`
///
/// # Arguments
/// * `asset_issuer_matches`: subcommands and arguments under the `asset_issuer` subcommand.
/// * `txn_file`: path to store the transaction file.
fn process_asset_issuer_cmd(asset_issuer_matches: &clap::ArgMatches,
                            txn_file: &str)
                            -> Result<(), PlatformError> {
  match asset_issuer_matches.subcommand() {
    ("sign_up", Some(sign_up_matches)) => {
      let name = if let Some(name_arg) = sign_up_matches.value_of("name") {
        name_arg.to_owned()
      } else {
        println!("Name is required to sign up an asset issuer account. Use --name.");
        return Err(PlatformError::InputsError);
      };
      let mut data = load_data()?;
      data.add_asset_issuer(name)
    }
    ("store_sids", Some(store_sids_matches)) => {
      let file = if let Some(file_arg) = store_sids_matches.value_of("file") {
        file_arg
      } else {
        println!("Path is required to store the sids. Use --path.");
        return Err(PlatformError::InputsError);
      };
      let sids = if let Some(indices_arg) = store_sids_matches.value_of("indices") {
        indices_arg
      } else {
        println!("Indices are required to store the sids. Use --indices.");
        return Err(PlatformError::InputsError);
      };
      store_sids_to_file(file, sids)
    }
    ("store_memos", Some(store_bar_and_memos_matches)) => {
      let mut data = load_data()?;
      let (issuer_pub_key, policy) = if let Some(id_arg) = asset_issuer_matches.value_of("id") {
        let issuer_id = parse_to_u64(id_arg)?;
        let issuer_pub_key = data.get_asset_issuer_key_pair(issuer_id)?.get_pk();
        let tracer_enc_keys = data.get_asset_tracer_key_pair(issuer_id)?.enc_key;
        let policy = AssetTracingPolicy { enc_keys: tracer_enc_keys,
                                          asset_tracking: true,
                                          identity_tracking: None };
        (issuer_pub_key, policy)
      } else {
        println!("Asset issuer id is required to store the tracer and owner memos. Use asset_issuer --id.");
        return Err(PlatformError::InputsError);
      };
      let amount = if let Some(amount_arg) = store_bar_and_memos_matches.value_of("amount") {
        parse_to_u64(amount_arg)?
      } else {
        println!("Asset amount is required to store the tracer and owner memos. Use --amount.");
        return Err(PlatformError::InputsError);
      };
      let confidential_amount = store_bar_and_memos_matches.is_present("confidential_amount");
      let record_type = AssetRecordType::from_booleans(confidential_amount, false);
      let token_code = if let Some(token_code) = store_bar_and_memos_matches.value_of("token_code")
      {
        AssetTypeCode::new_from_base64(token_code)?
      } else {
        println!("Asset token code is required to store the tracer and owner memos. Use --token_code.");
        return Err(PlatformError::InputsError);
      };
      let file = if let Some(file_arg) = store_bar_and_memos_matches.value_of("file") {
        file_arg
      } else {
        println!("Path is required to store the tracer and owner memos. Use --path.");
        return Err(PlatformError::InputsError);
      };
      get_and_store_memos_to_file(file,
                                  issuer_pub_key,
                                  amount,
                                  token_code,
                                  record_type,
                                  Some(policy))
    }
    ("air_assign", Some(air_assign_matches)) => {
      let issuer_id = if let Some(id_arg) = asset_issuer_matches.value_of("id") {
        parse_to_u64(id_arg)?
      } else {
        println!("Asset issuer id is required for AIR assigning. Use asset_issuer --id.");
        return Err(PlatformError::InputsError);
      };
      match (air_assign_matches.value_of("address"), air_assign_matches.value_of("data")) {
        (Some(address), Some(data)) => air_assign(issuer_id, address, data, txn_file),
        (_, _) => {
          println!("Missing address or data.");
          Err(PlatformError::InputsError)
        }
      }
    }
    ("define_asset", Some(define_asset_matches)) => {
      let fiat_asset = define_asset_matches.is_present("fiat");
      let mut data = load_data()?;
      let issuer_key_pair = if let Some(id_arg) = asset_issuer_matches.value_of("id") {
        let issuer_id = parse_to_u64(id_arg)?;
        data.get_asset_issuer_key_pair(issuer_id)?
      } else {
        println!("Asset issuer id is required to define an asset. Use asset_issuer --id.");
        return Err(PlatformError::InputsError);
      };
      let token_code = define_asset_matches.value_of("token_code");
      let memo = if let Some(memo) = define_asset_matches.value_of("memo") {
        memo
      } else {
        "{}"
      };
      let allow_updates = define_asset_matches.is_present("allow_updates");
      let traceable = define_asset_matches.is_present("traceable");
      let asset_token: AssetTypeCode;
      if let Some(token_code) = token_code {
        asset_token = AssetTypeCode::new_from_base64(token_code)?;
      } else {
        asset_token = AssetTypeCode::gen_random();
        println!("Creating asset with token code {:?}: {:?}",
                 asset_token.to_base64(),
                 asset_token.val);
      }
      match define_asset(fiat_asset,
                         &issuer_key_pair,
                         asset_token,
                         &memo,
                         allow_updates,
                         traceable,
                         txn_file)
      {
        Ok(_) => Ok(()),
        Err(error) => Err(error),
      }
    }
    ("issue_asset", Some(issue_asset_matches)) => {
      let mut data = load_data()?;
      let (key_pair, tracer_enc_keys) = if let Some(id_arg) = asset_issuer_matches.value_of("id") {
        let issuer_id = parse_to_u64(id_arg)?;
        (data.get_asset_issuer_key_pair(issuer_id)?,
         data.get_asset_tracer_key_pair(issuer_id)?.enc_key)
      } else {
        println!("Asset issuer id is required to issue and transfer asset. Use asset_issuer --id.");
        return Err(PlatformError::InputsError);
      };
      let token_code = if let Some(token_code_arg) = issue_asset_matches.value_of("token_code") {
        AssetTypeCode::new_from_base64(token_code_arg)?
      } else {
        println!("Token code is required to issue asset. Use --token_code.");
        return Err(PlatformError::InputsError);
      };
      let amount = if let Some(amount_arg) = issue_asset_matches.value_of("amount") {
        parse_to_u64(amount_arg)?
      } else {
        println!("Amount is required to issue asset. Use --amount.");
        return Err(PlatformError::InputsError);
      };
      let confidential_amount = issue_asset_matches.is_present("confidential_amount");
      let mut txn_builder = TransactionBuilder::default();
      if let Err(e) =
        txn_builder.add_basic_issue_asset(&key_pair,
                                          Some(AssetTracingPolicy { enc_keys: tracer_enc_keys,
                                                                    asset_tracking: true,
                                                                    identity_tracking: None }),
                                          &token_code,
                                          get_and_update_sequence_number()?,
                                          amount,
                                          AssetRecordType::from_booleans(confidential_amount,
                                                                         false))
      {
        println!("Failed to add basic issue asset.");
        return Err(e);
      }
      store_txn_to_file(&txn_file, &txn_builder)
    }
    ("transfer_asset", Some(transfer_asset_matches)) => {
      let mut data = load_data()?;
      let issuer_key_pair = if let Some(id_arg) = asset_issuer_matches.value_of("id") {
        let issuer_id = parse_to_u64(id_arg)?;
        data.get_asset_issuer_key_pair(issuer_id)?
      } else {
        println!("Asset issuer id is required to transfer asset. Use asset_issuer --id.");
        return Err(PlatformError::InputsError);
      };
      // Compose transfer_from for add_basic_transfer_asset
      let mut txo_refs = Vec::new();
      if let Some(sids_file_arg) = transfer_asset_matches.value_of("sids_file") {
        for sid in load_sids_from_file(sids_file_arg)? {
          txo_refs.push(TxoRef::Absolute(TxoSID(sid)));
        }
      } else {
        println!("Sids are required to transfer asset. Use --sids_file.");
        return Err(PlatformError::InputsError);
      }
      let bars_and_owner_memos = if let Some(issuance_txn_files_arg) =
        transfer_asset_matches.value_of("issuance_txn_files")
      {
        load_blind_asset_records_and_owner_memos_from_files(issuance_txn_files_arg)?
      } else {
        println!("Blind asset records and associated memos are required to transfer asset. Use --asset_files.");
        return Err(PlatformError::InputsError);
      };
      let input_amounts =
        if let Some(input_amounts_arg) = transfer_asset_matches.value_of("input_amounts") {
          parse_to_u64_vec(input_amounts_arg)?
        } else {
          println!("Input amounts are required to transfer asset. Use --input_amounts.");
          return Err(PlatformError::InputsError);
        };
      let mut count = txo_refs.len();
      if input_amounts.len() != count || bars_and_owner_memos.len() != count {
        println!("Size of input sids and input amounts should match.");
        return Err(PlatformError::InputsError);
      }
      let mut transfer_from = Vec::new();
      let mut txo_refs_iter = txo_refs.iter();
      let mut bars_and_owner_memos_iter = bars_and_owner_memos.iter();
      let mut input_amounts_iter = input_amounts.iter();
      while count > 0 {
        let txo_refs_next = if let Some(txo_ref) = txo_refs_iter.next() {
          txo_ref
        } else {
          println!("More txo ref expected.");
          return Err(PlatformError::InputsError);
        };
        let (blind_asset_record_next, owner_memo_next) =
          if let Some(bar_and_owner_memo) = bars_and_owner_memos_iter.next() {
            bar_and_owner_memo
          } else {
            println!("More blind asset record and owner memo expected.");
            return Err(PlatformError::InputsError);
          };
        let input_amount_next = if let Some(input_amount) = input_amounts_iter.next() {
          *input_amount
        } else {
          println!("More input amount expected.");
          return Err(PlatformError::InputsError);
        };
        let transfer_from_next =
          (txo_refs_next, blind_asset_record_next, input_amount_next, owner_memo_next);
        transfer_from.push(transfer_from_next);
        count -= 1;
      }

      // Compose transfer_to for add_basic_transfer_asset
      let mut recipient_addresses = Vec::new();
      if let Some(recipients) = transfer_asset_matches.value_of("recipients") {
        let recipient_ids = parse_to_u64_vec(recipients)?;
        for id in recipient_ids {
          let recipient_pub_key = data.get_borrower_key_pair(id)?.get_pk();
          recipient_addresses.push(AccountAddress { key: recipient_pub_key });
        }
      } else {
        println!("Recipient ids are required to transfer asset. Use --recipients.");
        return Err(PlatformError::InputsError);
      }
      let output_amounts =
        if let Some(output_amounts_arg) = transfer_asset_matches.value_of("output_amounts") {
          parse_to_u64_vec(output_amounts_arg)?
        } else {
          println!("Output amounts are required to transfer asset. Use --output_amounts.");
          return Err(PlatformError::InputsError);
        };
      let mut count = output_amounts.len();
      if recipient_addresses.len() != count {
        println!("Size of output amounts and addresses should match.");
        return Err(PlatformError::InputsError);
      }
      let mut transfer_to = Vec::new();
      let mut output_amounts_iter = output_amounts.iter();
      let mut addresses_iter = recipient_addresses.iter();
      while count > 0 {
        let output_amount_next = if let Some(output_amount) = output_amounts_iter.next() {
          *output_amount
        } else {
          println!("More output amount expected.");
          return Err(PlatformError::InputsError);
        };
        let address_next = if let Some(address) = addresses_iter.next() {
          address
        } else {
          println!("More address expected.");
          return Err(PlatformError::InputsError);
        };
        transfer_to.push((output_amount_next, address_next));
        count -= 1;
      }

      // Transfer asset
      let mut txn_builder = TransactionBuilder::default();
      if let Err(e) =
        txn_builder.add_basic_transfer_asset(&issuer_key_pair, &transfer_from[..], &transfer_to[..])
      {
        println!("Failed to add operation to transaction.");
        return Err(e);
      };
      store_txn_to_file(&txn_file, &txn_builder)
    }
    ("issue_and_transfer_asset", Some(issue_and_transfer_matches)) => {
      let mut data = load_data()?;
      let issuer_key_pair = if let Some(id_arg) = asset_issuer_matches.value_of("id") {
        let issuer_id = parse_to_u64(id_arg)?;
        data.get_asset_issuer_key_pair(issuer_id)?
      } else {
        println!("Asset issuer id is required to issue and transfer asset. Use asset_issuer --id.");
        return Err(PlatformError::InputsError);
      };
      let recipient_key_pair =
        if let Some(id_arg) = issue_and_transfer_matches.value_of("recipient") {
          let recipient_id = parse_to_u64(id_arg)?;
          data.get_borrower_key_pair(recipient_id)?
        } else {
          println!("Recipient id is required to issue and transfer asset. Use --recipient.");
          return Err(PlatformError::InputsError);
        };
      let amount = if let Some(amount_arg) = issue_and_transfer_matches.value_of("amount") {
        parse_to_u64(amount_arg)?
      } else {
        println!("Amount is required to issue and transfer asset. Use --amount.");
        return Err(PlatformError::InputsError);
      };
      let token_code =
        if let Some(token_code_arg) = issue_and_transfer_matches.value_of("token_code") {
          AssetTypeCode::new_from_base64(token_code_arg)?
        } else {
          println!("Token code is required to issue asset. Use --token_code.");
          return Err(PlatformError::InputsError);
        };
      let confidential_amount = issue_and_transfer_matches.is_present("confidential_amount");
      let record_type = AssetRecordType::from_booleans(confidential_amount, false);
      let asset_file = issue_and_transfer_matches.value_of("asset_file");

      issue_and_transfer_asset(&issuer_key_pair,
                               &recipient_key_pair,
                               amount,
                               token_code,
                               record_type,
                               asset_file,
                               txn_file,
                               None)?;
      Ok(())
    }
    ("trace_and_verify_asset", Some(trace_and_verify_asset_matches)) => {
      let mut data = load_data()?;
      let tracer_dec_keys = if let Some(id_arg) = asset_issuer_matches.value_of("id") {
        let issuer_id = parse_to_u64(id_arg)?;
        data.get_asset_tracer_key_pair(issuer_id)?
            .dec_key
            .record_data_dec_key
      } else {
        println!("Asset issuer id is required to trace the asset. Use asset_issuer --id.");
        return Err(PlatformError::InputsError);
      };
      let tracer_and_owner_memos =
        if let Some(memo_file_arg) = trace_and_verify_asset_matches.value_of("memo_file") {
          load_tracer_and_owner_memos_from_files(memo_file_arg)?
        } else {
          println!("Owner memo is required to trace the asset. Use --memo_file.");
          return Err(PlatformError::InputsError);
        };
      let tracer_memo = if let Some(memo) = tracer_and_owner_memos[0].clone().0 {
        memo
      } else {
        println!("The asset isn't traceable.");
        return Err(PlatformError::InputsError);
      };
      let expected_amount = if let Some(expected_amount_arg) =
        trace_and_verify_asset_matches.value_of("expected_amount")
      {
        parse_to_u64(expected_amount_arg)?
      } else {
        println!("Expected amount is required to verify the asset. Use --expected_amount.");
        return Err(PlatformError::InputsError);
      };
      tracer_memo.verify_amount(&tracer_dec_keys, expected_amount)
                 .or_else(|error| Err(PlatformError::ZeiError(error)))
    }
    _ => {
      println!("Subcommand missing or not recognized. Try asset_issuer --help");
      Err(PlatformError::InputsError)
    }
  }
}

/// Sets the protocol and host.
///
/// Environment variables `PROTOCOL` and `SERVER_HOST` set the protocol and host,
/// which can be overwritten by CLI subcommands.
///
/// By default, the protocol is `https` and the host is `testnet.findora.org`.
fn protocol_host(matches: &clap::ArgMatches) -> (&'static str, &'static str) {
  let protocol = if matches.is_present("http") {
    "http"
  } else {
    std::option_env!("PROTOCOL").unwrap_or("https")
  };
  let host = if matches.is_present("localhost") {
    // Use localhost
    "localhost"
  } else {
    // Default to testnet.findora.org
    std::option_env!("SERVER_HOST").unwrap_or("testnet.findora.org")
  };
  (protocol, host)
}

/// Processes the `credential_issuer` subcommand.
///
/// Subcommands under `credential_issuer`
/// * `sign_up`
///
/// # Arguments
/// * `credential_issuer_matches`: subcommands and arguments under the `credential_issuer` subcommand.
fn process_credential_issuer_cmd(credential_issuer_matches: &clap::ArgMatches)
                                 -> Result<(), PlatformError> {
  match credential_issuer_matches.subcommand() {
    ("sign_up", Some(sign_up_matches)) => {
      let name = if let Some(name_arg) = sign_up_matches.value_of("name") {
        name_arg.to_owned()
      } else {
        println!("Name is required to sign up a credential issuer account. Use --name.");
        return Err(PlatformError::InputsError);
      };
      let mut data = load_data()?;
      data.add_credential_issuer(name)
    }
    _ => {
      println!("Subcommand missing or not recognized. Try credential_issuer --help");
      Err(PlatformError::InputsError)
    }
  }
}

/// Processes the `lender` subcommand.
///
/// Subcommands under `lender`
/// * `sign_up`
/// * `view_loan`
/// * `fulfill_loan`
///
/// # Arguments
/// * `lender_matches`: subcommands and arguments under the `lender` subcommand.
/// * `txn_file`: path to store the transaction file.
fn process_lender_cmd(lender_matches: &clap::ArgMatches,
                      txn_file: &str)
                      -> Result<(), PlatformError> {
  let mut data = load_data()?;
  match lender_matches.subcommand() {
    ("sign_up", Some(sign_up_matches)) => {
      let name = if let Some(name_arg) = sign_up_matches.value_of("name") {
        name_arg.to_owned()
      } else {
        println!("Name is required to sign up a lender account. Use --name.");
        return Err(PlatformError::InputsError);
      };
      let min_credit_score = if let Some(min_credit_score_arg) =
        sign_up_matches.value_of("min_credit_score")
      {
        parse_to_u64(min_credit_score_arg)?
      } else {
        println!("Minimum credit score requirement is required to sign up a lender account. Use --min_credit_score.");
        return Err(PlatformError::InputsError);
      };
      data.add_lender(name, min_credit_score)
    }
    ("view_loan", Some(view_loan_matches)) => {
      let lender_id = if let Some(id_arg) = lender_matches.value_of("id") {
        parse_to_u64(id_arg)?
      } else {
        println!("Lender id is required to get loan information. Use lender --id.");
        return Err(PlatformError::InputsError);
      };
      if let Some(loan_arg) = view_loan_matches.value_of("loan") {
        let loan_id = parse_to_u64(loan_arg)?;
        let loan = data.loans[loan_id as usize].clone();
        if loan.lender != lender_id {
          println!("Lender {} doesn't own loan {}.", lender_id, loan_id);
          return Err(PlatformError::InputsError);
        }
        println!("Displaying loan {}: {:?}.", loan_id, loan);
        return Ok(());
      }
      let mut loans = Vec::new();
      let loan_ids = data.lenders[lender_id as usize].loans.clone();
      if let Some(filter) = view_loan_matches.value_of("filter") {
        for id in loan_ids {
          match filter {
            "requested" => {
              if data.loans[id as usize].status == LoanStatus::Requested {
                loans.push(data.loans[id as usize].clone());
              }
            }
            "fulfilled" => {
              if data.loans[id as usize].status == LoanStatus::Active
                 || data.loans[id as usize].status == LoanStatus::Complete
              {
                loans.push(data.loans[id as usize].clone());
              }
            }
            "declined" => {
              if data.loans[id as usize].status == LoanStatus::Declined {
                loans.push(data.loans[id as usize].clone());
              }
            }
            "active" => {
              if data.loans[id as usize].status == LoanStatus::Active {
                loans.push(data.loans[id as usize].clone());
              }
            }
            "complete" => {
              if data.loans[id as usize].status == LoanStatus::Complete {
                loans.push(data.loans[id as usize].clone());
              }
            }
            _ => {
              loans.push(data.loans[id as usize].clone());
            }
          }
        }
      } else {
        for id in loan_ids {
          loans.push(data.loans[id as usize].clone());
        }
      }
      println!("Displaying {} loan(s): {:?}", loans.len(), loans);
      Ok(())
    }
    ("fulfill_loan", Some(fulfill_loan_matches)) => {
      let loan_id = if let Some(loan_arg) = fulfill_loan_matches.value_of("loan") {
        parse_to_u64(loan_arg)?
      } else {
        println!("Loan id is required to fulfill the loan. Use --loan.");
        return Err(PlatformError::InputsError);
      };
      if let Some(id_arg) = lender_matches.value_of("id") {
        let lender_id = parse_to_u64(id_arg)?;
        let loan = data.loans[loan_id as usize].clone();
        if loan.lender != lender_id {
          println!("Lender {} doesn't own loan {}.", lender_id, loan_id);
          return Err(PlatformError::InputsError);
        }
      } else {
        println!("Lender id is required to fulfill a loan. Use lender --id.");
        return Err(PlatformError::InputsError);
      };
      let issuer_id = if let Some(issuer_arg) = fulfill_loan_matches.value_of("issuer") {
        parse_to_u64(issuer_arg)?
      } else {
        println!("Asset issuer id is required to fulfill the loan. Use --issuer.");
        return Err(PlatformError::InputsError);
      };
      let (protocol, host) = protocol_host(fulfill_loan_matches);
      fulfill_loan(loan_id, issuer_id, txn_file, protocol, host)
    }
    _ => {
      println!("Subcommand missing or not recognized. Try lender --help");
      Err(PlatformError::InputsError)
    }
  }
}

/// Processes the `borrower` subcommand.
///
/// Subcommands under `borrower`
/// * `sign_up`
/// * `load_funds`
/// * `view_loan`
/// * `request_loan`
/// * `pay_loan`
/// * `view_credential`
/// * `create_or_overwrite_credential`
/// * `get_asset_record`
///
/// # Arguments
/// * `borrower_matches`: subcommands and arguments under the `borrower` subcommand.
/// * `txn_file`: path to store the transaction file.
fn process_borrower_cmd(borrower_matches: &clap::ArgMatches,
                        txn_file: &str)
                        -> Result<(), PlatformError> {
  let mut data = load_data()?;
  match borrower_matches.subcommand() {
    ("sign_up", Some(sign_up_matches)) => {
      let name = if let Some(name_arg) = sign_up_matches.value_of("name") {
        name_arg.to_owned()
      } else {
        println!("Name is required to sign up a lender account. Use --name.");
        return Err(PlatformError::InputsError);
      };
      data.add_borrower(name)
    }
    ("load_funds", Some(load_funds_matches)) => {
      let borrower_id = if let Some(id_arg) = borrower_matches.value_of("id") {
        parse_to_u64(id_arg)?
      } else {
        println!("Borrower id is required to load funds. Use borrower --id.");
        return Err(PlatformError::InputsError);
      };
      process_load_funds_cmd(borrower_id, load_funds_matches, txn_file)
    }
    ("view_loan", Some(view_loan_matches)) => {
      let borrower_id = if let Some(id_arg) = borrower_matches.value_of("id") {
        parse_to_u64(id_arg)?
      } else {
        println!("Borrower id is required to get loan information. Use borrower --id.");
        return Err(PlatformError::InputsError);
      };
      if let Some(loan_arg) = view_loan_matches.value_of("loan") {
        let loan_id = parse_to_u64(loan_arg)?;
        let loan = data.loans[loan_id as usize].clone();
        if loan.borrower != borrower_id {
          println!("Borrower {} doesn't own loan {}.", borrower_id, loan_id);
          return Err(PlatformError::InputsError);
        }
        println!("Displaying loan {}: {:?}.", loan_id, loan);
        return Ok(());
      }
      let mut loans = Vec::new();
      let loan_ids = data.borrowers[borrower_id as usize].loans.clone();
      if let Some(filter) = view_loan_matches.value_of("filter") {
        for id in loan_ids {
          match filter {
            "requested" => {
              if data.loans[id as usize].status == LoanStatus::Requested {
                loans.push(data.loans[id as usize].clone());
              }
            }
            "fulfilled" => {
              if data.loans[id as usize].status == LoanStatus::Active
                 || data.loans[id as usize].status == LoanStatus::Complete
              {
                loans.push(data.loans[id as usize].clone());
              }
            }
            "declined" => {
              if data.loans[id as usize].status == LoanStatus::Declined {
                loans.push(data.loans[id as usize].clone());
              }
            }
            "active" => {
              if data.loans[id as usize].status == LoanStatus::Active {
                loans.push(data.loans[id as usize].clone());
              }
            }
            "complete" => {
              if data.loans[id as usize].status == LoanStatus::Complete {
                loans.push(data.loans[id as usize].clone());
              }
            }
            _ => {
              loans.push(data.loans[id as usize].clone());
            }
          }
        }
      } else {
        for id in loan_ids {
          loans.push(data.loans[id as usize].clone());
        }
      }
      println!("Displaying {} loan(s): {:?}", loans.len(), loans);
      Ok(())
    }
    ("request_loan", Some(request_loan_matches)) => {
      let borrower_id = if let Some(id_arg) = borrower_matches.value_of("id") {
        parse_to_u64(id_arg)?
      } else {
        println!("Borrower id is required to request a loan. Use borrower --id.");
        return Err(PlatformError::InputsError);
      };
      let lender_id = if let Some(lender_arg) = request_loan_matches.value_of("lender") {
        parse_to_u64(lender_arg)?
      } else {
        println!("Lender id is required to request the loan. Use --lender.");
        return Err(PlatformError::InputsError);
      };
      let amount = if let Some(amount_arg) = request_loan_matches.value_of("amount") {
        parse_to_u64(amount_arg)?
      } else {
        println!("Amount is required to request the loan. Use --amount.");
        return Err(PlatformError::InputsError);
      };
      let interest_per_mille =
        if let Some(interest_per_mille_arg) = request_loan_matches.value_of("interest_per_mille") {
          parse_to_u64(interest_per_mille_arg)?
        } else {
          println!("Interest per mille is required to request the loan. Use --interest_per_mille.");
          return Err(PlatformError::InputsError);
        };
      let duration = if let Some(duration_arg) = request_loan_matches.value_of("duration") {
        parse_to_u64(duration_arg)?
      } else {
        println!("Duration is required to request the loan. Use --amount.");
        return Err(PlatformError::InputsError);
      };
      let mut data = load_data()?;
      data.add_loan(lender_id, borrower_id, amount, interest_per_mille, duration)
    }
    ("pay_loan", Some(pay_loan_matches)) => {
      let borrower_id = if let Some(id_arg) = borrower_matches.value_of("id") {
        parse_to_u64(id_arg)?
      } else {
        println!("Borrower id is required to pay off the loan. Use borrower --id.");
        return Err(PlatformError::InputsError);
      };
      if let Some(loan_arg) = pay_loan_matches.value_of("loan") {
        let loan_id = parse_to_u64(loan_arg)?;
        let loan = data.loans[loan_id as usize].clone();
        if loan.borrower != borrower_id {
          println!("Borrower {} doesn't own loan {}.", borrower_id, loan_id);
          return Err(PlatformError::InputsError);
        }
      } else {
        println!("Loan id is required to pay the loan.");
        return Err(PlatformError::InputsError);
      }
      process_pay_loan_cmd(pay_loan_matches)
    }
    ("view_credential", Some(view_credential_matches)) => {
      let borrower_id = if let Some(id_arg) = borrower_matches.value_of("id") {
        parse_to_u64(id_arg)?
      } else {
        println!("Borrower id is required to get credential information. Use borrower --id.");
        return Err(PlatformError::InputsError);
      };
      if let Some(credential_arg) = view_credential_matches.value_of("credential") {
        let credential_id = parse_to_u64(credential_arg)?;
        let credential = data.loans[credential_id as usize].clone();
        if credential.borrower != borrower_id {
          println!("Borrower {} doesn't own credential {}.",
                   borrower_id, credential_id);
          return Err(PlatformError::InputsError);
        }
        println!("Displaying credential {}: {:?}.", credential_id, credential);
        return Ok(());
      }
      let mut credentials = Vec::new();
      let credential_ids = data.borrowers[borrower_id as usize].credentials;
      for cred_id in credential_ids.iter() {
        if let Some(id) = cred_id {
          credentials.push(data.credentials[*id as usize].clone());
        }
      }
      println!("Displaying {} credential(s): {:?}",
               credentials.len(),
               credentials);
      Ok(())
    }
    ("create_or_overwrite_credential", Some(create_or_overwrite_credential_matches)) => {
      let borrower_id = if let Some(id_arg) = borrower_matches.value_of("id") {
        parse_to_u64(id_arg)?
      } else {
        println!("Borrower id is required to get credential information. Use borrower --id.");
        return Err(PlatformError::InputsError);
      };
      let credential_issuer_id = if let Some(credential_issuer_arg) =
        create_or_overwrite_credential_matches.value_of("credential_issuer")
      {
        parse_to_u64(credential_issuer_arg)?
      } else {
        println!("Credential issuer id is required to get credential information. Use --credential_issuer.");
        return Err(PlatformError::InputsError);
      };
      let attribute =
        if let Some(attribute_arg) = create_or_overwrite_credential_matches.value_of("attribute") {
          match attribute_arg {
            "min_credit_score" => CredentialIndex::MinCreditScore,
            "min_income" => CredentialIndex::MinIncome,
            _ => CredentialIndex::Citizenship,
          }
        } else {
          println!("Credential attribute is required to create the credential. Use --attribute.");
          return Err(PlatformError::InputsError);
        };
      let value = if let Some(value_arg) = create_or_overwrite_credential_matches.value_of("value")
      {
        parse_to_u64(value_arg)?
      } else {
        println!("Credential value is required to create the credential. Use --value.");
        return Err(PlatformError::InputsError);
      };
      let mut data = load_data()?;
      data.add_or_update_credential(borrower_id, credential_issuer_id, attribute, value)
    }
    ("get_asset_record", Some(get_asset_record_matches)) => {
      let borrower_id = if let Some(id_arg) = borrower_matches.value_of("id") {
        parse_to_u64(id_arg)?
      } else {
        println!("Borrower id is required to get the asset record. Use borrower --id.");
        return Err(PlatformError::InputsError);
      };
      let mut data = load_data()?;
      let borrower_name = data.borrowers[borrower_id as usize].name.clone();
      let key_pair = data.get_borrower_key_pair(borrower_id)?;
      let sid = if let Some(sid_arg) = get_asset_record_matches.value_of("sid") {
        TxoSID(parse_to_u64(sid_arg)?)
      } else {
        println!("Sid is required to get the asset record. Use borrower --sid.");
        return Err(PlatformError::InputsError);
      };
      let tracer_and_owner_memos =
        if let Some(memo_file_arg) = get_asset_record_matches.value_of("memo_file") {
          load_tracer_and_owner_memos_from_files(memo_file_arg)?
        } else {
          println!("Owner memo is required to get the asset record. Use --memo_file.");
          return Err(PlatformError::InputsError);
        };
      // Get protocol and host.
      let (protocol, host) = protocol_host(get_asset_record_matches);
      let res = query(protocol,
                      host,
                      QUERY_PORT,
                      "utxo_sid",
                      &format!("{}", sid.0))?;
      let blind_asset_record =
        serde_json::from_str::<BlindAssetRecord>(&res).or_else(|_| {
                                                        Err(PlatformError::DeserializationError)
                                                      })?;
      let asset_record =
        open_blind_asset_record(&blind_asset_record,
                                &tracer_and_owner_memos[0].1,
                                key_pair.get_sk_ref()).or_else(|error| {
                                                        Err(PlatformError::ZeiError(error))
                                                      })?;
      println!("{} owns {} of asset {:?}.",
               borrower_name,
               asset_record.get_amount(),
               asset_record.get_asset_type());
      Ok(())
    }
    _ => {
      println!("Subcommand missing or not recognized. Try borrower --help");
      Err(PlatformError::InputsError)
    }
  }
}

/// Creates the directory for the file, and renames the file with the same path if it exists.
/// # Arguments
/// * `path_str`: string representation of the file path.
/// * `overwrite`: whether to overwrite or find the available path if the file exists.
fn create_directory_and_rename_path(path_str: &str, overwrite: bool) -> Result<(), PlatformError> {
  let path = Path::new(&path_str);
  create_directory_if_missing(&path_str)?;
  if path.exists() && !overwrite {
    rename_existing_path(&path)?;
  }
  Ok(())
}

/// Processes the `create_txn_builder` subcommand.
/// # Arguments
/// * `create_matches`: subcommands and arguments under the `create_txn_builder` subcommand.
/// * `txn_file`: path to store the transaction file.
fn process_create_txn_builder_cmd(create_matches: &clap::ArgMatches,
                                  txn_file: &str)
                                  -> Result<(), PlatformError> {
  let name = create_matches.value_of("name");
  let overwrite = create_matches.is_present("overwrite");
  let file_str = if let Some(name) = name {
    name.to_string()
  } else {
    txn_file.to_string()
  };
  let expand_str = shellexpand::tilde(&file_str).to_string();
  create_directory_and_rename_path(&expand_str, overwrite)?;
  let txn_builder = TransactionBuilder::default();
  store_txn_to_file(&expand_str, &txn_builder)
}

/// Processes the `submit` subcommand.
/// # Arguments
/// * `submit_matches`: subcommands and arguments under the `submit` subcommand.
/// * `txn_file`: path to store the transaction file.
fn process_submit_cmd(submit_matches: &clap::ArgMatches,
                      txn_file: &str)
                      -> Result<(), PlatformError> {
  let (protocol, host) = protocol_host(submit_matches);
  let txn_builder = load_txn_from_file(txn_file)?;
  if submit_matches.is_present("get_sids") || submit_matches.is_present("sids_file") {
    let sids = submit_and_get_sids(protocol, host, txn_builder)?;
    println!("Utxo: {:?}", sids);
    if let Some(path) = submit_matches.value_of("sids_file") {
      let mut sids_str = "".to_owned();
      for sid in sids {
        sids_str.push_str(&format!("{},", sid.0));
      }
      store_sids_to_file(path, &sids_str)?;
    }
    Ok(())
  } else {
    submit(protocol, host, txn_builder)
  }
}

/// Processes the `borrower load_funds` subcommand.
/// # Arguments
/// * `borrower_id`: borrower ID.
/// * `load_funds_matches`: subcommands and arguments under the `load_funds` subcommand.
/// * `txn_file`: path to store the transaction file.
fn process_load_funds_cmd(borrower_id: u64,
                          load_funds_matches: &clap::ArgMatches,
                          txn_file: &str)
                          -> Result<(), PlatformError> {
  let issuer_id = if let Some(issuer_arg) = load_funds_matches.value_of("issuer") {
    if let Ok(id) = issuer_arg.parse::<u64>() {
      id
    } else {
      println!("Improperly formatted issuer id.");
      return Err(PlatformError::InputsError);
    }
  } else {
    println!("Asset issuer id is required to load funds. Use --issuer.");
    return Err(PlatformError::InputsError);
  };
  let amount = if let Some(amount_arg) = load_funds_matches.value_of("amount") {
    parse_to_u64(amount_arg)?
  } else {
    println!("Amount is required to load funds. Use --amount.");
    return Err(PlatformError::InputsError);
  };
  let memo_file = load_funds_matches.value_of("memo_file");
  let (protocol, host) = protocol_host(load_funds_matches);
  load_funds(issuer_id,
             borrower_id,
             amount,
             memo_file,
             txn_file,
             protocol,
             host)
}

/// Processes the `borrower pay_loan` subcommand.
/// # Arguments
/// * `pay_loan_matches`: subcommands and arguments under the `pay_loan` subcommand.
fn process_pay_loan_cmd(pay_loan_matches: &clap::ArgMatches) -> Result<(), PlatformError> {
  let loan_id = if let Some(loan_arg) = pay_loan_matches.value_of("loan") {
    parse_to_u64(loan_arg)?
  } else {
    println!("Loan id is required to pay the loan. Use --loan.");
    return Err(PlatformError::InputsError);
  };
  let amount = if let Some(amount_arg) = pay_loan_matches.value_of("amount") {
    parse_to_u64(amount_arg)?
  } else {
    println!("Amount is required to pay the loan. Use --amount.");
    return Err(PlatformError::InputsError);
  };
  let (protocol, host) = protocol_host(pay_loan_matches);

  pay_loan(loan_id, amount, protocol, host)
}

#[cfg(test)]
mod tests {
  use super::*;
  use ledger_standalone::LedgerStandalone;

  const PROTOCOL: &str = "http";
  const HOST: &str = "localhost";

  fn check_next_path(input: &str, expected: &str) {
    let as_path = Path::new(input);
    if let Ok(result) = next_path(as_path) {
      let as_str = result.to_str().unwrap();
      if as_str != expected {
        panic!("{} failed:  {}", input, as_str);
      }
    }
  }

  // Note: creates and removes a file of the given name.
  // If such a file was present, it gets overwritten
  // and then removed.
  fn check_next_path_typical(input: &str, expected: &str) {
    trace!("check_next_path_typical({}, {})", input, expected);
    if let Err(e) = fs::write(input, "txn_builder_cli next_path() test detritus") {
      panic!("write error: {:?}", e);
    }
    check_next_path(input, expected);
    if let Err(e) = fs::remove_file(input) {
      panic!("remove_file error: {:?}", e);
    }
  }

  fn check_next_path_nonextant(input: &str, expected: &str) {
    check_next_path(input, expected)
  }

  #[test]
  fn test_next_path() {
    check_next_path_typical("1000", "1000.0");
    check_next_path_nonextant("1000", "1000.0");

    check_next_path_typical("abc", "abc.0");
    check_next_path_nonextant("abc", "abc.0");

    check_next_path_typical("abc.def", "abc.def.0");
    check_next_path_nonextant("abc.def", "abc.def.0");

    check_next_path_typical("a.12", "a.13");
    check_next_path_nonextant("a.12", "a.12");

    check_next_path_typical(".12", ".12.0");
    check_next_path_nonextant(".12", ".12.0");

    check_next_path_typical("abc.12", "abc.13");
    check_next_path_nonextant("abc.12", "abc.12");

    check_next_path_typical("abc.0", "abc.1");
    check_next_path_nonextant("abc.0", "abc.0");
  }

  #[test]
  fn test_store_and_load_sids() {
    let paths = vec!["sids1", "sids2", "sids3"];
    let sids = vec!["1,2,4", "1,2, 4", "1,a,4"];

    for i in 0..3 {
      store_sids_to_file(paths[i], sids[i]).unwrap();
    }

    let expected_txo_refs = vec![1, 2, 4];

    assert_eq!(load_sids_from_file(paths[0]).unwrap(), expected_txo_refs);
    assert_eq!(load_sids_from_file(paths[1]).unwrap(), expected_txo_refs);
    assert_eq!(load_sids_from_file(paths[2]),
               Err(PlatformError::InputsError));

    paths.into_iter()
         .map(|path| fs::remove_file(path).unwrap())
         .collect()
  }

  #[test]
  fn test_parse_to_u64_vec() {
    let amounts_arg = "1, 2,4";
    let expected_amounts = vec![1, 2, 4];

    assert_eq!(parse_to_u64_vec(amounts_arg).unwrap(), expected_amounts);
  }

  #[test]
  fn test_define_asset() {
    // Create txn builder and key pair
    let txn_builder_path = "tb_define";
    let mut prng: ChaChaRng = ChaChaRng::from_entropy();
    let issuer_key_pair = XfrKeyPair::generate(&mut prng);

    // Define asset
    let res = define_asset(false,
                           &issuer_key_pair,
                           AssetTypeCode::gen_random(),
                           "Define asset",
                           false,
                           false,
                           txn_builder_path);

    let _ = fs::remove_file(DATA_FILE);
    fs::remove_file(txn_builder_path).unwrap();

    assert!(res.is_ok());
  }

  #[test]
  fn test_issue_and_transfer_asset() {
    // Create txn builder and key pairs
    let txn_builder_path = "tb_issue_and_transfer";
    let mut prng: ChaChaRng = ChaChaRng::from_entropy();
    let issuer_key_pair = XfrKeyPair::generate(&mut prng);
    let recipient_key_pair = XfrKeyPair::generate(&mut prng);

    // Issue and transfer asset
    let code = AssetTypeCode::gen_random();
    let amount = 1000;
    assert!(issue_and_transfer_asset(&issuer_key_pair,
                                     &recipient_key_pair,
                                     amount,
                                     code,
                                     AssetRecordType::NonConfidentialAmount_NonConfidentialAssetType,
                                     None,
                                     txn_builder_path,None).is_ok());

    let _ = fs::remove_file(DATA_FILE);
    fs::remove_file(txn_builder_path).unwrap();
  }

  #[test]
  fn test_merge_records() {
    // Create key pair
    let mut prng: ChaChaRng = ChaChaRng::from_entropy();
    let key_pair = XfrKeyPair::generate(&mut prng);

    // Build blind asset records
    let code = AssetTypeCode::gen_random();
    let asset_record_type = NonConfidentialAmount_NonConfidentialAssetType;
    let (bar1, _, memo1) = get_blind_asset_record_and_memos(key_pair.get_pk(),
                                                            1000,
                                                            code,
                                                            asset_record_type,
                                                            None).unwrap();
    let (bar2, _, memo2) = get_blind_asset_record_and_memos(key_pair.get_pk(),
                                                            500,
                                                            code,
                                                            asset_record_type,
                                                            None).unwrap();

    // Merge records
    assert!(merge_records(&key_pair,
                          TxoRef::Absolute(TxoSID(1)),
                          TxoRef::Absolute(TxoSID(2)),
                          (bar1, memo1),
                          (bar2, memo2),
                          code).is_ok());
  }

  #[test]
  #[ignore]
  // Test funds loading, loan request, fulfilling and repayment
  fn test_request_fulfill_and_pay_loan() {
    let ledger_standalone = LedgerStandalone::new();
    ledger_standalone.poll_until_ready().unwrap();

    // Create txn builder
    let txn_builder_path = "tb_load_funds";

    // Load funds
    let funds_amount = 1000;
    load_funds(0, 0, funds_amount, None, txn_builder_path, PROTOCOL, HOST).unwrap();
    let data = load_data().unwrap();

    assert_eq!(data.borrowers[0].balance, funds_amount);

    fs::remove_file(txn_builder_path).unwrap();
    let _ = fs::remove_file(DATA_FILE);

    // Request a loan
    let txn_builder_path = "tb_loan";
    let loan_amount = 1200;
    let mut data = load_data().unwrap();
    data.add_loan(0, 0, loan_amount, 100, 8).unwrap();

    assert_eq!(data.loans.len(), 1);

    // Fulfill the loan request
    fulfill_loan(0, 0, txn_builder_path, PROTOCOL, HOST).unwrap();
    data = load_data().unwrap();

    assert_eq!(data.loans[0].status, LoanStatus::Active);
    assert_eq!(data.loans[0].balance, loan_amount);

    // Pay loan
    let payment_amount = 200;
    pay_loan(0, payment_amount, PROTOCOL, HOST).unwrap();
    data = load_data().unwrap();

    let _ = fs::remove_file(DATA_FILE);
    fs::remove_file(txn_builder_path).unwrap();

    assert_eq!(data.loans[0].payments, 1);
  }
}<|MERGE_RESOLUTION|>--- conflicted
+++ resolved
@@ -1447,20 +1447,6 @@
 
   // If the proof exists and the proved value is valid, attest with the proof
   // Otherwise, prove and attest the value
-<<<<<<< HEAD
-  let credential_issuer_key_pair = data.get_credential_issuer_key_pair(credential_issuer_id)?;
-  let credential_issuer_public_key = credential_issuer_key_pair.0.clone();
-  if let Some(proof) = &credential.proof {
-    println!("Attesting with the existing proof.");
-    if let Err(error) =
-      prove(&serde_json::from_str::<ACRevealSig>(proof).or_else(|_| {
-                                                         Err(PlatformError::DeserializationError)
-                                                       })?,
-            &credential_issuer_public_key,
-            credential.value as u32,
-            requirement,
-            RelationType::AtLeast)
-=======
   let (credential_issuer_public_key, credential_issuer_secret_key) =
     data.get_credential_issuer_key_pair(credential_issuer_id)?;
   let value_str = value_u64.to_string();
@@ -1476,7 +1462,6 @@
                                           &attributes,
                                           &reveal_sig.sig_commitment,
                                           &reveal_sig.pok)
->>>>>>> 101b7f1b
     {
       // Update loans data
       data.loans[loan_id as usize].status = LoanStatus::Declined;
