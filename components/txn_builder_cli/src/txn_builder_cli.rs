#![deny(warnings)]
use clap::{App, Arg, SubCommand};
use env_logger::{Env, Target};
use ledger::data_model::errors::PlatformError;
use ledger::data_model::{AccountAddress, AssetTypeCode, TransferType, TxOutput, TxoRef, TxoSID};
use ledger::policies::{DebtMemo, Fraction};
use log::trace; // Other options: debug, info, warn
use rand_chacha::ChaChaRng;
use rand_core::SeedableRng;
use serde::{Deserialize, Serialize};
use std::env;
use std::fs::{self, File};
use std::io::prelude::*;
use std::path::{Path, PathBuf};
use std::process::exit;
use std::process::Command;
use std::thread;
use submission_server::{TxnHandle, TxnStatus};
use txn_builder::{BuildsTransactions, TransactionBuilder, TransferOperationBuilder};
use zei::api::anon_creds::{
  ac_keygen_issuer, ac_keygen_user, ac_reveal, ac_sign, ac_verify, ACIssuerPublicKey,
  ACIssuerSecretKey, ACRevealSig, Credential as ZeiCredential,
};
use zei::serialization::ZeiFromToBytes;
use zei::setup::PublicParams;
use zei::xfr::asset_record::{build_blind_asset_record, open_asset_record, AssetRecordType};
use zei::xfr::sig::{XfrKeyPair, XfrPublicKey};
use zei::xfr::structs::{AssetRecord, BlindAssetRecord, OpenAssetRecord};
extern crate exitcode;

// TODO (Keyao): Rename txn_builder_cli to txn_cli?

/// Initial data when the program starts.
const INIT_DATA: &str = r#"
{
  "asset_issuers": [
    {
      "id": 0,
      "name": "Izzie",
      "key_pair": "76b8e0ada0f13d90405d6ae55386bd28bdd219b8a08ded1aa836efcc8b770dc720fdbac9b10b7587bba7b5bc163bce69e796d71e4ed44c10fcb4488689f7a144"
    }
  ],
  "credential_issuers": [
    {
      "id": 0,
      "name": "Ivy",
      "key_pair": "5b7b2267656e32223a22696c47526c434b5f6a5263786d654b54674742326d66645266317a716a31695a6457513231526e48626c36695634674b52696a66516e52776243663742485a6446504b57476a4166727a3241683246513865594d33333037434f76384466574f43626442434562754638323957334574433739505977756874704c535f7a4c6b222c22787832223a22746b3349514d5f364c36466759726d3635494f3848424d547a307937783970654263394977784567354d48414b5f494e5a333150794e4130546a4a68444c534343494a65513547556a414c3537452d535430356876347a415a454b62396b48666e2d36704b667965446a555f3156776b4e5a76746f32754e6536687a317a4f47222c227a7a31223a22736236774947674d6a453257706e58704e72736b4732546c566d4738375872714456726a6a6f3641627a536242677633666277337474394a5370524147415f38222c227a7a32223a226c716136424a656a334d6662726c5677736d537076747a46664f316e6a4a396f727879703959343646387548366f716f79536e5053777472493537396c596876446e4b646c4b6c556c46684f7867563238734c6d66784a42335558643347674235736f535147304930457873416373495754706c6461456d3847424761675153222c22797932223a5b22676d476f4c7052676a6e4b426b4c6b766a493752317052534a655f4a7274784d412d34454d57663036737a544e4e61433530795437346e3874344b634b574366452d644a4435356d4c69554f31336b44646d497a3073466553566b5f4b6e7038587179566c634e51354b6a5a6f5858394e5730505554355266554a4f73435165225d7d2c7b2267656e31223a226b3133334d413766654f324471377a384837797a4a314d56415342486f66315a34684f33566874454b63322d7149685848366855526c36634531584159573248222c2278223a22784c774c4361354c303042494c5331475034464373474f39734b664964413741424b7667536251415672413d222c2279223a5b227455526f44353762325269486f766f6d4342797a3364796c564364792d6e71594a6379324e7472334a706b3d225d7d5d"
    }
  ],
  "lenders": [
    {
      "id": 0,
      "name": "Lenny",
      "key_pair": "023f37203a2476c42566a61cc55c3ca875dbb4cc41c0deb789f8e7bf881836384d4b18062f8502598de045ca7b69f067f59f93b16e3af8733a988adc2341f5c8",
      "min_credit_score": 500,
      "loans": []
    },
    {
      "id": 1,
      "name": "Luna",
      "key_pair": "65efc6564f1c5ee79f65635f249bb082ef5a89d077026c27479ae37db91e48dfe1e2cc04de1ba50705cb9cbba130ddc80f3c2646ddc865b7ab514e8ab77c2e7f",
      "min_credit_score": 680,
      "loans": []
    }
  ],
  "borrowers": [
    {
      "id": 0,
      "name": "Ben",
      "key_pair": "f6a12ca8ffc30a66ca140ccc7276336115819361186d3f535dd99f8eaaca8fce7d177f1e71b490ad0ce380f9578ab12bb0fc00a98de8f6a555c81d48c2039249",
      "credentials": [
          0,
          null,
          null
      ],
      "loans": [],
      "balance": 0,
      "utxo": null
    }
  ],
  "credentials": [
    {
      "id": 0,
      "borrower": 0,
      "credential_issuer": 0,
      "attribute": "MinCreditScore",
      "value": 650,
      "proof": null
    }
  ],
  "loans": [],
  "fiat_code": null,
  "sequence_number": 1
}"#;
/// Path to the data file.
const DATA_FILE: &str = "data.json";
/// Arbitrary choice of the maximum backup extension number.
const BACKUP_COUNT_MAX: i32 = 10000;
/// Port for querying values.
const QUERY_PORT: &str = "8668";
/// Port for submitting transactions.
const SUBMIT_PORT: &str = "8669";
#[allow(dead_code)]
/// Path to the standalone ledger.
const LEDGER_STANDALONE: &str = "../../target/debug/ledger_standalone";

//
// Credentials
//
// TODO (Keyao): Support more attributes
#[derive(Clone, Deserialize, Debug, Eq, PartialEq, Serialize)]
/// Credential attributes and their corresponding indices in the borrower's data.
/// # Examples
/// * `"credentials": [1, 3, 4]` in a borrower's data indicates:
///   * Credential ID of the borrower's MinCreditScore record is 1
///   * Credential ID of the borrower's MinIncome record is 3
///   * Credential ID of the borrower's Citizenship record is 4
enum CredentialIndex {
  /// Lower bound of the credit score
  MinCreditScore = 0,
  /// lower bound of the income
  MinIncome = 1,
  /// Country code of citizenship
  Citizenship = 2,
}

#[derive(Clone, Deserialize, Debug, Serialize)]
/// Borrower's credential record.
struct Credential {
<<<<<<< HEAD
  /// Credential ID
  id: u64,
  /// Borrower ID
  borrower: u64,
  /// Credential issuer ID
  credential_issuer: u64,
=======
  /// Credential id
  id: u64,
  /// Borrower id
  borrower: u64,
>>>>>>> 2df3994b
  /// Credential attribute, possible values defined in the enum `CredentialIndex`
  attribute: CredentialIndex,
  /// Credential value
  value: u64,
  /// Serialized credential proof, if exists
  proof: Option<String>,
<<<<<<< HEAD
=======
  /// Public key of the credential issuer, if exists
  credential_issuer_pub_key: Option<String>,
>>>>>>> 2df3994b
}

impl Credential {
  fn new(id: u64,
         borrower: u64,
         credential_issuer: u64,
         attribute: CredentialIndex,
         value: u64)
         -> Self {
    Credential { id,
                 borrower,
                 credential_issuer,
                 attribute,
                 value,
                 proof: None }
  }
}

//
// Users
//
#[derive(Clone, Deserialize, Serialize)]
<<<<<<< HEAD
/// Asset issuer's account information.
struct AssetIssuer {
  /// AssetIssuer ID
=======
/// Issuer's account information.
struct Issuer {
  /// Issuer ID
>>>>>>> 2df3994b
  id: u64,
  /// Name
  name: String,
  /// Serialized key pair
  key_pair: String,
}

impl AssetIssuer {
  fn new(id: usize, name: String) -> Self {
    let key_pair = XfrKeyPair::generate(&mut ChaChaRng::from_entropy());
    let key_pair_str = hex::encode(key_pair.zei_to_bytes());
    AssetIssuer { id: id as u64,
                  name,
                  key_pair: key_pair_str }
  }
}

#[derive(Clone, Deserialize, Serialize)]
<<<<<<< HEAD
/// Credential issuer's account information.
struct CredentialIssuer {
  /// Credential issuer ID
  id: u64,
  /// Name
  name: String,
  /// Serialized key pair
  key_pair: String,
}

impl CredentialIssuer {
  fn new(id: usize, name: String) -> Result<Self, PlatformError> {
    let key_pair = ac_keygen_issuer::<_>(&mut ChaChaRng::from_entropy(), 1);
    let key_pair_str =
      serde_json::to_vec(&key_pair).or_else(|_| Err(PlatformError::SerializationError))?;
    Ok(CredentialIssuer { id: id as u64,
                          name,
                          key_pair: hex::encode(key_pair_str) })
  }
}

#[derive(Clone, Deserialize, Serialize)]
=======
>>>>>>> 2df3994b
/// Lender's account information.
struct Lender {
  /// Lender ID
  id: u64,
  /// Name
  name: String,
  /// Serialized key pair
  key_pair: String,
  /// Minimum requirement on borrower's credit score
  min_credit_score: u64,
  /// List of loan IDs
  loans: Vec<u64>,
}

impl Lender {
  fn new(id: usize, name: String, min_credit_score: u64) -> Self {
    let key_pair = XfrKeyPair::generate(&mut ChaChaRng::from_entropy());
    let key_pair_str = hex::encode(key_pair.zei_to_bytes());
    Lender { id: id as u64,
             name,
             key_pair: key_pair_str,
             min_credit_score,
             loans: Vec::new() }
  }
}

#[derive(Clone, Deserialize, Serialize)]
/// Borrower's account information.
struct Borrower {
  /// Borrower ID
  id: u64,
  /// Name
  name: String,
  /// Serialized key pair
  key_pair: String,
  /// List of credential IDs, ordered by `CredentialIndex`
  /// # Examples
  /// * `"credentials": [1, 3, 4]` indicates:
  ///   * Credential ID of the MinCreditScore record is 1
  ///   * Credential ID of the MinIncome record is 3
  ///   * Credential ID of the Citizenship record is 4
  credentials: [Option<u64>; 3],
  /// List of loan IDs
  loans: Vec<u64>,
  /// Balance
  balance: u64,
  /// List of UTXO (unspent transaction output) SIDs, if any
  utxo: Option<TxoSID>,
}

impl Borrower {
  fn new(id: usize, name: String) -> Self {
    // Get the encoded key pair
    let key_pair = XfrKeyPair::generate(&mut ChaChaRng::from_entropy());
    let key_pair_str = hex::encode(key_pair.zei_to_bytes());

    // Construct the Borrower
    Borrower { id: id as u64,
               name,
               key_pair: key_pair_str,
               credentials: [None; 3],
               loans: Vec::new(),
               balance: 0,
               utxo: None }
  }
}

//
// Loan
//
#[derive(Clone, Deserialize, Debug, PartialEq, Serialize)]
/// Loan statuses.
enum LoanStatus {
  /// The borrower has requested the loan, but the lender hasn't fulfill it
  Requested,
  /// The lender has declined the loan
  Declined,
  /// The lender has fulfilled the loan, but the borrower hasn't paid it off
  Active,
  /// The borrower has paid off the loan
  Complete,
}

#[derive(Clone, Deserialize, Debug, Serialize)]
/// Loan information.
struct Loan {
  /// Loan ID
  id: u64,
  /// Lender ID           
  lender: u64,
  /// Borrower ID          
  borrower: u64,
  /// Loan status, possible values defined in the enum `LoanStatus`
  status: LoanStatus,
  /// Total amount
  amount: u64,
  /// Outstanding balance
  balance: u64,
  /// Interest per 1000
  /// # Examples
  /// * `120`: interest rate is 0.12        
  interest_per_mille: u64,
  /// Loan duration
  duration: u64,
  /// Number of payments that have been made
  payments: u64,
  /// Serialized debt token code, if exists
  code: Option<String>,
  /// Debt UTXO (unspent transaction output) SIDs, if exists
  utxo: Option<TxoSID>,
}

impl Loan {
  fn new(id: usize,
         lender: u64,
         borrower: u64,
         amount: u64,
         interest_per_mille: u64,
         duration: u64)
         -> Self {
    Loan { id: id as u64,
           lender,
           borrower,
           status: LoanStatus::Requested,
           amount,
           balance: amount,
           interest_per_mille,
           duration,
           payments: 0,
           code: None,
           utxo: None }
  }
}

//
// Data
//
#[derive(Clone, Deserialize, Serialize)]
/// Information of users, loans, fiat token code, and sequence number.
struct Data {
  /// List of user records
<<<<<<< HEAD
  asset_issuers: Vec<AssetIssuer>,
  credential_issuers: Vec<CredentialIssuer>,
=======
  issuers: Vec<Issuer>,
>>>>>>> 2df3994b
  lenders: Vec<Lender>,
  borrowers: Vec<Borrower>,

  /// List of loan records
  loans: Vec<Loan>,

  /// List of credential records
  credentials: Vec<Credential>,

  /// Serialized token code of fiat asset, if defined
  fiat_code: Option<String>,

  /// Sequence number of the next transaction
  sequence_number: u64,
}

impl Data {
  fn add_loan(&mut self,
              lender: u64,
              borrower: u64,
              amount: u64,
              interest_per_mille: u64,
              duration: u64)
              -> Result<(), PlatformError> {
    let id = self.loans.len();
    self.loans
        .push(Loan::new(id, lender, borrower, amount, interest_per_mille, duration));
    self.lenders[lender as usize].loans.push(id as u64);
    self.borrowers[borrower as usize].loans.push(id as u64);
    store_data_to_file(self.clone())
  }

  fn add_asset_issuer(&mut self, name: String) -> Result<(), PlatformError> {
    let id = self.asset_issuers.len();
    self.asset_issuers.push(AssetIssuer::new(id, name.clone()));
    println!("{}'s id is {}.", name, id);
    store_data_to_file(self.clone())
  }

  fn get_asset_issuer_key_pair(&mut self, id: u64) -> Result<XfrKeyPair, PlatformError> {
    let key_pair_str = &self.asset_issuers[id as usize].key_pair;
    Ok(XfrKeyPair::zei_from_bytes(&hex::decode(key_pair_str).or_else(|_| {
                                     Err(PlatformError::DeserializationError)
                                   })?))
  }

  fn add_credential_issuer(&mut self, name: String) -> Result<(), PlatformError> {
    let id = self.credential_issuers.len();
    self.credential_issuers
        .push(CredentialIssuer::new(id, name.clone())?);
    println!("{}'s id is {}.", name, id);
    store_data_to_file(self.clone())
  }

  fn get_credential_issuer_key_pair(
    &mut self,
    id: u64)
    -> Result<(ACIssuerPublicKey, ACIssuerSecretKey), PlatformError> {
    let key_pair_str = &self.credential_issuers[id as usize].key_pair;
    let key_pair_decode =
      hex::decode(key_pair_str).or_else(|_| Err(PlatformError::DeserializationError))?;
    let key_pair =
      serde_json::from_slice(&key_pair_decode).or_else(|_| {
                                                Err(PlatformError::DeserializationError)
                                              })?;
    Ok(key_pair)
  }

  fn add_lender(&mut self, name: String, min_credit_score: u64) -> Result<(), PlatformError> {
    let id = self.lenders.len();
    self.lenders
        .push(Lender::new(id, name.clone(), min_credit_score));
    println!("{}'s id is {}.", name, id);
    store_data_to_file(self.clone())
  }

  fn get_lender_key_pair(&mut self, id: u64) -> Result<XfrKeyPair, PlatformError> {
    let key_pair_str = &self.lenders[id as usize].key_pair;
    Ok(XfrKeyPair::zei_from_bytes(&hex::decode(key_pair_str).or_else(|_| {
                                     Err(PlatformError::DeserializationError)
                                   })?))
  }

  fn add_borrower(&mut self, name: String) -> Result<(), PlatformError> {
    let id = self.borrowers.len();
    self.borrowers.push(Borrower::new(id, name.clone()));
    println!("{}'s id is {}.", name, id);
    store_data_to_file(self.clone())
  }

  fn get_borrower_key_pair(&mut self, id: u64) -> Result<XfrKeyPair, PlatformError> {
    let key_pair_str = &self.borrowers[id as usize].key_pair;
    Ok(XfrKeyPair::zei_from_bytes(&hex::decode(key_pair_str).or_else(|_| {
                                     Err(PlatformError::DeserializationError)
                                   })?))
  }

  fn add_or_update_credential(&mut self,
                              borrower_id: u64,
                              credential_issuer_id: u64,
                              attribute: CredentialIndex,
                              value: u64)
                              -> Result<(), PlatformError> {
    // If there's an existing record, update the value and remove the proof
    // Otherwise, add the record directly
    if let Some(credential_id) =
      self.borrowers[borrower_id as usize].credentials[attribute.clone() as usize]
    {
      println!("Updating the credential record.");
      self.credentials[credential_id as usize].value = value;
      self.credentials[credential_id as usize].proof = None;
    } else {
      println!("Adding the credential record.");
      let credential_id = self.credentials.len();
      self.credentials.push(Credential::new(credential_id as u64,
                                            borrower_id,
                                            credential_issuer_id,
                                            attribute.clone(),
                                            value));
      self.borrowers[borrower_id as usize].credentials[attribute as usize] =
        Some(credential_id as u64);
    }

    // Update the data
    store_data_to_file(self.clone())
  }
}

/// Gets the initial data for the CLI.
fn get_init_data() -> Result<Data, PlatformError> {
  serde_json::from_str::<Data>(INIT_DATA).or(Err(PlatformError::DeserializationError))
}

/// Gets the sequence number and increments it.
fn get_and_update_sequence_number() -> Result<u64, PlatformError> {
  // Get the sequence number
  let mut data = load_data()?;
  let sequence_number = data.sequence_number;
  println!("Sequence number: {}", sequence_number);

  // Increment the sequence number
  data.sequence_number += 1;
  store_data_to_file(data)?;

  Ok(sequence_number)
}

//
// Load functions
//
/// Loads data.
/// * If the data file exists, loads data from it.
/// * Otherwise, stores the initial data to file and returns the data.
fn load_data() -> Result<Data, PlatformError> {
  let mut file;
  match File::open(DATA_FILE) {
    Ok(f) => {
      file = f;
    }
    Err(_) => {
      let data = get_init_data()?;
      store_data_to_file(data.clone())?;
      return Ok(data);
    }
  }
  let mut data = String::new();
  if file.read_to_string(&mut data).is_err() {
    Err(PlatformError::IoError(format!("Failed to read file: {}", "data")))
  } else {
    serde_json::from_str::<Data>(&data).or(Err(PlatformError::DeserializationError))
  }
}

/// Loads transaction record from file
/// # Arguments
/// * `file_path`: file path.
fn load_txn_from_file(file_path: &str) -> Result<TransactionBuilder, PlatformError> {
  let mut file;
  match File::open(file_path) {
    Ok(f) => {
      file = f;
    }
    Err(_) => {
      return Err(PlatformError::IoError(format!("File doesn't exist: {}. Try subcommand create.",
                                         file_path)));
    }
  }
  let mut txn = String::new();
  if file.read_to_string(&mut txn).is_err() {
    return Err(PlatformError::IoError(format!("Failed to read file: {}", file_path)));
  }
  println!("Parsing builder from file contents: \"{}\"", &txn);
  match serde_json::from_str(&txn) {
    Ok(builder) => Ok(builder),
    Err(_) => Err(PlatformError::DeserializationError),
  }
}

/// Split a string by comma (`,`).
/// # Arguments
/// * `string`: string to split
fn split_arg(string: &str) -> Vec<&str> {
  string.split(',').collect::<Vec<&str>>()
}

/// Loads UTXO (unspent transaction output) SIDs from file.
/// # Arguments
/// * `file_path`: file path
fn load_sids_from_file(file_path: &str) -> Result<Vec<u64>, PlatformError> {
  let mut file;
  match File::open(file_path) {
    Ok(f) => {
      file = f;
    }
    Err(_) => {
      return Err(PlatformError::IoError(format!("File doesn't exist: {}. Try subcommand store --sids.",file_path)));
    }
  }

  let mut sids_str = String::new();
  if let Err(error) = file.read_to_string(&mut sids_str) {
    return Err(PlatformError::IoError(format!("Failed to read file: {}: {}.", file_path, error)));
  }

  let mut sids = Vec::new();
  for sid_str in split_arg(&sids_str) {
    if sid_str == "" {
      break;
    }
    sids.push(parse_to_u64(sid_str)?);
  }

  Ok(sids)
}

//
// Store functions
//
/// Stores the program data to `DATA_FILE`, when the program starts or the data is updated.
/// # Arguments
/// * `data`: data to store.
fn store_data_to_file(data: Data) -> Result<(), PlatformError> {
  if let Ok(as_json) = serde_json::to_string(&data) {
    if let Err(error) = fs::write(DATA_FILE, &as_json) {
      return Err(PlatformError::IoError(format!("Failed to create file {}: {}.",
                                                DATA_FILE, error)));
    };
  }
  Ok(())
}

/// Stores transaction record to file.
/// # Arguments
/// * `path_str`: file path to store the transaction record.
/// * `txn`: transaction builder.
fn store_txn_to_file(path_str: &str, txn: &TransactionBuilder) -> Result<(), PlatformError> {
  if let Ok(as_json) = serde_json::to_string(txn) {
    if let Err(error) = fs::write(path_str, &as_json) {
      return Err(PlatformError::IoError(format!("Failed to create file {}: {}.",
                                                path_str, error)));
    };
  }
  Ok(())
}

/// Stores a new key pair to file. Assumes tilde expansion has already been done.
/// # Arguments
/// * `path_str`: file path to store the key pair.
fn store_key_pair_to_file(path_str: &str) -> Result<(), PlatformError> {
  let file_path = Path::new(path_str);
  let parent_path = if let Some(path) = file_path.parent() {
    path
  } else {
    return Err(PlatformError::IoError(format!("Failed to get the parent path of file {}.",
                                              file_path.display())));
  };
  match fs::create_dir_all(parent_path) {
    Ok(()) => {
      let mut prng: ChaChaRng;
      prng = ChaChaRng::from_entropy();
      let key_pair = XfrKeyPair::generate(&mut prng);
      if let Err(error) = fs::write(&file_path, key_pair.zei_to_bytes()) {
        return Err(PlatformError::IoError(format!("Failed to create file {}: {}.",
                                                  file_path.display(),
                                                  error)));
      };
    }
    Err(error) => {
      return Err(PlatformError::IoError(format!("Failed to create file {}: {}.",
                                                file_path.display(),
                                                error)));
    }
  }
  Ok(())
}

/// Stores a new public key to file. Assumes tilde expansion has already been done.
/// # Arguments
/// * `path_str`: file path to store the public key.
fn store_pub_key_to_file(path_str: &str) -> Result<(), PlatformError> {
  let file_path = Path::new(path_str);
  let parent_path = if let Some(path) = file_path.parent() {
    path
  } else {
    return Err(PlatformError::IoError(format!("Failed to get the parent path of file {}.",
                                              file_path.display())));
  };
  match fs::create_dir_all(parent_path) {
    Ok(()) => {
      let mut prng = ChaChaRng::from_entropy();
      let key_pair = XfrKeyPair::generate(&mut prng);
      if let Err(error) = fs::write(&file_path, key_pair.get_pk_ref().as_bytes()) {
        return Err(PlatformError::IoError(format!("Failed to create file {}: {}.",
                                                  file_path.display(),
                                                  error)));
      };
    }
    Err(error) => {
      return Err(PlatformError::IoError(format!("Failed to create directory for file {}: {}.",
                                                file_path.display(),
                                                error)));
    }
  }
  Ok(())
}

/// Stores SIDs to file.
/// # Arguments
/// * `file_path`: file path to store the key pair.
/// * `sids`: SIDs to store, separated by comma (`,`).
fn store_sids_to_file(path_str: &str, sids: &str) -> Result<(), PlatformError> {
  if let Err(error) = fs::write(path_str, sids) {
    return Err(PlatformError::IoError(format!("Failed to create file {}: {}.", path_str, error)));
  };
  Ok(())
}

//
// Path related helper functions
//
/// Creates the directory for the file if missing.
/// # Arguments
/// * `path_str`: string representation of the file path.
fn create_directory_if_missing(path_str: &str) -> Result<(), PlatformError> {
  let path = Path::new(path_str);
  if path.exists() {
    return Ok(());
  }

  if let Some(parent) = path.parent() {
    if parent.exists() {
      return Ok(());
    }
    if let Err(error) = fs::create_dir_all(&parent) {
      return Err(PlatformError::IoError(format!("Failed to create directory for the parent path of {}: {}", path_str, error)));
    }
  }

  Ok(())
}

/// Recursively finds a backup file name not currently in use.
///
/// All path components of path must exist and be readable.
///
/// Assumes:
/// * The extension of path can be replaced by n.
/// * It is safe to check the existence of the path after doing so.
/// * Recursion won't hurt us here.
///
/// # Arguments
/// * `path`: base path to look at.
/// * `n`: extension number to try and increment.
fn find_available_path(path: &Path, n: i32) -> Result<PathBuf, PlatformError> {
  if n < BACKUP_COUNT_MAX {
    let path_n = path.with_extension(&n.to_string());
    if path_n.exists() {
      find_available_path(path, n + 1)
    } else {
      Ok(path_n)
    }
  } else {
    Err(PlatformError::IoError(format!("Too many backups for {:?}. Use --path to specify another path.",
    path)))
  }
}

/// Derives a backup file path.
///
/// The path must not be empty and must not be dot (".").
///
/// # Arguments
/// * `path`: path to derive from.
fn next_path(path: &Path) -> Result<PathBuf, PlatformError> {
  fn add_backup_extension(path: &Path) -> Result<PathBuf, PlatformError> {
    let mut pb = PathBuf::from(path);
    if let Some(name) = path.file_name() {
      if let Some(name_str) = name.to_str() {
        pb.set_file_name(format!("{}.0", name_str));
        Ok(pb)
      } else {
        Err(PlatformError::IoError("Failed to convert the path to string.".to_owned()))
      }
    } else {
      Err(PlatformError::IoError("Failed to get the file name.".to_owned()))
    }
  }

  if let Some(ext) = path.extension() {
    let ext_str = if let Some(string) = ext.to_str() {
      string
    } else {
      return Err(PlatformError::IoError("Failed to convert the path to string.".to_owned()));
    };

    if let Ok(n) = ext_str.parse::<i32>() {
      // Has a numeric extension
      find_available_path(path, n)
    } else {
      // Doesn't have a numeric extension
      find_available_path(&add_backup_extension(&path)?, 0)
    }
  } else {
    // Doesn't have any extension.
    if path.components().next() == None {
      println!("Is empty: {:?}. Specify a file path.", path);
      Err(PlatformError::InputsError)
    } else if path.file_name() == None {
      println!("Is directory: {:?}. Specify a file path.", path);
      Err(PlatformError::InputsError)
    } else {
      find_available_path(&add_backup_extension(&path)?, 0)
    }
  }
}

/// Renames the file
/// # Arguments
/// * `path`: file path.
fn rename_existing_path(path: &Path) -> Result<(), PlatformError> {
  let next = next_path(path)?;
  trace!("Next path for {:?} is {:?}", &path, &next);
  if let Err(error) = fs::rename(path, next.as_path()) {
    return Err(PlatformError::IoError(format!("Failed to rename path: {}", error)));
  }
  Ok(())
}

/// Parses a string to u64.
/// # Arguments
/// * `val_str`: string representation of a value.
fn parse_to_u64(val_str: &str) -> Result<u64, PlatformError> {
  if let Ok(val) = val_str.trim().parse::<u64>() {
    Ok(val)
  } else {
    println!("Improperly formatted number.");
    Err(PlatformError::InputsError)
  }
}

/// Parses a string to a list of u64 values.
/// # Arguments
/// * `vals_str`: string representation of a list of values.
fn parse_to_u64_vec(vals_str: &str) -> Result<Vec<u64>, PlatformError> {
  let vals_vec = split_arg(vals_str);
  let mut vals = Vec::new();
  for val_str in vals_vec {
    if let Ok(val) = val_str.trim().parse::<u64>() {
      vals.push(val);
    } else {
      return Err(PlatformError::InputsError);
    }
  }
  Ok(vals)
}

fn air_assign(issuer_id: u64,
              address: &str,
              data: &str,
              txn_file: &str)
              -> Result<(), PlatformError> {
  let mut issuer_data = load_data()?;
  let issuer_key_pair = issuer_data.get_issuer_key_pair(issuer_id)?;
  let mut txn_builder = TransactionBuilder::default();
  txn_builder.add_operation_air_assign(&issuer_key_pair, address, data)?;
  store_txn_to_file(&txn_file, &txn_builder)?;
  Ok(())
}

/// Defines an asset.
///
/// Note: the transaction isn't submitted until `submit` or `submit_and_get_sids` is called.
///
/// # Arguments
/// * `fiat_asset`: whether the asset is a fiat asset.
<<<<<<< HEAD
/// * `issuer_key_pair`: asset issuer's key pair.
=======
/// * `issuer_key_pair`: issuer's key pair.
>>>>>>> 2df3994b
/// * `token_code`: asset token code.
/// * `memo`: memo for defining the asset.
/// * `allow_updates`: whether updates are allowed.
/// * `traceable`: whether the asset is traceable.
/// * `txn_file`: path to store the transaction file.
fn define_asset(fiat_asset: bool,
                issuer_key_pair: &XfrKeyPair,
                token_code: AssetTypeCode,
                memo: &str,
                allow_updates: bool,
                traceable: bool,
                txn_file: &str)
                -> Result<TransactionBuilder, PlatformError> {
  let mut txn_builder = TransactionBuilder::default();
  txn_builder.add_operation_create_asset(issuer_key_pair,
                                         Some(token_code),
                                         allow_updates,
                                         traceable,
                                         &memo)?;
  store_txn_to_file(&txn_file, &txn_builder)?;

  // Update data
  let mut data = load_data()?;
  if fiat_asset {
    data.fiat_code = Some(token_code.to_base64());
    store_data_to_file(data)?;
  };
  Ok(txn_builder)
}

/// Issues and transfers asset.
/// # Arguments
<<<<<<< HEAD
/// * `issuer_key_pair`: asset issuer's key pair.
=======
/// * `issuer_key_pair`: issuer's key pair.
>>>>>>> 2df3994b
/// * `recipient_key_pair`: rercipient's key pair.
/// * `amount`: amount to issue and transfer.
/// * `token_code`: asset token code.
/// * `confidential_amount`: whether the amount is confidential.
/// * `confidential_asset`: whether the asset is confidential.
/// * `txn_file`: path to the transaction file.
fn issue_and_transfer_asset(issuer_key_pair: &XfrKeyPair,
                            recipient_key_pair: &XfrKeyPair,
                            amount: u64,
                            token_code: AssetTypeCode,
                            confidential_amount: bool,
                            confidential_asset: bool,
                            txn_file: &str)
                            -> Result<TransactionBuilder, PlatformError> {
  let blind_asset_record = get_blind_asset_record(issuer_key_pair.get_pk(),
                                                  amount,
                                                  token_code,
                                                  confidential_amount,
                                                  confidential_asset)?;

  // Transfer Operation
  let xfr_op =
    TransferOperationBuilder::new().add_input(TxoRef::Relative(0),
                                              open_asset_record(&blind_asset_record,
                                                                issuer_key_pair.get_sk_ref())?,
                                              amount)?
                                   .add_output(amount, recipient_key_pair.get_pk_ref(), token_code)?
                                   .balance()?
                                   .create(TransferType::Standard)?
                                   .sign(issuer_key_pair)?
                                   .transaction()?;

  // Issue and Transfer transaction
  let mut txn_builder = TransactionBuilder::default();
  txn_builder.add_operation_issue_asset(issuer_key_pair,
                                        &token_code,
                                        get_and_update_sequence_number()?,
                                        &[TxOutput(blind_asset_record)])?
             .add_operation(xfr_op)
             .transaction();

  store_txn_to_file(txn_file, &txn_builder)?;
  Ok(txn_builder)
}

/// Runs the standalone ledger
#[allow(dead_code)]
fn run_ledger_standalone() -> Result<(), PlatformError> {
  // Run the standalone ledger
  thread::spawn(move || {
    let status = Command::new(LEDGER_STANDALONE).status();
    if status.is_err() {
      return Err(PlatformError::SubmissionServerError(Some("Failed to run ledger.".to_owned())));
    };
    Ok(())
  });
  Ok(())
}

/// Queries a value.
///
/// # Arguments
/// * `protocol`: either `https` or `http`.
/// * `host`: either `testnet.findora.org` or `localhost`.
/// * `port`: either `QUERY_PORT` or `SUBMIT_PORT`.
/// * `route`: route to query.
/// * `value`: value to look up.
///
/// # Examples
/// * To query the BlindAssetRecord with utxo_sid 100 from https://testnet.findora.org:
/// ```
/// query("https", "testnet.findora.org", QUERY_PORT, "utxo_sid", "100")
/// ```
fn query(protocol: &str,
         host: &str,
         port: &str,
         route: &str,
         value: &str)
         -> Result<String, PlatformError> {
  let mut res = if let Ok(response) =
    reqwest::get(&format!("{}://{}:{}/{}/{}", protocol, host, port, route, value))
  {
    response
  } else {
    return Err(PlatformError::SubmissionServerError(Some("Failed to query.".to_owned())));
  };

  // Log body
  println!("Querying status: {}", res.status());
  let text =
    res.text().or_else(|_| {
                 Err(PlatformError::SubmissionServerError(Some("Failed to query.".to_owned())))
               })?;
  println!("Querying result: {}", text);

  Ok(text)
}

/// Submits a transaction.
///
/// Either this function or `submit_and_get_sids` should be called after a transaction is composed by any of the following:
/// * `define_asset`
/// * `issue_asset`
/// * `transfer_asset`
/// * `issue_and_transfer_asset`
///
/// # Arguments
/// * `protocol`: either `https` or `http`.
/// * `host`: either `testnet.findora.org` or `localhost`.
/// * `txn_builder`: transation builder.
fn submit(protocol: &str,
          host: &str,
          txn_builder: TransactionBuilder)
          -> Result<(), PlatformError> {
  // Submit transaction
  let client = reqwest::Client::new();
  let txn = txn_builder.transaction();
  let mut res =
    client.post(&format!("{}://{}:{}/{}",
                         protocol, host, SUBMIT_PORT, "submit_transaction"))
          .json(&txn)
          .send()
          .or_else(|_| {
            Err(PlatformError::SubmissionServerError(Some("Failed to submit.".to_owned())))
          })?;
  // Log body
  println!("Submission response: {}",
           res.json::<TxnHandle>().expect("<Invalid JSON>"));
  println!("Submission status: {}", res.status());
  Ok(())
}

/// Submits a transaction and gets the UTXO (unspent transaction output) SIDs.
///
/// Either this function or `submit` should be called after a transaction is composed by any of the following:
/// * `define_asset`
/// * `issue_asset`
/// * `transfer_asset`
/// * `issue_and_transfer_asset`
///
/// # Arguments
/// * `protocol`: either `https` or `http`.
/// * `host`: either `testnet.findora.org` or `localhost`.
/// * `txn_builder`: transation builder.
fn submit_and_get_sids(protocol: &str,
                       host: &str,
                       txn_builder: TransactionBuilder)
                       -> Result<Vec<TxoSID>, PlatformError> {
  // Submit transaction

  let client = reqwest::Client::new();
  let txn = txn_builder.transaction();
  let mut res =
    client.post(&format!("{}://{}:{}/{}",
                         protocol, host, SUBMIT_PORT, "submit_transaction"))
          .json(&txn)
          .send()
          .or_else(|_| {
            Err(PlatformError::SubmissionServerError(Some("Failed to submit.".to_owned())))
          })?;

  // Log body
  let handle = res.json::<TxnHandle>().expect("<Invalid JSON>");
  println!("Submission response: {}", handle);
  println!("Submission status: {}", res.status());

  // Return sid
  let res = query(protocol, host, SUBMIT_PORT, "txn_status", &handle.0)?;
  match serde_json::from_str::<TxnStatus>(&res).or_else(|_| {
                                                 Err(PlatformError::DeserializationError)
                                               })? {
    TxnStatus::Committed((_sid, txos)) => Ok(txos),
    _ => Err(PlatformError::DeserializationError),
  }
}

/// Gets the blind asset record.
/// # Arguments
/// * `pub_key`: public key of the asset record.
/// * `amount`: amount of the asset record.
/// * `token_code`: token code of the asset rercord.
/// * `confidential_amount`: whether the amount is confidential.
/// * `confidential_asset`: whether the asset is confidential.
fn get_blind_asset_record(pub_key: XfrPublicKey,
                          amount: u64,
                          token_code: AssetTypeCode,
                          confidential_amount: bool,
                          confidential_asset: bool)
                          -> Result<BlindAssetRecord, PlatformError> {
  let mut prng = ChaChaRng::from_entropy();
  let params = PublicParams::new();
  let asset_record_type = AssetRecordType::from_booleans(confidential_amount, confidential_asset);
  let asset_record = match AssetRecord::new(amount, token_code.val, pub_key) {
    Ok(record) => record,
    Err(error) => {
      return Err(PlatformError::ZeiError(error));
    }
  };
  Ok(build_blind_asset_record(&mut prng,
                              &params.pc_gens,
                              &asset_record,
                              asset_record_type,
                              &None))
}

/// Merges two asset records.
/// # Arguments
/// * `key_pair`: key pair of the two records.
/// * `sid1`: SID of the first record.
/// * `sid2`: SID of the second record.
/// * `blind_asset_record1`: blind asset record of the first record.
/// * `blind_asset_record2`: blind asset record of the second record.
/// * `token_code`: asset token code of the two records.
fn merge_records(key_pair: &XfrKeyPair,
                 sid1: TxoRef,
                 sid2: TxoRef,
                 blind_asset_record1: BlindAssetRecord,
                 blind_asset_record2: BlindAssetRecord,
                 token_code: AssetTypeCode)
                 -> Result<TransactionBuilder, PlatformError> {
  let oar1 = open_asset_record(&blind_asset_record1, key_pair.get_sk_ref())?;
  let oar2 = open_asset_record(&blind_asset_record2, key_pair.get_sk_ref())?;
  let amount1 = *oar1.get_amount();
  let amount2 = *oar2.get_amount();

  // Transfer Operation
  let xfr_op =
    TransferOperationBuilder::new().add_input(sid1, oar1, amount1)?
                                   .add_input(sid2, oar2, amount2)?
                                   .add_output(amount1 + amount2,
                                               key_pair.get_pk_ref(),
                                               token_code)?
                                   .create(TransferType::Standard)?
                                   .sign(key_pair)?
                                   .transaction()?;

  // Merge records
  let mut txn_builder = TransactionBuilder::default();
  txn_builder.add_operation(xfr_op).transaction();
  Ok(txn_builder)
}

/// Loads funds.
/// # Arguments
/// * `issuer_id`: issuer ID.
/// * `recipient_id`: recipient's ID.
/// * `amount`: amount to load.
/// * `txn_file`: path to store the transaction file.
/// * `protocol`: either `https` or `http`.
/// * `host`: either `testnet.findora.org` or `localhost`.
fn load_funds(issuer_id: u64,
              recipient_id: u64,
              amount: u64,
              txn_file: &str,
              protocol: &str,
              host: &str)
              -> Result<(), PlatformError> {
  // Get data
  let mut data = load_data()?;
  let issuer_key_pair = &data.clone().get_asset_issuer_key_pair(issuer_id)?;
  let recipient = &data.borrowers.clone()[recipient_id as usize];
  let recipient_key_pair = &data.clone().get_borrower_key_pair(recipient_id)?;

  // Get or define fiat asset
  let token_code = if let Some(code) = &data.clone().fiat_code {
    AssetTypeCode::new_from_base64(code)?
  } else {
    let fiat_code = AssetTypeCode::gen_random();
    let txn_builder = define_asset(true,
                                   issuer_key_pair,
                                   fiat_code,
                                   "Fiat asset",
                                   false,
                                   false,
                                   txn_file)?;
    // Store data before submitting the transaction to avoid data overwriting
    let data = load_data()?;
    submit(protocol, host, txn_builder)?;
    store_data_to_file(data)?;
    fiat_code
  };

  // Issue and transfer asset
  let txn_builder = issue_and_transfer_asset(issuer_key_pair,
                                             recipient_key_pair,
                                             amount,
                                             token_code,
                                             false,
                                             false,
                                             txn_file)?;

  // Submit transaction and get the new record
  let sid_new = submit_and_get_sids(protocol, host, txn_builder)?[0];
  let res_new = query(protocol,
                      host,
                      QUERY_PORT,
                      "utxo_sid",
                      &format!("{}", sid_new.0))?;
  let blind_asset_record_new =
    serde_json::from_str::<BlindAssetRecord>(&res_new).or_else(|_| {
                                                        Err(PlatformError::DeserializationError)
                                                      })?;

  // Merge records
  let sid_merged = if let Some(sid_pre) = recipient.utxo {
    let res_pre = query(protocol,
                        host,
                        QUERY_PORT,
                        "utxo_sid",
                        &format!("{}", sid_pre.0))?;
    let blind_asset_record_pre =
      serde_json::from_str::<BlindAssetRecord>(&res_pre).or_else(|_| {
                                                          Err(PlatformError::DeserializationError)
                                                        })?;
    let txn_builder = merge_records(recipient_key_pair,
                                    TxoRef::Absolute(sid_pre),
                                    TxoRef::Absolute(sid_new),
                                    blind_asset_record_pre,
                                    blind_asset_record_new,
                                    token_code)?;

    submit_and_get_sids(protocol, host, txn_builder)?[0]
  } else {
    sid_new
  };

  // Update data
  data = load_data()?;
  data.borrowers[recipient_id as usize].balance = recipient.balance + amount;
  data.borrowers[recipient_id as usize].utxo = Some(sid_merged);
  store_data_to_file(data)
}

/// Gets the blind asset record by querying the UTXO (unspent transaction output) SID.
/// # Arguments
/// * `protocol`: either `https` or `http`.
/// * `host`: either `testnet.findora.org` or `localhost`.
/// * `sid`: UTXO SID.
/// * `key_pair`: key pair of the asset record.
fn get_open_asset_record(protocol: &str,
                         host: &str,
                         sid: TxoSID,
                         key_pair: &XfrKeyPair)
                         -> Result<OpenAssetRecord, PlatformError> {
  let res = query(protocol,
                  host,
                  QUERY_PORT,
                  "utxo_sid",
                  &format!("{}", sid.0))?;
  let blind_asset_record =
    serde_json::from_str::<BlindAssetRecord>(&res).or_else(|_| {
                                                    Err(PlatformError::DeserializationError)
                                                  })?;
  open_asset_record(&blind_asset_record, key_pair.get_sk_ref()).or_else(|error| {
                                                                 Err(PlatformError::ZeiError(error))
                                                               })
}

/// Relation types, used to represent the credential requirement types.
enum RelationType {
  // /// Requirement: attribute value == requirement
  // Equal,
  /// Requirement: attribute value >= requirement
  AtLeast,
}

/// Proves the credential value.
/// # Arguments
/// * `reveal_sig`: signature to verify, constructed by calling `ac_reveal`.
/// * `ac_issuer_pk`: credential issuer's public key, constructed by calling `ac_keygen_issuer`.
/// * `value`: credential value.
/// * `requirement`: required value on the credential attribute.
/// * `relation_type`: relation between the credenital and required values, possible values defined in the enum `RelationType`.
fn prove(reveal_sig: &ACRevealSig,
         ac_issuer_pk: &ACIssuerPublicKey,
         value: u64,
         requirement: u64,
         relation_type: RelationType)
         -> Result<(), PlatformError> {
  // 1. Prove that the attribut meets the requirement
  match relation_type {
    // //    Case 1. "Equal" requirement
    // //    E.g. prove that the country code is the same as the requirement
    // RelationType::Equal => {
    //   if value != requirement {
    //     println!("Value should be: {}.", requirement);
    //     return Err(PlatformError::InputsError);
    //   }
    // }
    //    Case 2. "AtLeast" requirement
    //    E.g. prove that the credit score is at least the required value
    RelationType::AtLeast => {
      if value < requirement {
        println!("Value should be at least: {}.", requirement);
        return Err(PlatformError::InputsError);
      }
    }
  }

  // 2. Prove that the attribute is true
  //    E.g. verify the lower bound of the credit score
  let attrs = [Some(value.to_le_bytes())];
  ac_verify(ac_issuer_pk,
            &attrs,
            &reveal_sig.sig_commitment,
            &reveal_sig.pok).or_else(|error| Err(PlatformError::ZeiError(error)))
}

/// Fulfills a loan.
/// # Arguments
/// * `loan_id`: loan ID.
/// * `issuer_id`: issuer ID.
/// * `txn_file`: path to store the transaction file.
/// * `protocol`: either `https` or `http`.
/// * `host`: either `testnet.findora.org` or `locaohost`.
fn fulfill_loan(loan_id: u64,
                issuer_id: u64,
                txn_file: &str,
                protocol: &str,
                host: &str)
                -> Result<(), PlatformError> {
  // Get data
  let mut data = load_data()?;
  let issuer_key_pair = &data.clone().get_asset_issuer_key_pair(issuer_id)?;
  let loan = &data.loans.clone()[loan_id as usize];

  // Check if loan has been fulfilled
  match loan.status {
    LoanStatus::Declined => {
      println!("Loan {} has already been declined.", loan_id);
      return Err(PlatformError::InputsError);
    }
    LoanStatus::Active => {
      println!("Loan {} has already been fulfilled.", loan_id);
      return Err(PlatformError::InputsError);
    }
    LoanStatus::Complete => {
      println!("Loan {} has already been paid off.", loan_id);
      return Err(PlatformError::InputsError);
    }
    _ => {}
  }

  let lender_id = loan.lender;
  let lender = &data.lenders.clone()[lender_id as usize];
  let lender_key_pair = &data.get_lender_key_pair(loan.lender)?;
  let borrower_id = loan.borrower;
  let borrower = &data.borrowers.clone()[borrower_id as usize];
  let borrower_key_pair = &data.get_borrower_key_pair(borrower_id)?;
  let amount = loan.amount;

  // Credential check
  // TODO (Keyao): Add requirements about other credential attributes, and attest them too
  let credential_id =
    if let Some(id) = borrower.credentials[CredentialIndex::MinCreditScore as usize] {
      id as usize
    } else {
      println!("Minimum credit score is required. Use create credential.");
      return Err(PlatformError::InputsError);
    };
  let credential = &data.credentials.clone()[credential_id as usize];
  let credential_issuer_id = credential.credential_issuer;
  let requirement = lender.min_credit_score;

  // If the proof exists and the proved value is valid, attest with the proof
  // Otherwise, prove and attest the value
  if let Some(proof) = &credential.proof {
    println!("Attesting with the existing proof.");
    let credential_issuer_public_key = data.get_credential_issuer_key_pair(credential_issuer_id)?.0;
    if let Err(error) =
      prove(&serde_json::from_str::<ACRevealSig>(proof).or_else(|_| {
                                                         Err(PlatformError::DeserializationError)
                                                       })?,
            &credential_issuer_public_key,
            credential.value,
            requirement,
            RelationType::AtLeast)
    {
      // Update loans data
      data.loans[loan_id as usize].status = LoanStatus::Declined;
      store_data_to_file(data)?;
      return Err(error);
    }
  } else {
    println!("Proving before attesting.");
    let credential_issuer_key_pair = data.get_credential_issuer_key_pair(credential_issuer_id)?;
    let mut prng: ChaChaRng = ChaChaRng::from_entropy();
    let (user_pk, user_sk) = ac_keygen_user::<_>(&mut prng, &credential_issuer_key_pair.0.clone());
    let value = credential.value;
    let attributes = [value.to_le_bytes()].to_vec();
    let signature = ac_sign(&mut prng,
                            &credential_issuer_key_pair.1,
                            &user_pk,
                            &attributes);
    let zei_credential = ZeiCredential { signature,
                                         attributes,
                                         issuer_pk: credential_issuer_key_pair.0.clone() };

    let reveal_sig =
      ac_reveal(&mut prng, &user_sk, &zei_credential, &[true]).or_else(|error| {
                                                                Err(PlatformError::ZeiError(error))
                                                              })?;

    prove(&reveal_sig,
          &credential_issuer_key_pair.0,
          value,
          requirement,
          RelationType::AtLeast)?;

    // Update credentials data
    data.credentials[credential_id as usize].proof =
      Some(serde_json::to_string(&reveal_sig).or_else(|_| Err(PlatformError::SerializationError))?);
    store_data_to_file(data)?;
    data = load_data()?;
  }

  // Get or define fiat asset
  let fiat_code = if let Some(code) = data.fiat_code {
    println!("Fiat code: {}", code);
    AssetTypeCode::new_from_base64(&code)?
  } else {
    let fiat_code = AssetTypeCode::gen_random();
    let txn_builder = define_asset(true,
                                   issuer_key_pair,
                                   fiat_code,
                                   "Fiat asset",
                                   false,
                                   false,
                                   txn_file)?;
    // Store data before submitting the transaction to avoid data overwriting
    let data = load_data()?;
    submit(protocol, host, txn_builder)?;
    store_data_to_file(data)?;
    fiat_code
  };

  // Issue and transfer fiat token
  let txn_builder = issue_and_transfer_asset(issuer_key_pair,
                                             lender_key_pair,
                                             amount,
                                             fiat_code,
                                             false,
                                             false,
                                             txn_file)?;
  let fiat_sid = submit_and_get_sids(protocol, host, txn_builder)?[0];
  println!("Fiat sid: {}", fiat_sid.0);
  let fiat_open_asset_record = get_open_asset_record(protocol, host, fiat_sid, lender_key_pair)?;

  // Define debt asset
  let mut txn_builder = TransactionBuilder::default();
  let debt_code = AssetTypeCode::gen_random();
  println!("Generated debt code: {}",
           serde_json::to_string(&debt_code.val).or_else(|_| {
                                                  Err(PlatformError::SerializationError)
                                                })?);
  let memo = DebtMemo { interest_rate: Fraction::new(loan.interest_per_mille, 1000),
                        fiat_code,
                        loan_amount: amount };
  let memo_str = serde_json::to_string(&memo).or_else(|_| Err(PlatformError::SerializationError))?;
  if let Err(e) = txn_builder.add_operation_create_asset(&borrower_key_pair,
                                                         Some(debt_code),
                                                         false,
                                                         false,
                                                         &memo_str)
  {
    println!("Failed to add operation to transaction.");
    return Err(e);
  }
  // Store data before submitting the transaction to avoid data overwriting
  let data = load_data()?;
  submit(protocol, host, txn_builder)?;
  store_data_to_file(data)?;

  // Issue and transfer debt token
  let txn_builder = issue_and_transfer_asset(borrower_key_pair,
                                             borrower_key_pair,
                                             amount,
                                             debt_code,
                                             false,
                                             false,
                                             txn_file)?;
  let debt_sid = submit_and_get_sids(protocol, host, txn_builder)?[0];
  println!("Fiat sid: {}", debt_sid.0);
  let debt_open_asset_record = get_open_asset_record(protocol, host, debt_sid, borrower_key_pair)?;

  // Initiate loan
  let xfr_op =
    TransferOperationBuilder::new().add_input(TxoRef::Absolute(fiat_sid),
                                              fiat_open_asset_record,
                                              amount)?
                                   .add_input(TxoRef::Absolute(debt_sid),
                                              debt_open_asset_record,
                                              amount)?
                                   .add_output(amount, lender_key_pair.get_pk_ref(), debt_code)?
                                   .add_output(amount, borrower_key_pair.get_pk_ref(), fiat_code)?
                                   .create(TransferType::Standard)?
                                   .sign(lender_key_pair)?
                                   .sign(borrower_key_pair)?
                                   .transaction()?;
  let mut txn_builder = TransactionBuilder::default();
  txn_builder.add_operation(xfr_op).transaction();

  // Submit transaction and get the new record
  let sids_new = submit_and_get_sids(protocol, host, txn_builder)?;
  let res_new = query(protocol,
                      host,
                      QUERY_PORT,
                      "utxo_sid",
                      &format!("{}", sids_new[1].0))?;
  let blind_asset_record_new =
    serde_json::from_str::<BlindAssetRecord>(&res_new).or_else(|_| {
                                                        Err(PlatformError::DeserializationError)
                                                      })?;

  // Merge records
  let fiat_sid_merged = if let Some(sid_pre) = borrower.utxo {
    let res_pre = query(protocol,
                        host,
                        QUERY_PORT,
                        "utxo_sid",
                        &format!("{}", sid_pre.0))?;
    let blind_asset_record_pre =
      serde_json::from_str::<BlindAssetRecord>(&res_pre).or_else(|_| {
                                                          Err(PlatformError::DeserializationError)
                                                        })?;
    let txn_builder = merge_records(borrower_key_pair,
                                    TxoRef::Absolute(sid_pre),
                                    TxoRef::Absolute(sids_new[1]),
                                    blind_asset_record_pre,
                                    blind_asset_record_new,
                                    fiat_code)?;
    submit_and_get_sids(protocol, host, txn_builder)?[0]
  } else {
    sids_new[1]
  };
  println!("New debt utxo sid: {}, fiat utxo sid: {}.",
           sids_new[0].0, fiat_sid_merged.0);

  // Update data
  let mut data = load_data()?;
  data.fiat_code = Some(fiat_code.to_base64());
  data.loans[loan_id as usize].status = LoanStatus::Active;
  data.loans[loan_id as usize].code = Some(debt_code.to_base64());
  data.loans[loan_id as usize].utxo = Some(sids_new[0]);
  data.borrowers[borrower_id as usize].balance = borrower.balance + amount;
  data.borrowers[borrower_id as usize].utxo = Some(fiat_sid_merged);
  store_data_to_file(data)
}

/// Pays loan.
/// # Arguments
/// * `loan_id`: loan ID.
/// * `amount`: amount to pay.
/// * `protocol`: either `https` or `http`.
/// * `host`: either `testnet.findora.org` or `localhost`.
fn pay_loan(loan_id: u64, amount: u64, protocol: &str, host: &str) -> Result<(), PlatformError> {
  // Get data
  let mut data = load_data()?;
  let loan = &data.loans.clone()[loan_id as usize];

  // Check if it's valid to pay
  match loan.status {
    LoanStatus::Requested => {
      println!("Loan {} hasn't been fulfilled yet. Use issuer fulfill_loan.",
               loan_id);
      return Err(PlatformError::InputsError);
    }
    LoanStatus::Declined => {
      println!("Loan {} has been declined.", loan_id);
      return Err(PlatformError::InputsError);
    }
    LoanStatus::Complete => {
      println!("Loan {} has been paid off.", loan_id);
      return Err(PlatformError::InputsError);
    }
    _ => {}
  }

  let lender_id = loan.lender;
  let borrower_id = loan.borrower;
  let borrower = &data.borrowers.clone()[borrower_id as usize];
  let lender_key_pair = &data.get_lender_key_pair(lender_id)?;
  let borrower_key_pair = &data.get_borrower_key_pair(borrower_id)?;

  // Check if funds are sufficient
  if amount > borrower.balance {
    println!("Insufficient funds. Use --load_funds to load more funds.");
    return Err(PlatformError::InputsError);
  }

  // Check if the amount meets the minimum requirement, i.e., the fee
  let fee =
    ledger::policies::calculate_fee(loan.balance, Fraction::new(loan.interest_per_mille, 1000));
  if amount < fee {
    println!("Payment amount should be at least: {}", fee);
    return Err(PlatformError::InputsError);
  }

  // Get the amount to burn the balance, and the total amount the borrow will spend
  let mut amount_to_burn = amount - fee;
  if amount_to_burn > loan.balance {
    println!("Paying {} is enough.", loan.balance);
    amount_to_burn = loan.balance;
  }
  let amount_to_spend = amount_to_burn + fee;
  println!("The borrower will spend {} to burn {}.",
           amount_to_spend, amount_to_burn);

  // Get fiat and debt sids
  let fiat_sid = if let Some(sid) = borrower.utxo {
    sid
  } else {
    println!("Missing fiat utxo in the borrower record. Try --fulfill_loan.");
    return Err(PlatformError::InputsError);
  };
  let debt_sid = if let Some(sid) = loan.utxo {
    sid
  } else {
    println!("Missing debt utxo in the loan record. Try --fulfill_loan.");
    return Err(PlatformError::InputsError);
  };
  let fiat_open_asset_record = get_open_asset_record(protocol, host, fiat_sid, lender_key_pair)?;
  let debt_open_asset_record = get_open_asset_record(protocol, host, debt_sid, borrower_key_pair)?;

  // Get fiat and debt codes
  let fiat_code = if let Some(code) = data.clone().fiat_code {
    AssetTypeCode::new_from_base64(&code)?
  } else {
    println!("Missing fiat code. Try --active_loan.");
    return Err(PlatformError::InputsError);
  };
  let debt_code = if let Some(code) = &loan.code {
    AssetTypeCode::new_from_base64(&code)?
  } else {
    println!("Missing debt code in the loan record. Try --fulfill_loan.");
    return Err(PlatformError::InputsError);
  };

  println!("Fiat code: {}", serde_json::to_string(&fiat_code.val)?);
  println!("Debt code: {}", serde_json::to_string(&debt_code.val)?);

  let op = TransferOperationBuilder::new().add_input(TxoRef::Absolute(debt_sid),
                                                     debt_open_asset_record,
                                                     amount_to_burn)?
                                          .add_input(TxoRef::Absolute(fiat_sid),
                                                     fiat_open_asset_record,
                                                     amount_to_spend)?
                                          .add_output(amount_to_spend,
                                                      lender_key_pair.get_pk_ref(),
                                                      fiat_code)?
                                          .add_output(amount_to_burn,
                                                      &XfrPublicKey::zei_from_bytes(&[0; 32]),
                                                      debt_code)?
                                          .add_output(loan.balance - amount_to_burn,
                                                      lender_key_pair.get_pk_ref(),
                                                      debt_code)?
                                          .add_output(borrower.balance - amount_to_spend,
                                                      borrower_key_pair.get_pk_ref(),
                                                      fiat_code)?
                                          .create(TransferType::DebtSwap)?
                                          .sign(borrower_key_pair)?
                                          .transaction()?;
  let mut txn_builder = TransactionBuilder::default();
  txn_builder.add_operation(op).transaction();

  // Submit transaction and update data
  let sids = submit_and_get_sids(protocol, host, txn_builder)?;

  data = load_data()?;
  let balance = loan.balance - amount_to_burn;
  if balance == 0 {
    data.loans[loan_id as usize].status = LoanStatus::Complete;
  }
  data.loans[loan_id as usize].balance = balance;
  data.loans[loan_id as usize].payments = loan.payments + 1;
  data.loans[loan_id as usize].utxo = Some(sids[2]);
  data.borrowers[borrower_id as usize].balance = borrower.balance - amount_to_spend;
  data.borrowers[borrower_id as usize].utxo = Some(sids[3]);

  store_data_to_file(data)
}

/// Uses environment variable RUST_LOG to select log level and filters output by module or regex.
///
/// By default, log everything "trace" level or greater to stdout.
///
/// # Examples
/// ```
/// RUST_LOG=ledger::data_model=info,main=trace/rec[ie]+ve ./main
/// ```
// TODO Verify that this comment is correct.
// TODO switch to using from_default_env()
fn init_logging() {
  env_logger::from_env(Env::default().default_filter_or("trace")).target(Target::Stdout)
                                                                 .init();
}

/// Matches the PlatformError with an exitcode and exits.
/// * SerializationError: exits with code `DATAERR`.
/// * DeserializationError: exits with code `DATAERR`.
/// * IoError:
///   * If the input file doesn't exist: exits with code `NOINPUT`.
///     * Note: make sure the error message contains "File doesn't exist:" when constructing the PlatformError.
///   * If the input file isn't readable: exits with code `NOINPUT`.
///     * Note: make sure the error message contains "Failed to read" when constructing the PlatformError.
///   * If the output file or directory can't be created: exits with code `CANTCREAT`.
///     * Note: make sure the error message contains "Failed to create" when constructing the PlatformError.
///   * Otherwise: exits with code `IOERR`.
/// * SubmissionServerError: exits with code `UNAVAILABLE`.
/// * Otherwise: exits with code `USAGE`.
fn match_error_and_exit(error: PlatformError) {
  match error {
    PlatformError::SerializationError => exit(exitcode::DATAERR),
    PlatformError::DeserializationError => exit(exitcode::DATAERR),
    PlatformError::IoError(io_error) => {
      if io_error.contains("File doesn't exist:") || io_error.contains("Failed to read") {
        exit(exitcode::NOINPUT)
      }
      if io_error.contains("Failed to create") {
        exit(exitcode::CANTCREAT)
      }
      exit(exitcode::IOERR)
    }
    _ => exit(exitcode::USAGE),
  }
}

/// If `process_inputs` returns an error, calls `match_error_and_exit` and exits with appropriate code.
fn main() {
  init_logging();
  let inputs = App::new("Transaction Builder")
    .version("0.0.1")
    .about("Copyright 2019 © Findora. All rights reserved.")
    .arg(Arg::with_name("config")
      .short("c")
      .long("config")
      .value_name("PATH/TO/FILE")
      .help("Specify a custom config file (default: \"$FINDORA_DIR/config.toml\")")
      .takes_value(true))
    .arg(Arg::with_name("findora_dir")
      .short("d")
      .long("dir")
      .value_name("PATH")
      .help("Directory for configuaration, security, and temporary files; must be writable")
      .takes_value(true)
      .env("FINDORA_DIR"))
    .arg(Arg::with_name("key_pair_path")
      .short("k")
      .long("key_pair")
      .value_name("PATH/TO/FILE")
      .help("Path to key pair)")
      .takes_value(true))
    .arg(Arg::with_name("txn")
      .long("txn")
      .value_name("FILE")
      .help("Use a name transaction file (will always be under findora_dir)")
      .takes_value(true))
    .subcommand(SubCommand::with_name("asset_issuer")
      .subcommand(SubCommand::with_name("sign_up")
        .arg(Arg::with_name("name")
          .short("n")
          .long("name")
          .required(true)
          .takes_value(true)
          .help("Asset issuer's name.")))
      .arg(Arg::with_name("id")
        .short("i")
        .long("id")
        .takes_value(true)
        .help("Asset issuer id."))
      .subcommand(SubCommand::with_name("store_sids")
        .arg(Arg::with_name("path")
          .short("p")
          .long("path")
          .required(true)
          .takes_value(true)
          .help("Path to store the sids."))
        .arg(Arg::with_name("indices")
          .short("i")
          .long("indices")
          .required(true)
          .takes_value(true)
          .help("Sids. Separate by comma (\",\").")))
      .subcommand(SubCommand::with_name("air_assign")
        .arg(Arg::with_name("issuer")
          .short("i")
          .long("issuer")
          .help("Required: issuer id.")
          .takes_value(true))
        .arg(Arg::with_name("address")
          .short("k")
          .long("address")
          .help("Required: address or key of AIR entry")
          .takes_value(true))
        .arg(Arg::with_name("data")
          .short("v")
          .long("data")
          .takes_value(true)
          .help("Required: Data to be stored. The transaction will fail if no asset with the token code exists.")))
      .subcommand(SubCommand::with_name("define_asset")
        .arg(Arg::with_name("fiat")
          .short("f")
          .long("fiat")
          .takes_value(false)
          .help("Indicate the asset is a fiat asset."))
        .arg(Arg::with_name("token_code")
          .long("token_code")
          .short("c")
          .help("Explicit 16 character token code for the new asset; must be a unique name. If specified code is already in use, transaction will fail. If not specified, will display automatically generated token code.")
          .takes_value(true))
        .arg(Arg::with_name("allow_updates")
          .short("u")
          .long("allow_updates")
          .help("If specified, updates may be made to asset memo"))
        .arg(Arg::with_name("traceable")
          .short("trace")
          .long("traceable")
          .help("If specified, asset transfers can be traced by the issuer "))
        .arg(Arg::with_name("memo")
          .short("m")
          .long("memo")
          .required(true)
          .takes_value(true)
          .help("Memo as Json, with escaped quotation marks"))
        .arg(Arg::with_name("confidential")
          .short("xx")
          .long("confidential")
          .help("Make memo confidential"))
        .arg(Arg::with_name("with_policy")
          .short("p")
          .help("TODO: add support for policies")))
      .subcommand(SubCommand::with_name("issue_asset")
        .arg(Arg::with_name("token_code")
          .short("c")
          .long("token_code")
          .required(true)
          .takes_value(true)
          .help("Token code of the asset to be issued. The transaction will fail if no asset with the token code exists."))
        .arg(Arg::with_name("amount")
          .short("amt")
          .long("amount")
          .required(true)
          .takes_value(true)
          .help("Amount of tokens to issue.")))
      .subcommand(SubCommand::with_name("transfer_asset")
        .arg(Arg::with_name("recipients")
          .short("r")
          .long("recipients")
          .required(true)
          .takes_value(true)
          .help("Recipients' ids. Separate by comma (\",\")."))
        .arg(Arg::with_name("sids_path")
          .short("s")
          .long("sids_path")
          .required(true)
          .takes_value(true)
          .help("Path to the input sids."))
        .arg(Arg::with_name("input_amounts")
          .short("iamts")
          .long("input_amounts")
          .required(true)
          .takes_value(true)
          .help("Amount to transfer from each record. Separate by comma (\",\")."))
        .arg(Arg::with_name("output_amounts")
          .short("oamts")
          .long("output_amounts")
          .required(true)
          .takes_value(true)
          .help("Amount to transfer to each account. Separate by comma (\",\")."))
        .arg(Arg::with_name("protocol")
          .long("http")
          .takes_value(false)
          .help("Specify that http, not https should be used."))
        .arg(Arg::with_name("host")
          .long("localhost")
          .takes_value(false)
          .help("Specify that localhost, not testnet.findora.org should be used.")))
      .subcommand(SubCommand::with_name("issue_and_transfer_asset")
        .arg(Arg::with_name("recipient")
          .short("r")
          .long("recipient")
          .required(true)
          .takes_value(true)
          .help("Recipient's id."))
        .arg(Arg::with_name("amount")
          .short("amt")
          .long("amount")
          .required(true)
          .takes_value(true)
          .help("Amount of tokens to issue and transfer."))
        .arg(Arg::with_name("token_code")
          .short("tc")
          .long("token_code")
          .required(true)
          .takes_value(true)
          .help("Token code of the asset."))
        .arg(Arg::with_name("confidential_amount")
          .short("m")
          .long("confidential_amount")
          .takes_value(false)
          .help("If specified, the amount will be confidential."))
        .arg(Arg::with_name("confidential_asset")
          .short("s")
          .long("confidential_asset")
          .takes_value(false)
          .help("If specified, the asset will be confidential."))))
    .subcommand(SubCommand::with_name("credential_issuer")
      .subcommand(SubCommand::with_name("sign_up")
        .arg(Arg::with_name("name")
          .short("n")
          .long("name")
          .required(true)
          .takes_value(true)
          .help("Credential issuer's name.")))
      .arg(Arg::with_name("id")
        .short("i")
        .long("id")
        .takes_value(true)
        .help("Credential issuer id.")))
    .subcommand(SubCommand::with_name("lender")
      .subcommand(SubCommand::with_name("sign_up")
        .arg(Arg::with_name("name")
          .short("n")
          .long("name")
          .required(true)
          .takes_value(true)
          .help("Lender's name."))
        .arg(Arg::with_name("min_credit_score")
          .short("m")
          .long("min_credit_score")
          .required(true)
          .takes_value(true)
          .help("Minimum credit score requirement.")))
      .arg(Arg::with_name("id")
        .short("i")
        .long("id")
        .takes_value(true)
        .help("Lender id."))
      .subcommand(SubCommand::with_name("view_loan")
        .arg(Arg::with_name("loan")
          .short("l")
          .long("loan")
          .takes_value(true)
          .help("Display the loan with the specified id only."))
        .arg(Arg::with_name("filter")
          .short("f")
          .long("filter")
          .takes_value(true)
          .possible_values(&["requested", "fulfilled", "declined", "active", "complete"])
          .help("Display the loan with the specified status only."))
        .help("By default, display all loans of this lender."))
      .subcommand(SubCommand::with_name("fulfill_loan")
        .arg(Arg::with_name("loan")
          .short("l")
          .long("loan")
          .required(true)
          .takes_value(true)
          .help("Loan id."))
        .arg(Arg::with_name("issuer")
          .short("i")
          .long("issuer")
          .required(true)
          .takes_value(true)
          .help("Asset issuer id."))
        .arg(Arg::with_name("protocol")
          .long("http")
          .takes_value(false)
          .help("Specify that http, not https should be used."))
        .arg(Arg::with_name("host")
          .long("localhost")
          .takes_value(false)
          .help("Specify that localhost, not testnet.findora.org should be used."))))
    .subcommand(SubCommand::with_name("borrower")
      .subcommand(SubCommand::with_name("sign_up")
        .arg(Arg::with_name("name")
          .short("n")
          .long("name")
          .required(true)
          .takes_value(true)
          .help("Borrower's name.")))
      .arg(Arg::with_name("id")
        .short("i")
        .long("id")
        .takes_value(true)
        .help("Borrower id."))
      .subcommand(SubCommand::with_name("load_funds")
        .arg(Arg::with_name("issuer")
          .short("i")
          .long("issuer")
          .takes_value(true)
          .help("Required: issuer id."))
        .arg(Arg::with_name("amount")
          .short("a")
          .long("amount")
          .required(true)
          .takes_value(true)
          .help("Amount to transfer to the recipient."))
        .arg(Arg::with_name("protocol")
          .long("http")
          .takes_value(false)
          .help("Specify that http, not https should be used."))
        .arg(Arg::with_name("host")
          .long("localhost")
          .takes_value(false)
          .help("Specify that localhost, not testnet.findora.org should be used.")))
      .subcommand(SubCommand::with_name("view_loan")
        .arg(Arg::with_name("loan")
          .short("l")
          .long("loan")
          .takes_value(true)
          .help("Display the loan with the specified id only."))
        .arg(Arg::with_name("filter")
          .short("f")
          .long("filter")
          .takes_value(true)
          .possible_values(&["requested", "fulfilled", "declined", "active", "complete"])
          .help("Display the loan with the specified status only."))
        .help("By default, display all loans of this borrower."))
      .subcommand(SubCommand::with_name("request_loan")
        .arg(Arg::with_name("lender")
          .short("l")
          .long("lender")
          .required(true)
          .takes_value(true)
          .help("Lender id."))
        .arg(Arg::with_name("amount")
          .short("a")
          .long("amount")
          .required(true)
          .takes_value(true)
          .help("Amount of the loan."))
        .arg(Arg::with_name("interest_per_mille")
          .short("i")
          .long("interest_per_mille")
          .required(true)
          .takes_value(true)
          .help("Interest per mille. The interest rate will be interest_per_mille/1000."))
        .arg(Arg::with_name("duration")
          .short("d")
          .long("duration")
          .required(true)
          .takes_value(true)
          .help("Payment duration")))
      .subcommand(SubCommand::with_name("pay_loan")
        .arg(Arg::with_name("loan")
          .short("l")
          .long("loan")
          .required(true)
          .takes_value(true)
          .help("Loan id."))
        .arg(Arg::with_name("amount")
          .short("a")
          .long("amount")
          .required(true)
          .takes_value(true)
          .help("Payment amount."))
        .arg(Arg::with_name("protocol")
          .long("http")
          .takes_value(false)
          .help("Specify that http, not https should be used."))
        .arg(Arg::with_name("host")
          .long("localhost")
          .takes_value(false)
          .help("Specify that localhost, not testnet.findora.org should be used.")))
      .subcommand(SubCommand::with_name("view_credential")
        .arg(Arg::with_name("credential")
          .short("c")
          .long("credential")
          .takes_value(true)
          .help("Display the credential with the specified id only."))
        .help("By default, display all credentials of this borrower."))
      .subcommand(SubCommand::with_name("create_or_overwrite_credential")
        .arg(Arg::with_name("credential_issuer")
          .short("c")
          .long("credential_issuer")
          .required(true)
          .takes_value(true)
          .help("Credential issuer id."))
        .arg(Arg::with_name("attribute")
          .short("a")
          .long("attribute")
          .required(true)
          .takes_value(true)
          .possible_values(&["min_credit_score", "min_income", "citizenship"])
          .help("Credential attribute."))
        .arg(Arg::with_name("value")
          .short("v")
          .long("value")
          .required(true)
          .takes_value(true)
          .help("Value of the credential record."))
        .help("Create or overwrite a credential record."))
      .subcommand(SubCommand::with_name("get_asset_record")
        .arg(Arg::with_name("sid")
          .long("sid")
          .short("s")
          .takes_value(true)
          .help("Asset sid."))
        .arg(Arg::with_name("protocol")
          .long("http")
          .takes_value(false)
          .help("Specify that http, not https should be used."))
        .arg(Arg::with_name("host")
          .long("localhost")
          .takes_value(false)
          .help("Specify that localhost, not testnet.findora.org should be used."))))
    .subcommand(SubCommand::with_name("create_txn_builder")
      .about("By default, will rename previous file with a .<number> suffix")
      .arg(Arg::with_name("name")
        .short("n")
        .long("name")
        .value_name("FILE")
        .help("Specify a name for newly created transaction file")
        .takes_value(true))
      .arg(Arg::with_name("overwrite")
        .long("force")
        .alias("overwrite")
        .short("f")
        .help("If specified, the existing file with the same name will be overwritten.")))
    .subcommand(SubCommand::with_name("serialize"))
    .subcommand(SubCommand::with_name("drop"))
    .subcommand(SubCommand::with_name("keygen")
      .arg(Arg::with_name("create_key_pair_path")
        .short("n")
        .long("name")
        .help("specify the path and name for the key pair file.")
        .takes_value(true))
      .arg(Arg::with_name("overwrite")
        .long("force")
        .alias("overwrite")
        .short("f")
        .help("If specified, the existing file with the same name will be overwritten.")))
    .subcommand(SubCommand::with_name("pubkeygen")
      .arg(Arg::with_name("create_pubkey_path")
        .short("n")
        .long("name")
        .help("specify the path and name for the public key file.")
        .takes_value(true))
      .arg(Arg::with_name("overwrite")
        .long("force")
        .alias("overwrite")
        .short("f")
        .help("If specified, the existing file with the same name will be overwritten.")))
    .subcommand(SubCommand::with_name("submit")
      .arg(Arg::with_name("get_sids")
        .long("get_sids")
        .short("g")
        .takes_value(false)
        .help("If specified, will query the utxo sids."))
      .arg(Arg::with_name("sids_path")
        .long("sids_path")
        .short("s")
        .takes_value(true)
        .help("If specified, will store the utxo sids to the file."))
      .arg(Arg::with_name("protocol")
        .long("http")
        .takes_value(false)
        .help("Specify that http, not https should be used."))
      .arg(Arg::with_name("host")
        .long("localhost")
        .takes_value(false)
        .help("Specify that localhost, not testnet.findora.org should be used.")))
    .get_matches();
  if let Err(error) = process_inputs(inputs) {
    match_error_and_exit(error);
  }
}

/// Processes input commands and arguments.
/// # Arguments
/// * `inputs`: input subcommands and arguments.
fn process_inputs(inputs: clap::ArgMatches) -> Result<(), PlatformError> {
  let _config_file_path: String;
  let txn_file: String;
  let findora_dir = if let Some(dir) = inputs.value_of("findora_dir") {
    dir.to_string()
  } else if let Ok(dir) = env::var("FINDORA_DIR") {
    dir
  } else {
    let home_dir = if let Some(dir) = dirs::home_dir() {
      dir
    } else {
      return Err(PlatformError::IoError("Failed to get the home directory.".to_owned()));
    };
    let dir_str = if let Some(string) = home_dir.to_str() {
      string
    } else {
      return Err(PlatformError::IoError("Failed to convert the path to string.".to_owned()));
    };
    format!("{}/.findora", dir_str)
  };

  if let Some(cfg) = inputs.value_of("config") {
    _config_file_path = cfg.to_string();
  } else {
    _config_file_path = format!("{}/config.toml", findora_dir);
  }

  if let Some(txn_store) = inputs.value_of("txn") {
    txn_file = txn_store.to_string();
  } else {
    txn_file = format!("{}/txn/default.txn", findora_dir);
  }

  match inputs.subcommand() {
<<<<<<< HEAD
    ("asset_issuer", Some(asset_issuer_matches)) => {
      process_asset_issuer_cmd(asset_issuer_matches, &txn_file)
    }
    ("credential_issuer", Some(credential_issuer_matches)) => {
      process_credential_issuer_cmd(credential_issuer_matches)
    }
=======
    ("issuer", Some(issuer_matches)) => process_issuer_cmd(issuer_matches, &txn_file),
>>>>>>> 2df3994b
    ("lender", Some(issuer_matches)) => process_lender_cmd(issuer_matches, &txn_file),
    ("borrower", Some(issuer_matches)) => process_borrower_cmd(issuer_matches, &txn_file),
    ("create_txn_builder", Some(create_txn_builder_matches)) => {
      process_create_txn_builder_cmd(create_txn_builder_matches, &txn_file)
    }
    ("serialize", Some(_serialize_matches)) => {
      let txn_builder = load_txn_from_file(&txn_file).or_else(|e| {
                          println!("Failed to load txn builder from file {}.", txn_file);
                          Err(e)
                        })?;
      match serde_json::to_string(txn_builder.transaction()) {
        Ok(as_json) => {
          println!("{}", as_json);
          Ok(())
        }
        Err(_) => {
          println!("Failed to serialize txn.");
          Err(PlatformError::SerializationError)
        }
      }
    }
    ("drop", Some(_drop_matches)) => match std::fs::remove_file(&txn_file) {
      Ok(_) => {
        println!("Deleted transaction file {}", txn_file);
        Ok(())
      }
      Err(e) => Err(PlatformError::IoError(format!("Error deleting file: {:?} ", e))),
    },
    ("keygen", Some(keygen_matches)) => {
      let new_key_pair_path =
        if let Some(new_key_pair_path_in) = keygen_matches.value_of("create_key_pair_path") {
          new_key_pair_path_in.to_string()
        } else {
          format!("{}/keypair/default.keypair", &findora_dir)
        };
      let expand_str = shellexpand::tilde(&new_key_pair_path).to_string();
      let overwrite = keygen_matches.is_present("overwrite");
      println!("Storing key pair to {}", expand_str);
      create_directory_and_rename_path(&expand_str, overwrite)?;
      store_key_pair_to_file(&expand_str)
    }
    ("pubkeygen", Some(pubkeygen_matches)) => {
      let new_key_path =
        if let Some(new_key_path_in) = pubkeygen_matches.value_of("create_pubkey_path") {
          new_key_path_in.to_string()
        } else {
          format!("{}/pubkey/default.pubkey", &findora_dir)
        };
      let expand_str = shellexpand::tilde(&new_key_path).to_string();
      println!("Storing public key to {}", expand_str);
      let overwrite = pubkeygen_matches.is_present("overwrite");
      create_directory_and_rename_path(&expand_str, overwrite)?;
      store_pub_key_to_file(&expand_str)
    }
    ("submit", Some(submit_matches)) => process_submit_cmd(submit_matches, &txn_file),
    _ => {
      println!("Subcommand missing or not recognized. Try --help");
      Err(PlatformError::InputsError)
    }
  }
}

<<<<<<< HEAD
/// Processes the `asset_issuer` subcommand.
///
/// Subcommands under `asset_issuer`
=======
/// Processes the `issuer` subcommand.
///
/// Subcommands under `issuer`
>>>>>>> 2df3994b
/// * `sign_up`
/// * `store_sids`
/// * `define_asset`
/// * `issue_asset`
/// * `transfer_asset`
/// * `issue_and_transfer_asset`
///
/// # Arguments
<<<<<<< HEAD
/// * `asset_issuer_matches`: subcommands and arguments under the `asset_issuer` subcommand.
/// * `txn_file`: path to store the transaction file.
fn process_asset_issuer_cmd(asset_issuer_matches: &clap::ArgMatches,
                            txn_file: &str)
                            -> Result<(), PlatformError> {
  match asset_issuer_matches.subcommand() {
=======
/// * `issuer_matches`: subcommands and arguments under the `issuer` subcommand.
/// * `txn_file`: path to store the transaction file.
fn process_issuer_cmd(issuer_matches: &clap::ArgMatches,
                      txn_file: &str)
                      -> Result<(), PlatformError> {
  match issuer_matches.subcommand() {
>>>>>>> 2df3994b
    ("sign_up", Some(sign_up_matches)) => {
      let name = if let Some(name_arg) = sign_up_matches.value_of("name") {
        name_arg.to_owned()
      } else {
        println!("Name is required to sign up an asset issuer account. Use --name.");
        return Err(PlatformError::InputsError);
      };
      let mut data = load_data()?;
      data.add_asset_issuer(name)
    }
    ("store_sids", Some(store_sids_matches)) => {
      let path = if let Some(path_arg) = store_sids_matches.value_of("path") {
        path_arg
      } else {
        println!("Path is required to store the sids. Use --path.");
        return Err(PlatformError::InputsError);
      };
      let sids = if let Some(indices_arg) = store_sids_matches.value_of("indices") {
        indices_arg
      } else {
        println!("Indices are required to store the sids. Use --indices.");
        return Err(PlatformError::InputsError);
      };
      store_sids_to_file(path, sids)
    }
    ("air_assign", Some(air_assign_matches)) => {
      let issuer_id = if let Some(issuer_arg) = air_assign_matches.value_of("issuer") {
        if let Ok(id) = issuer_arg.parse::<u64>() {
          id
        } else {
          println!("Improperly formatted issuer id.");
          return Err(PlatformError::InputsError);
        }
      } else {
        println!("User id is required to define asset. Use --issuer.");
        return Err(PlatformError::InputsError);
      };
      match (air_assign_matches.value_of("address"), air_assign_matches.value_of("data")) {
        (Some(address), Some(data)) => air_assign(issuer_id, address, data, txn_file),
        (_, _) => {
          println!("Missing address or data.");
          Err(PlatformError::InputsError)
        }
      }
    }
    ("define_asset", Some(define_asset_matches)) => {
      let fiat_asset = define_asset_matches.is_present("fiat");
      let mut data = load_data()?;
      let issuer_key_pair = if let Some(id_arg) = asset_issuer_matches.value_of("id") {
        let issuer_id = parse_to_u64(id_arg)?;
        data.get_asset_issuer_key_pair(issuer_id)?
      } else {
        println!("Asset issuer id is required to define an asset. Use asset_issuer --id.");
        return Err(PlatformError::InputsError);
      };
      let token_code = define_asset_matches.value_of("token_code");
      let memo = if let Some(memo) = define_asset_matches.value_of("memo") {
        memo
      } else {
        "{}"
      };
      let allow_updates = define_asset_matches.is_present("allow_updates");
      let traceable = define_asset_matches.is_present("traceable");
      let asset_token: AssetTypeCode;
      if let Some(token_code) = token_code {
        asset_token = AssetTypeCode::new_from_base64(token_code)?;
      } else {
        asset_token = AssetTypeCode::gen_random();
        println!("Creating asset with token code {:?}: {:?}",
                 asset_token.to_base64(),
                 asset_token.val);
      }
      match define_asset(fiat_asset,
                         &issuer_key_pair,
                         asset_token,
                         &memo,
                         allow_updates,
                         traceable,
                         txn_file)
      {
        Ok(_) => Ok(()),
        Err(error) => Err(error),
      }
    }
    ("issue_asset", Some(issue_asset_matches)) => {
      let mut data = load_data()?;
      let key_pair = if let Some(id_arg) = asset_issuer_matches.value_of("id") {
        let issuer_id = parse_to_u64(id_arg)?;
        data.get_asset_issuer_key_pair(issuer_id)?
      } else {
        println!("Asset issuer id is required to issue and transfer asset. Use asset_issuer --id.");
        return Err(PlatformError::InputsError);
      };
      let token_code = if let Some(token_code_arg) = issue_asset_matches.value_of("token_code") {
        AssetTypeCode::new_from_base64(token_code_arg)?
      } else {
        println!("Token code is required to issue asset. Use --token_code.");
        return Err(PlatformError::InputsError);
      };
      let amount = if let Some(amount_arg) = issue_asset_matches.value_of("amount") {
        parse_to_u64(amount_arg)?
      } else {
        println!("Amount is required to issue asset. Use --amount.");
        return Err(PlatformError::InputsError);
      };
      let mut txn_builder = TransactionBuilder::default();
      if let Err(e) = txn_builder.add_basic_issue_asset(&key_pair,
                                                        &None,
                                                        &token_code,
                                                        get_and_update_sequence_number()?,
                                                        amount)
      {
        println!("Failed to add basic issue asset.");
        return Err(e);
      }
      store_txn_to_file(&txn_file, &txn_builder)
    }
    ("transfer_asset", Some(transfer_asset_matches)) => {
      let mut data = load_data()?;
      let issuer_key_pair = if let Some(id_arg) = asset_issuer_matches.value_of("id") {
        let issuer_id = parse_to_u64(id_arg)?;
        data.get_asset_issuer_key_pair(issuer_id)?
      } else {
        println!("Asset issuer id is required to issue and transfer asset. Use asset_issuer --id.");
        return Err(PlatformError::InputsError);
      };
      // Compose transfer_from for add_basic_transfer_asset
      let protocol = if transfer_asset_matches.is_present("http") {
        // Allow HTTP which may be useful for running a ledger locally.
        "http"
      } else {
        // Default to HTTPS
        "https"
      };
      let host = if transfer_asset_matches.is_present("localhost") {
        // Use localhost
        run_ledger_standalone()?;
        "localhost"
      } else {
        // Default to testnet.findora.org
        "testnet.findora.org"
      };
      let mut txo_refs = Vec::new();
      let mut blind_asset_records = Vec::new();
      if let Some(sids_path_arg) = transfer_asset_matches.value_of("sids_path") {
        for sid in load_sids_from_file(sids_path_arg)? {
          txo_refs.push(TxoRef::Absolute(TxoSID(sid)));
          let res = query(protocol, host, QUERY_PORT, "utxo_sid", &format!("{}", sid))?;
          blind_asset_records.push( serde_json::from_str::<BlindAssetRecord>(&res).or_else(|_| {
                                                            Err(PlatformError::DeserializationError)
                                                          })?);
        }
      } else {
        println!("Sids are required to transfer asset. Use --sids");
        return Err(PlatformError::InputsError);
      }
      let input_amounts =
        if let Some(input_amounts_arg) = transfer_asset_matches.value_of("input_amounts") {
          parse_to_u64_vec(input_amounts_arg)?
        } else {
          println!("Input amounts are required to transfer asset. Use --input_amounts.");
          return Err(PlatformError::InputsError);
        };
      let mut count = txo_refs.len();
      if input_amounts.len() != count {
        println!("Size of input sids and input amounts should match.");
        return Err(PlatformError::InputsError);
      }
      let mut transfer_from = Vec::new();
      let mut txo_refs_iter = txo_refs.iter();
      let mut blind_asset_records_iter = blind_asset_records.iter();
      let mut input_amounts_iter = input_amounts.iter();
      while count > 0 {
        let txo_refs_next = if let Some(txo_ref) = txo_refs_iter.next() {
          txo_ref
        } else {
          println!("More txo ref expected.");
          return Err(PlatformError::InputsError);
        };
        let blind_asset_records_next =
          if let Some(blind_asset_record) = blind_asset_records_iter.next() {
            blind_asset_record
          } else {
            println!("More blind asset record expected.");
            return Err(PlatformError::InputsError);
          };
        let input_amount_next = if let Some(input_amount) = input_amounts_iter.next() {
          *input_amount
        } else {
          println!("More input amount expected.");
          return Err(PlatformError::InputsError);
        };

        let transfer_from_next = (txo_refs_next, blind_asset_records_next, input_amount_next);
        transfer_from.push(transfer_from_next);
        count -= 1;
      }

      // Compose transfer_to for add_basic_transfer_asset
      let mut recipient_addresses = Vec::new();
      if let Some(recipients) = transfer_asset_matches.value_of("recipients") {
        let recipient_ids = parse_to_u64_vec(recipients)?;
        for id in recipient_ids {
          let recipient_pub_key = data.get_borrower_key_pair(id)?.get_pk();
          recipient_addresses.push(AccountAddress { key: recipient_pub_key });
        }
      } else {
        println!("Recipient ids are required to transfer asset. Use --recipients.");
        return Err(PlatformError::InputsError);
      }
      let output_amounts =
        if let Some(output_amounts_arg) = transfer_asset_matches.value_of("output_amounts") {
          parse_to_u64_vec(output_amounts_arg)?
        } else {
          println!("Output amounts are required to transfer asset. Use --output_amounts.");
          return Err(PlatformError::InputsError);
        };
      let mut count = output_amounts.len();
      if recipient_addresses.len() != count {
        println!("Size of output amounts and addresses should match.");
        return Err(PlatformError::InputsError);
      }
      let mut transfer_to = Vec::new();
      let mut output_amounts_iter = output_amounts.iter();
      let mut addresses_iter = recipient_addresses.iter();
      while count > 0 {
        let output_amount_next = if let Some(output_amount) = output_amounts_iter.next() {
          *output_amount
        } else {
          println!("More output amount expected.");
          return Err(PlatformError::InputsError);
        };
        let address_next = if let Some(address) = addresses_iter.next() {
          address
        } else {
          println!("More address expected.");
          return Err(PlatformError::InputsError);
        };
        transfer_to.push((output_amount_next, address_next));
        count -= 1;
      }

      // Transfer asset
      let mut txn_builder = TransactionBuilder::default();
      if let Err(e) =
        txn_builder.add_basic_transfer_asset(&issuer_key_pair, &transfer_from[..], &transfer_to[..])
      {
        println!("Failed to add operation to transaction.");
        return Err(e);
      };
      store_txn_to_file(&txn_file, &txn_builder)
    }
    ("issue_and_transfer_asset", Some(issue_and_transfer_matches)) => {
      let mut data = load_data()?;
      let issuer_key_pair = if let Some(id_arg) = asset_issuer_matches.value_of("id") {
        let issuer_id = parse_to_u64(id_arg)?;
        data.get_asset_issuer_key_pair(issuer_id)?
      } else {
        println!("Asset issuer id is required to issue and transfer asset. Use asset_issuer --id.");
        return Err(PlatformError::InputsError);
      };
      let recipient_key_pair =
        if let Some(id_arg) = issue_and_transfer_matches.value_of("recipient") {
          let recipient_id = parse_to_u64(id_arg)?;
          data.get_borrower_key_pair(recipient_id)?
        } else {
          println!("Recipient id is required to issue and transfer asset. Use --recipient.");
          return Err(PlatformError::InputsError);
        };
      let amount = if let Some(amount_arg) = issue_and_transfer_matches.value_of("amount") {
        parse_to_u64(amount_arg)?
      } else {
        println!("Amount is required to issue and transfer asset. Use --amount.");
        return Err(PlatformError::InputsError);
      };
      let token_code =
        if let Some(token_code_arg) = issue_and_transfer_matches.value_of("token_code") {
          AssetTypeCode::new_from_base64(token_code_arg)?
        } else {
          println!("Token code is required to issue asset. Use --token_code.");
          return Err(PlatformError::InputsError);
        };
      let confidential_amount = issue_and_transfer_matches.is_present("confidential_amount");
      let confidential_asset = issue_and_transfer_matches.is_present("confidential_asset");

      issue_and_transfer_asset(&issuer_key_pair,
                               &recipient_key_pair,
                               amount,
                               token_code,
                               confidential_amount,
                               confidential_asset,
                               txn_file)?;
      Ok(())
    }
    _ => {
      println!("Subcommand missing or not recognized. Try asset_issuer --help");
      Err(PlatformError::InputsError)
    }
  }
}

fn protocol_host(matches: &clap::ArgMatches) -> (&'static str, &'static str) {
  let protocol = if matches.is_present("http") {
    "http"
  } else {
    std::option_env!("PROTOCOL").unwrap_or("https")
  };
  let host = if matches.is_present("localhost") {
    // Use localhost
    "localhost"
  } else {
    // Default to testnet.findora.org
    std::option_env!("SERVER_HOST").unwrap_or("testnet.findora.org")
  };
  (protocol, host)
}
<<<<<<< HEAD

/// Processes the `credential_issuer` subcommand.
///
/// Subcommands under `credential_issuer`
/// * `sign_up`
///
/// # Arguments
/// * `credential_issuer_matches`: subcommands and arguments under the `credential_issuer` subcommand.
fn process_credential_issuer_cmd(credential_issuer_matches: &clap::ArgMatches)
                                 -> Result<(), PlatformError> {
  match credential_issuer_matches.subcommand() {
    ("sign_up", Some(sign_up_matches)) => {
      let name = if let Some(name_arg) = sign_up_matches.value_of("name") {
        name_arg.to_owned()
      } else {
        println!("Name is required to sign up a credential issuer account. Use --name.");
        return Err(PlatformError::InputsError);
      };
      let mut data = load_data()?;
      data.add_credential_issuer(name)
    }
    _ => {
      println!("Subcommand missing or not recognized. Try credential_issuer --help");
      Err(PlatformError::InputsError)
    }
  }
}
=======
>>>>>>> 2df3994b

/// Processes the `lender` subcommand.
///
/// Subcommands under `lender`
/// * `sign_up`
/// * `view_loan`
/// * `fulfill_loan`
///
/// # Arguments
/// * `lender_matches`: subcommands and arguments under the `lender` subcommand.
/// * `txn_file`: path to store the transaction file.
fn process_lender_cmd(lender_matches: &clap::ArgMatches,
                      txn_file: &str)
                      -> Result<(), PlatformError> {
  let mut data = load_data()?;
  match lender_matches.subcommand() {
    ("sign_up", Some(sign_up_matches)) => {
      let name = if let Some(name_arg) = sign_up_matches.value_of("name") {
        name_arg.to_owned()
      } else {
        println!("Name is required to sign up a lender account. Use --name.");
        return Err(PlatformError::InputsError);
      };
      let min_credit_score = if let Some(min_credit_score_arg) =
        sign_up_matches.value_of("min_credit_score")
      {
        parse_to_u64(min_credit_score_arg)?
      } else {
        println!("Minimum credit score requirement is required to sign up a lender account. Use --min_credit_score.");
        return Err(PlatformError::InputsError);
      };
      data.add_lender(name, min_credit_score)
    }
    ("view_loan", Some(view_loan_matches)) => {
      let lender_id = if let Some(id_arg) = lender_matches.value_of("id") {
        parse_to_u64(id_arg)?
      } else {
        println!("Lender id is required to get loan information. Use lender --id.");
        return Err(PlatformError::InputsError);
      };
      if let Some(loan_arg) = view_loan_matches.value_of("loan") {
        let loan_id = parse_to_u64(loan_arg)?;
        let loan = data.loans[loan_id as usize].clone();
        if loan.lender != lender_id {
          println!("Lender {} doesn't own loan {}.", lender_id, loan_id);
          return Err(PlatformError::InputsError);
        }
        println!("Displaying loan {}: {:?}.", loan_id, loan);
        return Ok(());
      }
      let mut loans = Vec::new();
      let loan_ids = data.lenders[lender_id as usize].loans.clone();
      if let Some(filter) = view_loan_matches.value_of("filter") {
        for id in loan_ids {
          match filter {
            "requested" => {
              if data.loans[id as usize].status == LoanStatus::Requested {
                loans.push(data.loans[id as usize].clone());
              }
            }
            "fulfilled" => {
              if data.loans[id as usize].status == LoanStatus::Active
                 || data.loans[id as usize].status == LoanStatus::Complete
              {
                loans.push(data.loans[id as usize].clone());
              }
            }
            "declined" => {
              if data.loans[id as usize].status == LoanStatus::Declined {
                loans.push(data.loans[id as usize].clone());
              }
            }
            "active" => {
              if data.loans[id as usize].status == LoanStatus::Active {
                loans.push(data.loans[id as usize].clone());
              }
            }
            "complete" => {
              if data.loans[id as usize].status == LoanStatus::Complete {
                loans.push(data.loans[id as usize].clone());
              }
            }
            _ => {
              loans.push(data.loans[id as usize].clone());
            }
          }
        }
      } else {
        for id in loan_ids {
          loans.push(data.loans[id as usize].clone());
        }
      }
      println!("Displaying {} loan(s): {:?}", loans.len(), loans);
      Ok(())
    }
    ("fulfill_loan", Some(fulfill_loan_matches)) => {
      let loan_id = if let Some(loan_arg) = fulfill_loan_matches.value_of("loan") {
        parse_to_u64(loan_arg)?
      } else {
        println!("Loan id is required to fulfill the loan. Use --loan.");
        return Err(PlatformError::InputsError);
      };
      if let Some(id_arg) = lender_matches.value_of("id") {
        let lender_id = parse_to_u64(id_arg)?;
        let loan = data.loans[loan_id as usize].clone();
        if loan.lender != lender_id {
          println!("Lender {} doesn't own loan {}.", lender_id, loan_id);
          return Err(PlatformError::InputsError);
        }
      } else {
        println!("Lender id is required to fulfill a loan. Use lender --id.");
        return Err(PlatformError::InputsError);
      };
      let issuer_id = if let Some(issuer_arg) = fulfill_loan_matches.value_of("issuer") {
        parse_to_u64(issuer_arg)?
      } else {
        println!("Asset issuer id is required to fulfill the loan. Use --issuer.");
        return Err(PlatformError::InputsError);
      };
      let (protocol, host) = protocol_host(fulfill_loan_matches);
      fulfill_loan(loan_id, issuer_id, txn_file, protocol, host)
    }
    _ => {
      println!("Subcommand missing or not recognized. Try lender --help");
      Err(PlatformError::InputsError)
    }
  }
}

/// Processes the `borrower` subcommand.
///
/// Subcommands under `borrower`
/// * `sign_up`
/// * `load_funds`
/// * `view_loan`
/// * `request_loan`
/// * `pay_loan`
/// * `view_credential`
/// * `create_or_overwrite_credential`
/// * `get_asset_record`
///
/// # Arguments
/// * `borrower_matches`: subcommands and arguments under the `borrower` subcommand.
/// * `txn_file`: path to store the transaction file.
fn process_borrower_cmd(borrower_matches: &clap::ArgMatches,
                        txn_file: &str)
                        -> Result<(), PlatformError> {
  let mut data = load_data()?;
  match borrower_matches.subcommand() {
    ("sign_up", Some(sign_up_matches)) => {
      let name = if let Some(name_arg) = sign_up_matches.value_of("name") {
        name_arg.to_owned()
      } else {
        println!("Name is required to sign up a lender account. Use --name.");
        return Err(PlatformError::InputsError);
      };
      data.add_borrower(name)
    }
    ("load_funds", Some(load_funds_matches)) => {
      let borrower_id = if let Some(id_arg) = borrower_matches.value_of("id") {
        parse_to_u64(id_arg)?
      } else {
        println!("Borrower id is required to load funds. Use borrower --id.");
        return Err(PlatformError::InputsError);
      };
      process_load_funds_cmd(borrower_id, load_funds_matches, txn_file)
    }
    ("view_loan", Some(view_loan_matches)) => {
      let borrower_id = if let Some(id_arg) = borrower_matches.value_of("id") {
        parse_to_u64(id_arg)?
      } else {
        println!("Borrower id is required to get loan information. Use borrower --id.");
        return Err(PlatformError::InputsError);
      };
      if let Some(loan_arg) = view_loan_matches.value_of("loan") {
        let loan_id = parse_to_u64(loan_arg)?;
        let loan = data.loans[loan_id as usize].clone();
        if loan.borrower != borrower_id {
          println!("Borrower {} doesn't own loan {}.", borrower_id, loan_id);
          return Err(PlatformError::InputsError);
        }
        println!("Displaying loan {}: {:?}.", loan_id, loan);
        return Ok(());
      }
      let mut loans = Vec::new();
      let loan_ids = data.borrowers[borrower_id as usize].loans.clone();
      if let Some(filter) = view_loan_matches.value_of("filter") {
        for id in loan_ids {
          match filter {
            "requested" => {
              if data.loans[id as usize].status == LoanStatus::Requested {
                loans.push(data.loans[id as usize].clone());
              }
            }
            "fulfilled" => {
              if data.loans[id as usize].status == LoanStatus::Active
                 || data.loans[id as usize].status == LoanStatus::Complete
              {
                loans.push(data.loans[id as usize].clone());
              }
            }
            "declined" => {
              if data.loans[id as usize].status == LoanStatus::Declined {
                loans.push(data.loans[id as usize].clone());
              }
            }
            "active" => {
              if data.loans[id as usize].status == LoanStatus::Active {
                loans.push(data.loans[id as usize].clone());
              }
            }
            "complete" => {
              if data.loans[id as usize].status == LoanStatus::Complete {
                loans.push(data.loans[id as usize].clone());
              }
            }
            _ => {
              loans.push(data.loans[id as usize].clone());
            }
          }
        }
      } else {
        for id in loan_ids {
          loans.push(data.loans[id as usize].clone());
        }
      }
      println!("Displaying {} loan(s): {:?}", loans.len(), loans);
      Ok(())
    }
    ("request_loan", Some(request_loan_matches)) => {
      let borrower_id = if let Some(id_arg) = borrower_matches.value_of("id") {
        parse_to_u64(id_arg)?
      } else {
        println!("Borrower id is required to request a loan. Use borrower --id.");
        return Err(PlatformError::InputsError);
      };
      let lender_id = if let Some(lender_arg) = request_loan_matches.value_of("lender") {
        parse_to_u64(lender_arg)?
      } else {
        println!("Lender id is required to request the loan. Use --lender.");
        return Err(PlatformError::InputsError);
      };
      let amount = if let Some(amount_arg) = request_loan_matches.value_of("amount") {
        parse_to_u64(amount_arg)?
      } else {
        println!("Amount is required to request the loan. Use --amount.");
        return Err(PlatformError::InputsError);
      };
      let interest_per_mille =
        if let Some(interest_per_mille_arg) = request_loan_matches.value_of("interest_per_mille") {
          parse_to_u64(interest_per_mille_arg)?
        } else {
          println!("Interest per mille is required to request the loan. Use --interest_per_mille.");
          return Err(PlatformError::InputsError);
        };
      let duration = if let Some(duration_arg) = request_loan_matches.value_of("duration") {
        parse_to_u64(duration_arg)?
      } else {
        println!("Duration is required to request the loan. Use --amount.");
        return Err(PlatformError::InputsError);
      };
      let mut data = load_data()?;
      data.add_loan(lender_id, borrower_id, amount, interest_per_mille, duration)
    }
    ("pay_loan", Some(pay_loan_matches)) => {
      let borrower_id = if let Some(id_arg) = borrower_matches.value_of("id") {
        parse_to_u64(id_arg)?
      } else {
        println!("Borrower id is required to pay off the loan. Use borrower --id.");
        return Err(PlatformError::InputsError);
      };
      if let Some(loan_arg) = pay_loan_matches.value_of("loan") {
        let loan_id = parse_to_u64(loan_arg)?;
        let loan = data.loans[loan_id as usize].clone();
        if loan.borrower != borrower_id {
          println!("Borrower {} doesn't own loan {}.", borrower_id, loan_id);
          return Err(PlatformError::InputsError);
        }
      } else {
        println!("Loan id is required to pay the loan.");
        return Err(PlatformError::InputsError);
      }
      process_pay_loan_cmd(pay_loan_matches)
    }
    ("view_credential", Some(view_credential_matches)) => {
      let borrower_id = if let Some(id_arg) = borrower_matches.value_of("id") {
        parse_to_u64(id_arg)?
      } else {
        println!("Borrower id is required to get credential information. Use borrower --id.");
        return Err(PlatformError::InputsError);
      };
      if let Some(credential_arg) = view_credential_matches.value_of("credential") {
        let credential_id = parse_to_u64(credential_arg)?;
        let credential = data.loans[credential_id as usize].clone();
        if credential.borrower != borrower_id {
          println!("Borrower {} doesn't own credential {}.",
                   borrower_id, credential_id);
          return Err(PlatformError::InputsError);
        }
        println!("Displaying credential {}: {:?}.", credential_id, credential);
        return Ok(());
      }
      let mut credentials = Vec::new();
      let credential_ids = data.borrowers[borrower_id as usize].credentials;
      for cred_id in credential_ids.iter() {
        if let Some(id) = cred_id {
          credentials.push(data.credentials[*id as usize].clone());
        }
      }
      println!("Displaying {} credential(s): {:?}",
               credentials.len(),
               credentials);
      Ok(())
    }
    ("create_or_overwrite_credential", Some(create_or_overwrite_credential_matches)) => {
      let borrower_id = if let Some(id_arg) = borrower_matches.value_of("id") {
        parse_to_u64(id_arg)?
      } else {
        println!("Borrower id is required to get credential information. Use borrower --id.");
        return Err(PlatformError::InputsError);
      };
      let credential_issuer_id = if let Some(credential_issuer_arg) =
        create_or_overwrite_credential_matches.value_of("credential_issuer")
      {
        parse_to_u64(credential_issuer_arg)?
      } else {
        println!("Credential issuer id is required to get credential information. Use --credential_issuer.");
        return Err(PlatformError::InputsError);
      };
      let attribute =
        if let Some(attribute_arg) = create_or_overwrite_credential_matches.value_of("attribute") {
          match attribute_arg {
            "min_credit_score" => CredentialIndex::MinCreditScore,
            "min_income" => CredentialIndex::MinIncome,
            _ => CredentialIndex::Citizenship,
          }
        } else {
          println!("Credential attribute is required to create the credential. Use --attribute.");
          return Err(PlatformError::InputsError);
        };
      let value = if let Some(value_arg) = create_or_overwrite_credential_matches.value_of("value")
      {
        parse_to_u64(value_arg)?
      } else {
        println!("Credential value is required to create the credential. Use --value.");
        return Err(PlatformError::InputsError);
      };
      let mut data = load_data()?;
      data.add_or_update_credential(borrower_id, credential_issuer_id, attribute, value)
    }
    ("get_asset_record", Some(get_asset_record_matches)) => {
      let borrower_id = if let Some(id_arg) = borrower_matches.value_of("id") {
        parse_to_u64(id_arg)?
      } else {
        println!("Borrower id is required to get the asset record. Use borrower --id.");
        return Err(PlatformError::InputsError);
      };
      let mut data = load_data()?;
      let borrower_name = data.borrowers[borrower_id as usize].name.clone();
      let key_pair = data.get_borrower_key_pair(borrower_id)?;
      let sid = if let Some(sid_arg) = get_asset_record_matches.value_of("sid") {
        TxoSID(parse_to_u64(sid_arg)?)
      } else {
        println!("Sid is required to get the asset record. Use borrower --sid.");
        return Err(PlatformError::InputsError);
      };
      // Get protocol and host.
      let (protocol, host) = protocol_host(get_asset_record_matches);
      let asset_record = get_open_asset_record(protocol, host, sid, &key_pair)?;
      println!("{} owns {} of asset {:?}.",
               borrower_name,
               asset_record.get_amount(),
               asset_record.get_asset_type());
      Ok(())
    }
    _ => {
      println!("Subcommand missing or not recognized. Try borrower --help");
      Err(PlatformError::InputsError)
    }
  }
}

/// Creates the directory for the file, and renames the file with the same path if it exists.
/// # Arguments
/// * `path_str`: string representation of the file path.
/// * `overwrite`: whether to overwrite or find the available path if the file exists.
fn create_directory_and_rename_path(path_str: &str, overwrite: bool) -> Result<(), PlatformError> {
  let path = Path::new(&path_str);
  create_directory_if_missing(&path_str)?;
  if path.exists() && !overwrite {
    rename_existing_path(&path)?;
  }
  Ok(())
}

/// Processes the `create_txn_builder` subcommand.
/// # Arguments
/// * `create_matches`: subcommands and arguments under the `create_txn_builder` subcommand.
/// * `txn_file`: path to store the transaction file.
fn process_create_txn_builder_cmd(create_matches: &clap::ArgMatches,
                                  txn_file: &str)
                                  -> Result<(), PlatformError> {
  let name = create_matches.value_of("name");
  let overwrite = create_matches.is_present("overwrite");
  let file_str = if let Some(name) = name {
    name.to_string()
  } else {
    txn_file.to_string()
  };
  let expand_str = shellexpand::tilde(&file_str).to_string();
  create_directory_and_rename_path(&expand_str, overwrite)?;
  let txn_builder = TransactionBuilder::default();
  store_txn_to_file(&expand_str, &txn_builder)
}

/// Processes the `submit` subcommand.
/// # Arguments
/// * `submit_matches`: subcommands and arguments under the `submit` subcommand.
/// * `txn_file`: path to store the transaction file.
fn process_submit_cmd(submit_matches: &clap::ArgMatches,
                      txn_file: &str)
                      -> Result<(), PlatformError> {
  // Get protocol and host.
  let protocol = if submit_matches.is_present("http") {
    // Allow HTTP which may be useful for running a ledger locally.
    "http"
  } else {
    // Default to HTTPS
    "https"
  };
  let host = if submit_matches.is_present("localhost") {
    // Use localhost
    run_ledger_standalone()?;
    "localhost"
  } else {
    // Default to testnet.findora.org
    "testnet.findora.org"
  };
  let txn_builder = load_txn_from_file(txn_file)?;
  if submit_matches.is_present("get_sids") || submit_matches.is_present("sids_path") {
    let sids = submit_and_get_sids(protocol, host, txn_builder)?;
    println!("Utxo: {:?}", sids);
    if let Some(path) = submit_matches.value_of("sids_path") {
      let mut sids_str = "".to_owned();
      for sid in sids {
        sids_str.push_str(&format!("{},", sid.0));
      }
      store_sids_to_file(path, &sids_str)?;
    }
    Ok(())
  } else {
    submit(protocol, host, txn_builder)
  }
}

/// Processes the `borrower load_funds` subcommand.
/// # Arguments
/// * `borrower_id`: borrower ID.
/// * `load_funds_matches`: subcommands and arguments under the `load_funds` subcommand.
/// * `txn_file`: path to store the transaction file.
fn process_load_funds_cmd(borrower_id: u64,
                          load_funds_matches: &clap::ArgMatches,
                          txn_file: &str)
                          -> Result<(), PlatformError> {
  let issuer_id = if let Some(issuer_arg) = load_funds_matches.value_of("issuer") {
    if let Ok(id) = issuer_arg.parse::<u64>() {
      id
    } else {
      println!("Improperly formatted issuer id.");
      return Err(PlatformError::InputsError);
    }
  } else {
    println!("Asset issuer id is required to load funds. Use --issuer.");
    return Err(PlatformError::InputsError);
  };
  let amount = if let Some(amount_arg) = load_funds_matches.value_of("amount") {
    parse_to_u64(amount_arg)?
  } else {
    println!("Amount is required to load funds. Use --amount.");
    return Err(PlatformError::InputsError);
  };
  let (protocol, host) = protocol_host(load_funds_matches);
<<<<<<< HEAD
  load_funds(issuer_id,
             borrower_id,
             amount,
             txn_file,
             protocol,
             host)
=======
  load_funds(issuer_id, borrower_id, amount, txn_file, protocol, host)
>>>>>>> 2df3994b
}

/// Processes the `borrower pay_loan` subcommand.
/// # Arguments
/// * `pay_loan_matches`: subcommands and arguments under the `pay_loan` subcommand.
fn process_pay_loan_cmd(pay_loan_matches: &clap::ArgMatches) -> Result<(), PlatformError> {
  let loan_id = if let Some(loan_arg) = pay_loan_matches.value_of("loan") {
    parse_to_u64(loan_arg)?
  } else {
    println!("Loan id is required to pay the loan. Use --loan.");
    return Err(PlatformError::InputsError);
  };
  let amount = if let Some(amount_arg) = pay_loan_matches.value_of("amount") {
    parse_to_u64(amount_arg)?
  } else {
    println!("Amount is required to pay the loan. Use --amount.");
    return Err(PlatformError::InputsError);
  };
  let protocol = if pay_loan_matches.is_present("http") {
    // Allow HTTP which may be useful for running a ledger locally.
    "http"
  } else {
    // Default to HTTPS
    "https"
  };
  let host = if pay_loan_matches.is_present("localhost") {
    // Use localhost
    run_ledger_standalone()?;
    "localhost"
  } else {
    // Default to testnet.findora.org
    "testnet.findora.org"
  };

  pay_loan(loan_id, amount, protocol, host)
}

#[cfg(test)]
mod tests {
  use super::*;
  use ledger_standalone::LedgerStandalone;

  const PROTOCOL: &str = "http";
  const HOST: &str = "localhost";

  fn check_next_path(input: &str, expected: &str) {
    let as_path = Path::new(input);
    if let Ok(result) = next_path(as_path) {
      let as_str = result.to_str().unwrap();
      if as_str != expected {
        panic!("{} failed:  {}", input, as_str);
      }
    }
  }

  // Note: creates and removes a file of the given name.
  // If such a file was present, it gets overwritten
  // and then removed.
  fn check_next_path_typical(input: &str, expected: &str) {
    trace!("check_next_path_typical({}, {})", input, expected);
    if let Err(e) = fs::write(input, "txn_builder_cli next_path() test detritus") {
      panic!("write error: {:?}", e);
    }
    check_next_path(input, expected);
    if let Err(e) = fs::remove_file(input) {
      panic!("remove_file error: {:?}", e);
    }
  }

  fn check_next_path_nonextant(input: &str, expected: &str) {
    check_next_path(input, expected)
  }

  #[test]
  fn test_next_path() {
    check_next_path_typical("1000", "1000.0");
    check_next_path_nonextant("1000", "1000.0");

    check_next_path_typical("abc", "abc.0");
    check_next_path_nonextant("abc", "abc.0");

    check_next_path_typical("abc.def", "abc.def.0");
    check_next_path_nonextant("abc.def", "abc.def.0");

    check_next_path_typical("a.12", "a.13");
    check_next_path_nonextant("a.12", "a.12");

    check_next_path_typical(".12", ".12.0");
    check_next_path_nonextant(".12", ".12.0");

    check_next_path_typical("abc.12", "abc.13");
    check_next_path_nonextant("abc.12", "abc.12");

    check_next_path_typical("abc.0", "abc.1");
    check_next_path_nonextant("abc.0", "abc.0");
  }

  #[test]
  fn test_store_and_load_sids() {
    let paths = vec!["sids1", "sids2", "sids3"];
    let sids = vec!["1,2,4", "1,2, 4", "1,a,4"];

    for i in 0..3 {
      store_sids_to_file(paths[i], sids[i]).unwrap();
    }

    let expected_txo_refs = vec![1, 2, 4];

    assert_eq!(load_sids_from_file(paths[0]).unwrap(), expected_txo_refs);
    assert_eq!(load_sids_from_file(paths[1]).unwrap(), expected_txo_refs);
    assert_eq!(load_sids_from_file(paths[2]),
               Err(PlatformError::InputsError));

    paths.into_iter()
         .map(|path| fs::remove_file(path).unwrap())
         .collect()
  }

  #[test]
  fn test_parse_to_u64_vec() {
    let amounts_arg = "1, 2,4";
    let expected_amounts = vec![1, 2, 4];

    assert_eq!(parse_to_u64_vec(amounts_arg).unwrap(), expected_amounts);
  }

  #[test]
  fn test_define_asset() {
    // Create txn builder and key pair
    let txn_builder_path = "tb_define";
    let mut prng: ChaChaRng = ChaChaRng::from_entropy();
    let issuer_key_pair = XfrKeyPair::generate(&mut prng);

    // Define asset
    let res = define_asset(false,
                           &issuer_key_pair,
                           AssetTypeCode::gen_random(),
                           "Define asset",
                           false,
                           false,
                           txn_builder_path);

    let _ = fs::remove_file(DATA_FILE);
    fs::remove_file(txn_builder_path).unwrap();

    assert!(res.is_ok());
  }

  #[test]
  fn test_issue_and_transfer_asset() {
    // Create txn builder and key pairs
    let txn_builder_path = "tb_issue_and_transfer";
    let mut prng: ChaChaRng = ChaChaRng::from_entropy();
    let issuer_key_pair = XfrKeyPair::generate(&mut prng);
    let recipient_key_pair = XfrKeyPair::generate(&mut prng);

    // Issue and transfer asset
    let code = AssetTypeCode::gen_random();
    let amount = 1000;
    assert!(issue_and_transfer_asset(&issuer_key_pair,
                                     &recipient_key_pair,
                                     amount,
                                     code,
                                     false,
                                     false,
                                     txn_builder_path).is_ok());

    let _ = fs::remove_file(DATA_FILE);
    fs::remove_file(txn_builder_path).unwrap();
  }

  #[test]
  fn test_merge_records() {
    // Create key pair
    let mut prng: ChaChaRng = ChaChaRng::from_entropy();
    let key_pair = XfrKeyPair::generate(&mut prng);

    // Build blind asset records
    let code = AssetTypeCode::gen_random();
    let bar1 = get_blind_asset_record(key_pair.get_pk(), 1000, code, false, false).unwrap();
    let bar2 = get_blind_asset_record(key_pair.get_pk(), 500, code, false, false).unwrap();

    // Merge records
    assert!(merge_records(&key_pair,
                          TxoRef::Absolute(TxoSID(1)),
                          TxoRef::Absolute(TxoSID(2)),
                          bar1,
                          bar2,
                          code).is_ok());
  }

  #[test]
  fn test_prove() {
    let mut prng: ChaChaRng = ChaChaRng::from_entropy();
    let (issuer_pk, issuer_sk) = ac_keygen_issuer::<_>(&mut prng, 1);
    let (user_pk, user_sk) = ac_keygen_user::<_>(&mut prng, &issuer_pk.clone());

    let value: u64 = 200;
    let attributes = [value.to_le_bytes()].to_vec();
    let signature = ac_sign(&mut prng, &issuer_sk, &user_pk, &attributes);
    let zei_credential = ZeiCredential { signature,
                                         attributes,
                                         issuer_pk: issuer_pk.clone() };

    let reveal_sig =
      ac_reveal(&mut prng, &user_sk, &zei_credential, &[true]).or_else(|error| {
                                                                Err(PlatformError::ZeiError(error))
                                                              })
                                                              .unwrap();

    assert!(prove(&reveal_sig,
                  &issuer_pk.clone(),
                  value,
                  150,
                  RelationType::AtLeast).is_ok());
    assert_eq!(prove(&reveal_sig, &issuer_pk, value, 300, RelationType::AtLeast),
               Err(PlatformError::InputsError));
  }

  #[test]
  // Test funds loading, loan request, fulfilling and repayment
  fn test_request_fulfill_and_pay_loan() {
    let ledger_standalone = LedgerStandalone::new();
    ledger_standalone.poll_until_ready().unwrap();

    // Create txn builder
    let txn_builder_path = "tb_load_funds";

    // Load funds
    let funds_amount = 1000;
    load_funds(0, 0, funds_amount, txn_builder_path, PROTOCOL, HOST).unwrap();
    let data = load_data().unwrap();

    assert_eq!(data.borrowers[0].balance, funds_amount);

    fs::remove_file(txn_builder_path).unwrap();
    let _ = fs::remove_file(DATA_FILE);

    // Request a loan
<<<<<<< HEAD
    let txn_builder_path = "tb_loan";
=======
>>>>>>> 2df3994b
    let loan_amount = 1200;
    let mut data = load_data().unwrap();
    data.add_loan(0, 0, loan_amount, 100, 8).unwrap();

    assert_eq!(data.loans.len(), 1);

    // Fulfill the loan request
    fulfill_loan(0, 0, txn_builder_path, PROTOCOL, HOST).unwrap();
    data = load_data().unwrap();

    assert_eq!(data.loans[0].status, LoanStatus::Active);
    assert_eq!(data.loans[0].balance, loan_amount);

    // Pay loan
    let payment_amount = 200;
    pay_loan(0, payment_amount, PROTOCOL, HOST).unwrap();
    data = load_data().unwrap();

    let _ = fs::remove_file(DATA_FILE);
    fs::remove_file(txn_builder_path).unwrap();

    assert_eq!(data.loans[0].payments, 1);
  }
}<|MERGE_RESOLUTION|>--- conflicted
+++ resolved
@@ -127,30 +127,18 @@
 #[derive(Clone, Deserialize, Debug, Serialize)]
 /// Borrower's credential record.
 struct Credential {
-<<<<<<< HEAD
   /// Credential ID
   id: u64,
   /// Borrower ID
   borrower: u64,
   /// Credential issuer ID
   credential_issuer: u64,
-=======
-  /// Credential id
-  id: u64,
-  /// Borrower id
-  borrower: u64,
->>>>>>> 2df3994b
   /// Credential attribute, possible values defined in the enum `CredentialIndex`
   attribute: CredentialIndex,
   /// Credential value
   value: u64,
   /// Serialized credential proof, if exists
   proof: Option<String>,
-<<<<<<< HEAD
-=======
-  /// Public key of the credential issuer, if exists
-  credential_issuer_pub_key: Option<String>,
->>>>>>> 2df3994b
 }
 
 impl Credential {
@@ -173,15 +161,9 @@
 // Users
 //
 #[derive(Clone, Deserialize, Serialize)]
-<<<<<<< HEAD
 /// Asset issuer's account information.
 struct AssetIssuer {
   /// AssetIssuer ID
-=======
-/// Issuer's account information.
-struct Issuer {
-  /// Issuer ID
->>>>>>> 2df3994b
   id: u64,
   /// Name
   name: String,
@@ -200,7 +182,6 @@
 }
 
 #[derive(Clone, Deserialize, Serialize)]
-<<<<<<< HEAD
 /// Credential issuer's account information.
 struct CredentialIssuer {
   /// Credential issuer ID
@@ -223,8 +204,6 @@
 }
 
 #[derive(Clone, Deserialize, Serialize)]
-=======
->>>>>>> 2df3994b
 /// Lender's account information.
 struct Lender {
   /// Lender ID
@@ -366,12 +345,8 @@
 /// Information of users, loans, fiat token code, and sequence number.
 struct Data {
   /// List of user records
-<<<<<<< HEAD
   asset_issuers: Vec<AssetIssuer>,
   credential_issuers: Vec<CredentialIssuer>,
-=======
-  issuers: Vec<Issuer>,
->>>>>>> 2df3994b
   lenders: Vec<Lender>,
   borrowers: Vec<Borrower>,
 
@@ -854,7 +829,7 @@
               txn_file: &str)
               -> Result<(), PlatformError> {
   let mut issuer_data = load_data()?;
-  let issuer_key_pair = issuer_data.get_issuer_key_pair(issuer_id)?;
+  let issuer_key_pair = issuer_data.get_asset_issuer_key_pair(issuer_id)?;
   let mut txn_builder = TransactionBuilder::default();
   txn_builder.add_operation_air_assign(&issuer_key_pair, address, data)?;
   store_txn_to_file(&txn_file, &txn_builder)?;
@@ -867,11 +842,7 @@
 ///
 /// # Arguments
 /// * `fiat_asset`: whether the asset is a fiat asset.
-<<<<<<< HEAD
 /// * `issuer_key_pair`: asset issuer's key pair.
-=======
-/// * `issuer_key_pair`: issuer's key pair.
->>>>>>> 2df3994b
 /// * `token_code`: asset token code.
 /// * `memo`: memo for defining the asset.
 /// * `allow_updates`: whether updates are allowed.
@@ -904,11 +875,7 @@
 
 /// Issues and transfers asset.
 /// # Arguments
-<<<<<<< HEAD
 /// * `issuer_key_pair`: asset issuer's key pair.
-=======
-/// * `issuer_key_pair`: issuer's key pair.
->>>>>>> 2df3994b
 /// * `recipient_key_pair`: rercipient's key pair.
 /// * `amount`: amount to issue and transfer.
 /// * `token_code`: asset token code.
@@ -2214,16 +2181,12 @@
   }
 
   match inputs.subcommand() {
-<<<<<<< HEAD
     ("asset_issuer", Some(asset_issuer_matches)) => {
       process_asset_issuer_cmd(asset_issuer_matches, &txn_file)
     }
     ("credential_issuer", Some(credential_issuer_matches)) => {
       process_credential_issuer_cmd(credential_issuer_matches)
     }
-=======
-    ("issuer", Some(issuer_matches)) => process_issuer_cmd(issuer_matches, &txn_file),
->>>>>>> 2df3994b
     ("lender", Some(issuer_matches)) => process_lender_cmd(issuer_matches, &txn_file),
     ("borrower", Some(issuer_matches)) => process_borrower_cmd(issuer_matches, &txn_file),
     ("create_txn_builder", Some(create_txn_builder_matches)) => {
@@ -2286,15 +2249,9 @@
   }
 }
 
-<<<<<<< HEAD
 /// Processes the `asset_issuer` subcommand.
 ///
 /// Subcommands under `asset_issuer`
-=======
-/// Processes the `issuer` subcommand.
-///
-/// Subcommands under `issuer`
->>>>>>> 2df3994b
 /// * `sign_up`
 /// * `store_sids`
 /// * `define_asset`
@@ -2303,21 +2260,12 @@
 /// * `issue_and_transfer_asset`
 ///
 /// # Arguments
-<<<<<<< HEAD
 /// * `asset_issuer_matches`: subcommands and arguments under the `asset_issuer` subcommand.
 /// * `txn_file`: path to store the transaction file.
 fn process_asset_issuer_cmd(asset_issuer_matches: &clap::ArgMatches,
                             txn_file: &str)
                             -> Result<(), PlatformError> {
   match asset_issuer_matches.subcommand() {
-=======
-/// * `issuer_matches`: subcommands and arguments under the `issuer` subcommand.
-/// * `txn_file`: path to store the transaction file.
-fn process_issuer_cmd(issuer_matches: &clap::ArgMatches,
-                      txn_file: &str)
-                      -> Result<(), PlatformError> {
-  match issuer_matches.subcommand() {
->>>>>>> 2df3994b
     ("sign_up", Some(sign_up_matches)) => {
       let name = if let Some(name_arg) = sign_up_matches.value_of("name") {
         name_arg.to_owned()
@@ -2634,7 +2582,6 @@
   };
   (protocol, host)
 }
-<<<<<<< HEAD
 
 /// Processes the `credential_issuer` subcommand.
 ///
@@ -2662,8 +2609,6 @@
     }
   }
 }
-=======
->>>>>>> 2df3994b
 
 /// Processes the `lender` subcommand.
 ///
@@ -3146,16 +3091,7 @@
     return Err(PlatformError::InputsError);
   };
   let (protocol, host) = protocol_host(load_funds_matches);
-<<<<<<< HEAD
-  load_funds(issuer_id,
-             borrower_id,
-             amount,
-             txn_file,
-             protocol,
-             host)
-=======
   load_funds(issuer_id, borrower_id, amount, txn_file, protocol, host)
->>>>>>> 2df3994b
 }
 
 /// Processes the `borrower pay_loan` subcommand.
@@ -3395,10 +3331,7 @@
     let _ = fs::remove_file(DATA_FILE);
 
     // Request a loan
-<<<<<<< HEAD
     let txn_builder_path = "tb_loan";
-=======
->>>>>>> 2df3994b
     let loan_amount = 1200;
     let mut data = load_data().unwrap();
     data.add_loan(0, 0, loan_amount, 100, 8).unwrap();
