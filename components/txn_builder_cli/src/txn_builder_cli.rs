--- conflicted
+++ resolved
@@ -134,37 +134,6 @@
   Ok(txo_refs)
 }
 
-<<<<<<< HEAD
-/// If the input file doesn't exist, exit with code NOINPUT
-/// In other case of failure, return the error itself
-=======
-fn load_blind_asset_record_from_file(file_path: &str) -> Result<BlindAssetRecord, PlatformError> {
-  let file_path = file_path.trim();
-  let mut file;
-  match File::open(file_path) {
-    Ok(f) => {
-      file = f;
-    }
-    Err(_) => {
-      return Err(PlatformError::IoError(format!("File doesn't exist: {}. Try subcommand store --blind_asset_record.",
-                 file_path)));
-    }
-  }
-
-  let mut blind_asset_record_str = String::new();
-  if file.read_to_string(&mut blind_asset_record_str).is_err() {
-    return Err(PlatformError::IoError(format!("Failed to read file: {}", file_path)));
-  }
-
-  if let Ok(blind_asset_record) = serde_json::from_str(&blind_asset_record_str) {
-    Ok(blind_asset_record)
-  } else {
-    println!("Improperly formatted blind asset record.");
-    Err(PlatformError::InputsError)
-  }
-}
-
->>>>>>> 5c0765d6
 fn load_blind_asset_records_from_files(file_paths: &str)
                                        -> Result<Vec<BlindAssetRecord>, PlatformError> {
   let mut blind_asset_records = Vec::new();
@@ -283,15 +252,6 @@
                             asset_type: &str,
                             pub_key_path: &str,
                             confidential_amount: bool,
-<<<<<<< HEAD
-                            confidential_asset: bool) {
-  let pub_key = load_pub_key_from_file(pub_key_path);
-  let blind_asset_record = get_blind_asset_record(pub_key,
-                                                  amount.parse::<u64>().unwrap(),
-                                                  AssetTypeCode::new_from_str(asset_type),
-                                                  confidential_amount,
-                                                  confidential_asset);
-=======
                             confidential_asset: bool)
                             -> Result<(), PlatformError> {
   let mut asset_type_arr = [0u8; 16];
@@ -309,7 +269,6 @@
                              AssetRecordType::from_booleans(confidential_amount,
                                                             confidential_asset),
                              &None);
->>>>>>> 5c0765d6
 
   if let Ok(as_json) = serde_json::to_string(&blind_asset_record) {
     if let Err(error) = fs::write(file_path, &as_json) {
@@ -1348,7 +1307,7 @@
       let recipient_key_pair = if let Some(recipient_key_pair_path_arg) =
         issue_and_transfer_matches.value_of("recipient_key_pair_path")
       {
-        load_key_pair_from_file(recipient_key_pair_path_arg)
+        load_key_pair_from_file(recipient_key_pair_path_arg)?
       } else {
         println!("File to recipient's public key is required to transfer asset. If no such file, try pubkeygen subcommand.");
         return Err(PlatformError::InputsError);
@@ -1374,7 +1333,7 @@
           return Err(PlatformError::InputsError);
         };
 
-      let issuer_key_pair = load_key_pair_from_file(key_pair_file_path);
+      let issuer_key_pair = load_key_pair_from_file(key_pair_file_path)?;
       issue_and_transfer(&issuer_key_pair,
                          &recipient_key_pair,
                          amount,
@@ -1436,14 +1395,7 @@
   };
 
   load_funds(sid_pre,
-<<<<<<< HEAD
-             &load_key_pair_from_file(key_pair_file_path),
-=======
-             sid_new,
-             blind_asset_record_pre,
-             blind_asset_record_new,
              &load_key_pair_from_file(key_pair_file_path)?,
->>>>>>> 5c0765d6
              &recipient_key_pair,
              amount,
              token_code,
