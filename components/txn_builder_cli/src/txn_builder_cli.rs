#![deny(warnings)]
use clap::{App, Arg, SubCommand};
use env_logger::{Env, Target};
use ledger::data_model::errors::PlatformError;
use ledger::data_model::{AccountAddress, AssetTypeCode, TxoRef, TxoSID};
use log::{error, trace}; // Other options: debug, info, warn
use rand_chacha::ChaChaRng;
use rand_core::SeedableRng;
use std::env;
use std::ffi::OsStr;
use std::fs::{self, File};
use std::io::prelude::*;
use std::path::{Path, PathBuf};
use std::process::exit;
use submission_server::TxnHandle;
use txn_builder::{BuildsTransactions, TransactionBuilder};
use zei::serialization::ZeiFromToBytes;
use zei::setup::PublicParams;
use zei::xfr::asset_record::{build_blind_asset_record, AssetRecordType};
use zei::xfr::sig::{XfrKeyPair, XfrPublicKey};
use zei::xfr::structs::{AssetRecord, BlindAssetRecord};

extern crate exitcode;

//
// Load functions
//
fn load_txn_builder_from_file(file_path: &str) -> Result<TransactionBuilder, PlatformError> {
  let mut file;
  match File::open(file_path) {
    Ok(f) => {
      file = f;
    }
    Err(_) => {
      println!("Transaction file {} does not exist. Try subcommand create.",
               file_path);
      exit(exitcode::NOINPUT)
    }
  }
  let mut txn = String::new();
  if file.read_to_string(&mut txn).is_err() {
    println!("Failed to read transaction file {}", file_path);
    exit(exitcode::NOINPUT)
  }
  println!("Parsing builder from file contents: \"{}\"", &txn);
  let builder = serde_json::from_str(&txn)?;
  Ok(builder)
}

fn load_key_pair_from_file(file_path: &str) -> Result<XfrKeyPair, PlatformError> {
  let mut file;
  match File::open(file_path) {
    Ok(f) => {
      file = f;
    }
    Err(_) => {
      println!("Key pair file {} does not exist. Try subcommand keygen.",
               file_path);
      exit(exitcode::NOINPUT)
    }
  }

  let kp: XfrKeyPair;
  let mut kp_byte_buffer = Vec::new();
  match file.read_to_end(&mut kp_byte_buffer) {
    Ok(_len) => {
      kp = XfrKeyPair::zei_from_bytes(&kp_byte_buffer);
    }
    Err(_e) => {
      println!("Failed to read key file {}", file_path);
      exit(exitcode::NOINPUT)
    }
  }
  Ok(kp)
}

fn load_pub_key_from_file(file_path: &str) -> Result<XfrPublicKey, PlatformError> {
  let mut file;
  match File::open(file_path) {
    Ok(f) => {
      file = f;
    }
    Err(_) => {
      println!("Public key file {} does not exist. Try subcommand pubkeygen.",
               file_path);
      exit(exitcode::NOINPUT)
    }
  }

  let key: XfrPublicKey;
  let mut key_byte_buffer = Vec::new();
  match file.read_to_end(&mut key_byte_buffer) {
    Ok(_len) => {
      key = XfrPublicKey::zei_from_bytes(&key_byte_buffer);
    }
    Err(_e) => {
      println!("Failed to read key file {}", file_path);
      exit(exitcode::NOINPUT)
    }
  }
  Ok(key)
}

fn split_arg(string: &str) -> Vec<&str> {
  string.split(',').collect::<Vec<&str>>()
}

fn load_sids_from_file(file_path: &str) -> Result<Vec<TxoRef>, PlatformError> {
  let mut file;
  match File::open(file_path) {
    Ok(f) => {
      file = f;
    }
    Err(_) => {
      println!("Sids file {} does not exist. Try subcommand store --sids.",
               file_path);
      exit(exitcode::NOINPUT)
    }
  }

  let mut sids_str = String::new();
  if file.read_to_string(&mut sids_str).is_err() {
    println!("Failed to read sids file {}", file_path);
    exit(exitcode::NOINPUT)
  }

  let mut txo_refs = Vec::new();
  for sid_str in split_arg(&sids_str) {
    if let Ok(sid) = sid_str.trim().parse::<u64>() {
      txo_refs.push(TxoRef::Absolute(TxoSID(sid)));
    } else {
      println!("Improperly formatted sid.");
      exit(exitcode::USAGE)
    }
  }

  Ok(txo_refs)
}

fn load_blind_asset_records_from_files(file_paths: &str)
                                       -> Result<Vec<BlindAssetRecord>, PlatformError> {
  let mut blind_asset_records = Vec::new();

  for mut file_path in split_arg(file_paths) {
    file_path = file_path.trim();
    let mut file;
    match File::open(file_path) {
      Ok(f) => {
        file = f;
      }
      Err(_) => {
        println!("Blind asset record file {} does not exist. Try subcommand store --blind_asset_record.",
                 file_path);
        exit(exitcode::NOINPUT)
      }
    }

    let mut blind_asset_record_str = String::new();
    if file.read_to_string(&mut blind_asset_record_str).is_err() {
      println!("Failed to read blind asset record file {}", file_path);
      exit(exitcode::NOINPUT)
    }

    if let Ok(blind_asset_record) = serde_json::from_str(&blind_asset_record_str) {
      blind_asset_records.push(blind_asset_record);
    } else {
      println!("Improperly formatted blind asset record.");
      exit(exitcode::USAGE)
    }
  }

  Ok(blind_asset_records)
}

fn load_addresses_from_files(file_paths: &str) -> Result<Vec<AccountAddress>, PlatformError> {
  let mut addresses = Vec::new();

  for file_path in split_arg(file_paths) {
    let address_key;
    match load_pub_key_from_file(file_path.trim()) {
      Ok(key) => {
        address_key = key;
      }
      Err(_) => {
        println!("Failed to load address key from file {}", file_path);
        exit(exitcode::NOINPUT)
      }
    }
    addresses.push(AccountAddress { key: address_key });
  }

  Ok(addresses)
}

//
// Store functions
//
<<<<<<< HEAD
// TODO (Keyao): Generate file names, rather than ask the user to specify
//
fn store_sids_to_file(file_path: &str, sids: &str) -> Result<(), PlatformError> {
  if fs::write(file_path, sids).is_err() {
    println!("Sids file {} could not be created", file_path);
    exit(exitcode::CANTCREAT)
  };
  Ok(())
}

=======
>>>>>>> 5cb7f59f
fn store_txn_builder_to_file(file_path: &str,
                             txn: &TransactionBuilder)
                             -> Result<(), PlatformError> {
  if let Ok(as_json) = serde_json::to_string(txn) {
    if fs::write(file_path, &as_json).is_err() {
      println!("Transaction file {} could not be created", file_path);
      exit(exitcode::CANTCREAT)
    };
  }

  Ok(())
}

// Write a new key pair to the given paths.
// Create subdirectories as needed.
// Move aside any extant files at the given paths.
// Assumes tilde expansion has already been done on paths.
fn store_key_pair_to_file(path_str: &str) -> Result<(), PlatformError> {
  let file_path = Path::new(path_str);
  match fs::create_dir_all(&file_path.parent().unwrap()) {
    Ok(()) => {
      rename_existing_path(&file_path);
      let mut prng: ChaChaRng;
      prng = ChaChaRng::from_seed([0u8; 32]);
      let keypair = XfrKeyPair::generate(&mut prng);
      match fs::write(&file_path, keypair.zei_to_bytes()) {
        Ok(_) => {}
        Err(error) => {
          println!("Key file {:?} could not be created: {}", file_path, error);
          exit(exitcode::CANTCREAT)
        }
      };
    }
    Err(error) => {
      println!("Failed to create directories for {}: {}",
               &file_path.display(),
               error);
      exit(exitcode::CANTCREAT)
    }
  }

  Ok(())
}

// Write a new public key to the given paths.
// Create subdirectories as needed.
// Move aside any extant files at the given paths.
// Assumes tilde expansion has already been done on paths.
fn store_pub_key_to_file(path_str: &str) -> Result<(), PlatformError> {
  let file_path = Path::new(path_str);
  match fs::create_dir_all(&file_path.parent().unwrap()) {
    Ok(()) => {
      rename_existing_path(&file_path);
      let mut prng = ChaChaRng::from_seed([0u8; 32]);
      let keypair = XfrKeyPair::generate(&mut prng);
      match fs::write(&file_path, keypair.get_pk_ref().as_bytes()) {
        Ok(_) => {}
        Err(error) => {
          println!("Key file {:?} could not be created: {}", file_path, error);
          exit(exitcode::CANTCREAT)
        }
      };
    }
    Err(error) => {
      println!("Failed to create directories for {}: {}",
               &file_path.display(),
               error);
      exit(exitcode::CANTCREAT)
    }
  }

  Ok(())
}

fn store_sids_to_file(file_path: &str, sids: &str) -> Result<(), PlatformError> {
  if fs::write(file_path, sids).is_err() {
    println!("Sids file {} could not be created", file_path);
    exit(CANT_CREATE)
  };
  Ok(())
}

fn store_blind_asset_record(file_path: &str,
                            amount: &str,
                            asset_type: &str,
                            pub_key_path: &str,
                            confidential_amount: bool,
                            confidential_asset: bool)
                            -> Result<(), PlatformError> {
  let mut asset_type_arr = [0u8; 16];
  let bytes = asset_type.as_bytes();
  asset_type_arr.copy_from_slice(&bytes[..16]);

  let asset_record = AssetRecord::new(amount.parse::<u64>().unwrap(),
                                      asset_type_arr,
                                      load_pub_key_from_file(pub_key_path).unwrap()).unwrap();

  let blind_asset_record =
    build_blind_asset_record(&mut ChaChaRng::from_entropy(),
                             &PublicParams::new().pc_gens,
                             &asset_record,
                             AssetRecordType::from_booleans(confidential_amount,
                                                            confidential_asset),
                             &None);

  if let Ok(as_json) = serde_json::to_string(&blind_asset_record) {
    if fs::write(file_path, &as_json).is_err() {
      println!("Blind asset record file {} could not be created", file_path);
      exit(exitcode::CANTCREAT)
    };
  }

  Ok(())
}

fn create_directory_if_missing(path_to_file_in_dir: &str) {
  let as_path = Path::new(path_to_file_in_dir);
  if as_path.exists() {
    return;
  }

  if let Some(parent) = as_path.parent() {
    if parent.exists() {
      return;
    }
    if let Err(_e) = fs::create_dir_all(&parent) {}
  }
}

const BACKUP_COUNT_MAX: i32 = 10000; // Arbitrary choice.

// Find a backup file name not currently in use.
// Assumes the extension of path can be replaced by n.
// Assumes it is safe to check the existence of the path after doing so.
// This implies all path components of path must exist and be readable.
// Assumes recursion won't hurt us here.
fn find_available_path(path: &Path, n: i32) -> Result<PathBuf, ()> {
  if n < BACKUP_COUNT_MAX {
    let path_n = path.with_extension(&n.to_string());
    if path_n.exists() {
      find_available_path(path, n + 1)
    } else {
      Ok(path_n)
    }
  } else {
    println!("Too many backups for {:?}. Use --path to specify another path.",
             path);
    exit(IO_ERR)
  }
}

// Return a backup file path derived from path or exit with usage message if an
// unused path cannot be derived. The path must not be empty
// and must not be dot (".").
fn next_path(path: &Path) -> Result<PathBuf, ()> {
  fn add_backup_extension(path: &Path) -> PathBuf {
    let mut pb = PathBuf::from(path);
    pb.set_file_name(format!("{}.0",
                             path.file_name()
                                 .unwrap_or_else(|| OsStr::new(""))
                                 .to_str()
                                 .unwrap_or("")));
    pb
  }

  if let Some(ext) = path.extension() {
    if let Ok(n) = ext.to_str().unwrap().parse::<i32>() {
      // Has a numeric extension
      find_available_path(path, n)
    } else {
      // Doesn't have a numeric extension
      find_available_path(&add_backup_extension(&path), 0)
    }
  } else {
    // Doesn't have any extension.
    if path.components().next() == None {
      println!("Is empty: {:?}. Specify a file path.", path);
      exit(USAGE)
    } else if path.file_name() == None {
      println!("Is directory: {:?}. Specify a file path.", path);
      exit(USAGE)
    } else {
      find_available_path(&add_backup_extension(&path), 0)
    }
  }
}

fn rename_existing_path(path: &Path) {
  if let Ok(next) = next_path(path) {
    trace!("Next path for {:?} is {:?}", &path, &next);
    if let Err(error) = fs::rename(path, next.as_path()) {
      println!("Failed to rename path {} to {}: {}",
               path.to_str().unwrap(),
               next.to_str().unwrap(),
               error);
    }
  }
}

fn get_amounts(amounts_arg: &str) -> Result<Vec<u64>, ()> {
  let amounts_str = split_arg(amounts_arg);
  let mut amounts = Vec::new();
  for amount_str in amounts_str {
    if let Ok(amount) = amount_str.trim().parse::<u64>() {
      amounts.push(amount);
    } else {
      exit(USAGE)
    }
  }
  Ok(amounts)
}

// Use environment variable RUST_LOG to select log level and filter
// output by module or regex. For example,
//
//    RUST_LOG=ledger::data_model=info,main=trace/rec[ie]+ve ./main
//
// TODO Verify that this comment is correct.
//
// By default, log everything "trace" level or greater to stdout.
// TODO switch to using from_default_env()
fn init_logging() {
  env_logger::from_env(Env::default().default_filter_or("trace")).target(Target::Stdout)
                                                                 .init();
}

fn main() -> Result<(), PlatformError> {
  init_logging();
  let inputs = App::new("Transaction Builder")
    .version("0.0.1")
    .about("Copyright 2019 © Findora. All rights reserved.")
    .arg(Arg::with_name("config")
      .short("c")
      .long("config")
      .value_name("PATH/TO/FILE")
      .help("Specify a custom config file (default: \"$FINDORA_DIR/config.toml\")")
      .takes_value(true))
    .arg(Arg::with_name("findora_dir")
      .short("d")
      .long("dir")
      .value_name("PATH")
      .help("Directory for configuaration, security, and temporary files; must be writable")
      .takes_value(true)
      .env("FINDORA_DIR"))
    .arg(Arg::with_name("keys_path")
      .short("k")
      .long("keys")
      .value_name("PATH/TO/FILE")
      .help("Path to keys)")
      .takes_value(true))
    .arg(Arg::with_name("txn")
      .long("txn")
      .value_name("FILE")
      .help("Use a name transaction file (will always be under findora_dir)")
      .takes_value(true))
    .subcommand(SubCommand::with_name("create")
      .about("By default, will rename previous file with a .<number> suffix")
      .arg(Arg::with_name("name")
        .short("n")
        .long("name")
        .value_name("FILE")
        .help("Specify a name for newly created transaction file")
        .takes_value(true))
      .arg(Arg::with_name("overwrite")
        .long("force")
        .alias("overwrite")
        .short("f")
        .help("If specified, the existing file with the same name will be overwritten.")))
    .subcommand(SubCommand::with_name("store")
      .subcommand(SubCommand::with_name("sids")
        .arg(Arg::with_name("path")
          .short("p")
          .long("path")
          .takes_value(true)
          .help("Path to store the sids. If not specified, a default path will be given."))
        .arg(Arg::with_name("overwrite")
          .long("force")
          .alias("overwrite")
          .short("f")
          .help("If specified, the existing file with the same name will be overwritten."))
        .arg(Arg::with_name("indices")
          .short("is")
          .long("indices")
          .takes_value(true)
          .help("Required: Input TxoSID indices. Separate by comma (\",\")")))
      .subcommand(SubCommand::with_name("blind_asset_record")
        .arg(Arg::with_name("path")
          .short("p")
          .long("path")
          .takes_value(true)
          .help("Path to store the blind asset record. If not specified, a default path will be given."))
        .arg(Arg::with_name("overwrite")
          .long("force")
          .alias("overwrite")
          .short("f")
          .help("If specified, the existing file with the same name will be overwritten."))
        .arg(Arg::with_name("amount")
          .short("a")
          .long("amount")
          .takes_value(true)
          .help("Required: Asset amount"))
        .arg(Arg::with_name("asset_type")
          .short("t")
          .long("asset_type")
          .takes_value(true)
          .help("Required: String representation of the asset type"))
        .arg(Arg::with_name("pub_key_path")
          .short("k")
          .long("pub_key_path")
          .takes_value(true)
          .help("Required: Path to the public key"))
        .arg(Arg::with_name("confidential_amount")
          .short("m")
          .long("confidential_amount")
          .help("If specified, the amount will be confidential"))
        .arg(Arg::with_name("confidential_asset")
          .short("s")
          .long("confidential_asset")
          .help("If specified, the asset will be confidential"))))
    .subcommand(SubCommand::with_name("add")
      .subcommand(SubCommand::with_name("define_asset")
        .arg(Arg::with_name("token_code")
          .long("token_code")
          .short("c")
          .help("Required: Explicit 16 character token code for the new asset; must be a unique name. If specified code is already in use, transaction will fail. If not specified, will display automatically generated token code.")
          .takes_value(true))
        .arg(Arg::with_name("allow_updates")
          .short("u")
          .long("allow_updates")
          .help("If specified, updates may be made to asset memo"))
        .arg(Arg::with_name("traceable")
          .short("trace")
          .long("traceable")
          .help("If specified, asset transfers can be traced by the issuer "))
        .arg(Arg::with_name("memo")
          .short("m")
          .long("memo")
          .takes_value(true)
          .help("Required: Memo as Json, with escaped quotation marks")
          .required(true))
        .arg(Arg::with_name("confidential")
          .short("xx")
          .long("confidential")
          .help("Make memo confidential"))
        .arg(Arg::with_name("with_policy")
          .short("p")
          .help("TODO: add support for policies")))
      .subcommand(SubCommand::with_name("issue_asset")
        .arg(Arg::with_name("token_code")
          .short("c")
          .long("token_code")
          .takes_value(true)
          .help("Required: Token code of the asset to be issued. The transaction will fail if no asset with the token code exists."))
        .arg(Arg::with_name("sequence_number")
          .short("seq")
          .long("sequence_number")
          .takes_value(true)
          .help("Required: Sequence number for the issue transaction. Used to prevent replay attacks."))
        .arg(Arg::with_name("amount")
          .short("amt")
          .long("amount")
          .takes_value(true)
          .help("Required: Amount of tokens to issue.")))
      .subcommand(SubCommand::with_name("transfer_asset")
        .arg(Arg::with_name("sids_path")
          .short("ssp")
          .long("sids_path")
          .takes_value(true)
          .help("Required: Path to the file where input TxoSID indices are stored."))
        .arg(Arg::with_name("blind_asset_record_paths")
          .short("barps")
          .long("blind_asset_record_paths")
          .takes_value(true)
          .help("Required: Path to the files where blind asset records are stored. Separate by comma (\",\")."))
        .arg(Arg::with_name("input_amounts")
          .short("iamts")
          .long("input_amounts")
          .takes_value(true)
          .help("Required: the amount to transfer from each record. Separate by comma (\",\")."))
        .arg(Arg::with_name("output_amounts")
          .short("oamts")
          .long("output_amounts")
          .takes_value(true)
          .help("Required: the amount to transfer to each account. Separate by comma (\",\")."))
        .arg(Arg::with_name("address_paths")
          .short("asp")
          .long("address_paths")
          .takes_value(true)
          .help("Required: Path to the files where address keys are stored. If no such file, try pubkeygen subcommand."))))
    .subcommand(SubCommand::with_name("serialize"))
    .subcommand(SubCommand::with_name("drop"))
    .subcommand(SubCommand::with_name("keygen")
      .arg(Arg::with_name("create_keys_path")
        .short("n")
        .long("name")
        .help("specify the path and name for the key pair file.")
        .takes_value(true))
      .arg(Arg::with_name("overwrite")
        .long("force")
        .alias("overwrite")
        .short("f")
        .help("If specified, the existing file with the same name will be overwritten.")))
    .subcommand(SubCommand::with_name("pubkeygen")
      .arg(Arg::with_name("create_pub_key_path")
        .short("n")
        .long("name")
        .help("specify the path and name for the public key file.")
        .takes_value(true))
      .arg(Arg::with_name("overwrite")
        .long("force")
        .alias("overwrite")
        .short("f")
        .help("If specified, the existing file with the same name will be overwritten.")))
    .subcommand(SubCommand::with_name("submit")
      .arg(Arg::with_name("protocol")
           .long("http")
           .takes_value(false)
           .help("specify that http, not https should be used."))
      .arg(Arg::with_name("port")
          .short("P")
          .long("port")
          .takes_value(true)
          .help("specify ledger standalone port (e.g. 8669)"))
      .arg(Arg::with_name("host")
          .short("H")
          .long("host")
          .takes_value(true)
          .help("specify ledger standalone host (e.g. localhost)")))
    .get_matches();
  process_inputs(inputs)
}

fn process_inputs(inputs: clap::ArgMatches) -> Result<(), PlatformError> {
  let _config_file_path: String;
  let keys_file_path: String;
  let transaction_file_name: String;
  let findora_dir = if let Some(dir) = inputs.value_of("findora_dir") {
    dir.to_string()
  } else if let Ok(dir) = env::var("FINDORA_DIR") {
    dir
  } else {
    let home_dir = dirs::home_dir().unwrap_or_else(|| Path::new(".").to_path_buf());
    format!("{}/.findora", home_dir.to_str().unwrap_or("./.findora"))
  };

  if let Some(cfg) = inputs.value_of("config") {
    _config_file_path = cfg.to_string();
  } else {
    _config_file_path = format!("{}/config.toml", findora_dir);
  }

  if let Some(key) = inputs.value_of("keys_path") {
    keys_file_path = key.to_string();
  } else {
    keys_file_path = format!("{}/keys/default.keys", findora_dir);
  }

  if let Some(txn_store) = inputs.value_of("txn") {
    transaction_file_name = txn_store.to_string();
  } else {
    transaction_file_name = format!("{}/current.txn", findora_dir);
  }

  match inputs.subcommand() {
    ("create", Some(create_matches)) => process_create_cmd(create_matches,
                                                           &keys_file_path,
                                                           &transaction_file_name,
                                                           &findora_dir),
    ("store", Some(store_matches)) => process_store_cmd(store_matches, &findora_dir),
    ("add", Some(add_matches)) => process_add_cmd(add_matches,
                                                  &keys_file_path,
                                                  &transaction_file_name,
                                                  &findora_dir),
    ("serialize", Some(_serialize_matches)) => {
      let txn_builder = load_txn_builder_from_file(&transaction_file_name).or_else(|e| {
                          println!("Failed to load txn builder from file {}.",
                                   transaction_file_name);
                          Err(e)
                        })
                        .unwrap();
      match serde_json::to_string(txn_builder.transaction()) {
        Ok(as_json) => {
          println!("{}", as_json);
          Ok(())
        }
        Err(_) => {
          println!("Failed to serialize txn.");
          Err(PlatformError::SerializationError)
        }
      }
    }
    ("drop", Some(_drop_matches)) => match std::fs::remove_file(&transaction_file_name) {
      Ok(_) => {
        println!("Deleted transaction file {}", transaction_file_name);
        Ok(())
      }
      Err(e) => {
        println!("Error deleting file: {:?} ", e);
        exit(exitcode::IOERR)
      }
    },
    ("keygen", Some(keygen_matches)) => {
      let new_keys_path =
        if let Some(new_keys_path_in) = keygen_matches.value_of("create_keys_path") {
          new_keys_path_in.to_string()
        } else {
          format!("{}/keys/default.keys", &findora_dir)
        };
      let expand_str = shellexpand::tilde(&new_keys_path).to_string();
      let overwrite = keygen_matches.is_present("overwrite");
      create_directory_and_rename_path(&expand_str, overwrite);
      store_key_pair_to_file(&expand_str)
    }
    ("pubkeygen", Some(pubkeygen_matches)) => {
      let new_key_path =
        if let Some(new_key_path_in) = pubkeygen_matches.value_of("create_pub_key_path") {
          new_key_path_in.to_string()
        } else {
          format!("{}/pub_key/default.key", &findora_dir)
        };
      let expand_str = shellexpand::tilde(&new_key_path).to_string();
      let overwrite = pubkeygen_matches.is_present("overwrite");
      create_directory_and_rename_path(&expand_str, overwrite);
      store_pub_key_to_file(&expand_str)
    }
    ("submit", Some(submit_matches)) => process_submit_cmd(submit_matches, &transaction_file_name),
    _ => {
      println!("Subcommand missing or not recognized. Try --help");
      exit(exitcode::USAGE)
    }
  }
}

fn process_submit_cmd(submit_matches: &clap::ArgMatches,
                      transaction_file_name: &str)
                      -> Result<(), PlatformError> {
  // Get protocol, host and port.
  let protocol = if submit_matches.is_present("http") {
    // Default to HTTPS
    "https"
  } else {
    // Allow HTTP which may be useful for running a ledger locally.
    "http"
  };
  let host;
  if let Some(host_arg) = submit_matches.value_of("host") {
    host = host_arg;
  } else {
    error!("Standalone host must be specified (e.g. localhost)");
    exit(exitcode::USAGE)
  }
  let port;
  if let Some(port_arg) = submit_matches.value_of("port") {
    port = port_arg;
  } else {
    error!("Standalone port must be specified (e.g. 8668)");
    exit(exitcode::USAGE)
  }

  // serialize txn
  let txn_builder = load_txn_builder_from_file(&transaction_file_name).or_else(|e| {
                      println!("Failed to load txn builder from file {}.",
                               transaction_file_name);
                      Err(e)
                    })
                    .unwrap();
  let txn = txn_builder.transaction().clone();

  // submit
  let client = reqwest::Client::new();
  let mut res = client.post(&format!("{}://{}:{}/{}",
                                     &protocol, &host, &port, "submit_transaction"))
                      .json(&txn)
                      .send()
                      .unwrap();

  // log body
  println!("Response: {}",
           res.json::<TxnHandle>().expect("<Invalid JSON>"));
  println!("Status: {}", res.status());
  println!("Headers:\n{:?}", res.headers());
  Ok(())
}

// Create the specific file if missing
// Rename the existing path if necessary
fn create_directory_and_rename_path(path_str: &str, overwrite: bool) {
  let path = Path::new(&path_str);
  create_directory_if_missing(&path_str.clone());
  if path.exists() && !overwrite {
    rename_existing_path(&path);
  }
}

fn process_create_cmd(create_matches: &clap::ArgMatches,
                      _keys_file_path: &str,
                      transaction_file_name: &str,
                      _findora_dir: &str)
                      -> Result<(), PlatformError> {
  let name = create_matches.value_of("name");
  let overwrite = create_matches.is_present("overwrite");
  let file_str = if let Some(name) = name {
    name.to_string()
  } else {
    transaction_file_name.to_string()
  };
  let expand_str = shellexpand::tilde(&file_str).to_string();
  create_directory_and_rename_path(&expand_str, overwrite);
  let txn_builder = TransactionBuilder::default();
  store_txn_builder_to_file(&expand_str, &txn_builder)
}

fn process_store_cmd(store_matches: &clap::ArgMatches,
                     findora_dir: &str)
                     -> Result<(), PlatformError> {
  match store_matches.subcommand() {
    ("sids", Some(sids_matches)) => {
      let path = if let Some(path_arg) = sids_matches.value_of("path") {
        path_arg.to_string()
      } else {
<<<<<<< HEAD
        println!("Path to the sids file is required. Use --path.");
        exit(exitcode::USAGE)
      }
=======
        format!("{}/values/default.sids", &findora_dir)
      };
      let path_expand = shellexpand::tilde(&path).to_string();
      println!("Storing sids to {}", path_expand);
      let overwrite = sids_matches.is_present("overwrite");
      create_directory_and_rename_path(&path_expand, overwrite);
>>>>>>> 5cb7f59f
      let sids;
      if let Some(sids_arg) = sids_matches.value_of("indices") {
        sids = sids_arg
      } else {
        println!("TxoSID indices are required. Use --indices.");
        exit(exitcode::USAGE)
      }
      store_sids_to_file(&path_expand, sids)
    }

    ("blind_asset_record", Some(blind_asset_record_path_matches)) => {
      let path = if let Some(path_arg) = blind_asset_record_path_matches.value_of("path") {
        path_arg.to_string()
      } else {
<<<<<<< HEAD
        println!("Path to the blind asset record file is required. Use --path.");
        exit(exitcode::USAGE)
      }
=======
        format!("{}/values/default.blind_asset_record", &findora_dir)
      };
      let path_expand = shellexpand::tilde(&path).to_string();
      println!("Storing blind asset records to {}", path_expand);
      let overwrite = blind_asset_record_path_matches.is_present("overwrite");
      create_directory_and_rename_path(&path_expand, overwrite);
>>>>>>> 5cb7f59f
      let amount;
      if let Some(amount_arg) = blind_asset_record_path_matches.value_of("amount") {
        amount = amount_arg
      } else {
        println!("Amount is required. Use --amount.");
        exit(exitcode::USAGE)
      }
      let asset_type;
      if let Some(asset_type_arg) = blind_asset_record_path_matches.value_of("asset_type") {
        asset_type = asset_type_arg
      } else {
        println!("Asset type is required. Use --asset_type.");
        exit(exitcode::USAGE)
      }
      let pub_key_path;
      if let Some(pub_key_path_arg) = blind_asset_record_path_matches.value_of("pub_key_path") {
        pub_key_path = pub_key_path_arg
      } else {
        println!("File to public key is required. If no such file, try pubkeygen subcommand.");
        exit(exitcode::USAGE)
      }
      let confidential_amount = blind_asset_record_path_matches.is_present("confidential_amount");
      let confidential_asset = blind_asset_record_path_matches.is_present("confidential_asset");
      store_blind_asset_record(&path_expand,
                               amount,
                               asset_type,
                               pub_key_path,
                               confidential_amount,
                               confidential_asset)
    }

    _ => {
      println!("Subcommand missing or not recognized. Try store --help");
      exit(exitcode::USAGE)
    }
  }
}

fn process_add_cmd(add_matches: &clap::ArgMatches,
                   keys_file_path: &str,
                   transaction_file_name: &str,
                   _findora_dir: &str)
                   -> Result<(), PlatformError> {
  println!("{}", keys_file_path);
  let key_pair: XfrKeyPair;
  match load_key_pair_from_file(&keys_file_path) {
    Ok(kp) => {
      key_pair = kp;
    }
    Err(e) => {
      println!("Valid keyfile required for this command; if no keyfile currently exists, try running \"findora_txn_builder keygen\"");
      return Err(e);
    }
  }
  match add_matches.subcommand() {
    ("define_asset", Some(define_asset_matches)) => {
      let token_code = define_asset_matches.value_of("token_code");
      let memo = define_asset_matches.value_of("memo")
                                     .unwrap_or("{}")
                                     .to_string();
      let allow_updates = define_asset_matches.is_present("allow_updates");
      let traceable = define_asset_matches.is_present("traceable");
      let mut txn_builder = load_txn_builder_from_file(&transaction_file_name).or_else(|e| {
                              println!("Failed to load txn builder from file {}.",
                                       transaction_file_name);
                              Err(e)
                            })
                            .unwrap();
      let asset_token: AssetTypeCode;
      if let Some(token_code) = token_code {
        asset_token = AssetTypeCode::new_from_str(token_code);
      } else {
        asset_token = AssetTypeCode::gen_random();
        println!("Creating asset with token code {:?}", asset_token.val);
      }
      if let Err(e) = txn_builder.add_operation_create_asset(&key_pair,
                                                             Some(asset_token),
                                                             allow_updates,
                                                             traceable,
                                                             &memo)
      {
        println!("Failed to add operation to transaction.");
        return Err(e);
      }
      if let Err(e) = store_txn_builder_to_file(&transaction_file_name, &txn_builder) {
        println!("Failed to store txn builder to file.");
        return Err(e);
      };
      Ok(())
    }
    ("issue_asset", Some(issue_asset_matches)) => {
      let asset_token: AssetTypeCode;
      if let Some(token_code_arg) = issue_asset_matches.value_of("token_code") {
        asset_token = AssetTypeCode::new_from_str(token_code_arg);
      } else {
        println!("Token code is required to issue asset. Use --token_code.");
        exit(exitcode::USAGE)
      }
      let seq_num;
      if let Some(sequence_number_arg) = issue_asset_matches.value_of("sequence_number") {
        if let Ok(seq_num_parsed) = sequence_number_arg.parse::<u64>() {
          seq_num = seq_num_parsed;
        } else {
          println!("Improperly formatted sequence number.");
          exit(exitcode::USAGE)
        }
      } else {
        println!("Sequence number is required to issue asset. Use --sequence_number.");
        exit(exitcode::USAGE)
      }
      let amount;
      if let Some(amount_arg) = issue_asset_matches.value_of("amount") {
        if let Ok(amount_parsed) = amount_arg.parse::<u64>() {
          amount = amount_parsed;
        } else {
          println!("Improperly formatted amount.");
          exit(exitcode::USAGE)
        }
      } else {
        println!("Amount is required to issue asset. Use --amount.");
        exit(exitcode::USAGE)
      }
      let mut txn_builder = load_txn_builder_from_file(&transaction_file_name).or_else(|e| {
                              println!("Failed to load txn builder from file {}.",
                                       transaction_file_name);
                              Err(e)
                            })
                            .unwrap();
      if let Err(e) =
        txn_builder.add_basic_issue_asset(&key_pair, &None, &asset_token, seq_num, amount)
      {
        println!("Failed to add basic issue asset.");
        return Err(e);
      }
      if let Err(e) = store_txn_builder_to_file(&transaction_file_name, &txn_builder) {
        println!("Failed to store txn builder to file.");
        return Err(e);
      }
      Ok(())
    }
    ("transfer_asset", Some(transfer_asset_matches)) => {
      // Compose transfer_from for add_basic_transfer_asset
      let txo_refs;
      if let Some(sids_path) = transfer_asset_matches.value_of("sids_path") {
        match load_sids_from_file(sids_path) {
          Ok(result) => {
            txo_refs = result;
          }
          Err(error) => {
            println!("Error loading txo_refs from {}: {}", sids_path, error);
            return Err(error);
          }
        }
      } else {
        println!("Path to sids file is required to transfer asset. Use --sids_path");
        exit(exitcode::USAGE)
      }
      let blind_asset_records;
      if let Some(blind_asset_record_paths) =
        transfer_asset_matches.value_of("blind_asset_record_paths")
      {
        match load_blind_asset_records_from_files(blind_asset_record_paths) {
          Ok(result) => {
            blind_asset_records = result;
          }
          Err(error) => {
            println!("Error loading blind_asset_records from {}: {}",
                     blind_asset_record_paths, error);
            return Err(error);
          }
        }
      } else {
        println!("Paths to blind asset records are required to transfer asset. Use --blind_asset_record_paths");
        exit(exitcode::USAGE)
      }
      let input_amounts;
      if let Some(input_amounts_arg) = transfer_asset_matches.value_of("input_amounts") {
        input_amounts = get_amounts(input_amounts_arg).unwrap();
      } else {
        println!("Input amounts are required to transfer asset. Use --input_amounts.");
        exit(exitcode::USAGE)
      }
      let mut count = txo_refs.len();
      if blind_asset_records.len() != count || input_amounts.len() != count {
        println!("Size of input sids, blind asset records, and input amounts should match.");
        exit(exitcode::USAGE)
      }
      let mut transfer_from = Vec::new();
      let mut txo_refs_iter = txo_refs.iter();
      let mut blind_asset_records_iter = blind_asset_records.iter();
      let mut input_amounts_iter = input_amounts.iter();
      while count > 0 {
        transfer_from.push((txo_refs_iter.next().unwrap(),
                            blind_asset_records_iter.next().unwrap(),
                            *input_amounts_iter.next().unwrap()));
        count -= 1;
      }

      // Compose transfer_to for add_basic_transfer_asset
      let output_amounts;
      if let Some(output_amounts_arg) = transfer_asset_matches.value_of("output_amounts") {
        output_amounts = get_amounts(output_amounts_arg).unwrap();
      } else {
        println!("Output amounts are required to transfer asset. Use --output_amounts.");
        exit(exitcode::USAGE)
      }
      let addresses;
      if let Some(addresses_path) = transfer_asset_matches.value_of("address_paths") {
        match load_addresses_from_files(addresses_path) {
          Ok(result) => {
            addresses = result;
          }
          Err(error) => {
            println!("Error loading addresses: {}", error);
            return Err(error);
          }
        }
      } else {
        println!("Paths to address keys are required to transfer asset. Use --address_paths");
        exit(exitcode::USAGE)
      }
      let mut count = output_amounts.len();
      if addresses.len() != count {
        println!("Size of output amounts and addresses should match.");
        exit(exitcode::USAGE)
      }
      let mut transfer_to = Vec::new();
      let mut output_amounts_iter = output_amounts.iter();
      let mut addresses_iter = addresses.iter();
      while count > 0 {
        transfer_to.push((*output_amounts_iter.next().unwrap(), addresses_iter.next().unwrap()));
        count -= 1;
      }

      // Transfer asset
      let mut txn_builder = load_txn_builder_from_file(&transaction_file_name).or_else(|e| {
                              println!("Failed to load txn builder from file {}.",
                                       transaction_file_name);
                              Err(e)
                            })
                            .unwrap();
      if let Err(e) =
        txn_builder.add_basic_transfer_asset(&load_key_pair_from_file(keys_file_path).unwrap(),
                                             &transfer_from[..],
                                             &transfer_to[..])
      {
        println!("Failed to add operation to transaction.");
        return Err(e);
      };
      if let Err(e) = store_txn_builder_to_file(&transaction_file_name, &txn_builder) {
        println!("Failed to store txn builder to file.");
        return Err(e);
      }
      Ok(())
    }
    _ => {
      println!("Subcommand missing or not recognized. Try add --help");
      exit(exitcode::USAGE)
    }
  }
}

#[cfg(test)]
mod tests {
  use super::*;
  use std::str::from_utf8;

  fn check_next_path(input: &str, expected: &str) {
    let as_path = Path::new(input);
    if let Ok(result) = next_path(as_path) {
      let as_str = result.to_str().unwrap();
      if as_str != expected {
        panic!("{} failed:  {}", input, as_str);
      }
    }
  }

  // Note: creates and removes a file of the given name.
  // If such a file was present, it gets overwritten
  // and then removed.
  fn check_next_path_typical(input: &str, expected: &str) {
    trace!("check_next_path_typical({}, {})", input, expected);
    if let Err(e) = fs::write(input, "txn_builder_cli next_path() test detritus") {
      panic!("write error: {:?}", e);
    }
    check_next_path(input, expected);
    if let Err(e) = fs::remove_file(input) {
      panic!("remove_file error: {:?}", e);
    }
  }

  fn check_next_path_nonextant(input: &str, expected: &str) {
    check_next_path(input, expected)
  }

  #[test]
  fn test_next_path() {
    check_next_path_typical("1000", "1000.0");
    check_next_path_nonextant("1000", "1000.0");

    check_next_path_typical("abc", "abc.0");
    check_next_path_nonextant("abc", "abc.0");

    check_next_path_typical("abc.def", "abc.def.0");
    check_next_path_nonextant("abc.def", "abc.def.0");

    check_next_path_typical("a.12", "a.13");
    check_next_path_nonextant("a.12", "a.12");

    check_next_path_typical(".12", ".12.0");
    check_next_path_nonextant(".12", ".12.0");

    check_next_path_typical("abc.12", "abc.13");
    check_next_path_nonextant("abc.12", "abc.12");

    check_next_path_typical("abc.0", "abc.1");
    check_next_path_nonextant("abc.0", "abc.0");
  }

  #[test]
  fn test_store_and_load_sids() {
    let paths = vec!["sids1", "sids2", "sids3"];
    let sids = vec!["1,2,4", "1,2, 4", "1,a,4"];

    for i in 0..3 {
      store_sids_to_file(paths[i], sids[i]).unwrap();
    }

    let expected_txo_refs = vec![TxoRef::Absolute(TxoSID(1)),
                                 TxoRef::Absolute(TxoSID(2)),
                                 TxoRef::Absolute(TxoSID(4))];

    // Verify that load_sids_from_file succeeds with correctly formatted input
    assert_eq!(load_sids_from_file(paths[0]).unwrap(), expected_txo_refs);
    assert_eq!(load_sids_from_file(paths[1]).unwrap(), expected_txo_refs);

    paths.into_iter()
         .map(|path| fs::remove_file(path).unwrap())
         .collect()
  }

  #[test]
  fn test_store_and_load_blind_asset_records() {
    // Set fields for constructing blind asset records
    let paths = vec!["file1", "file2", "file3"];
    let paths_str = "file1,file2, file3";
    let pub_key_paths = vec!["pub1", "pub2", "pub3"];
    let amounts = vec![100, 200, 300];
    let asset_types = vec![[0u8; 16], [0u8; 16], [0u8; 16]];
    let confidential_amount_bools = vec![false, false, true];
    let confidential_asset_bools = vec![false, true, false];

    // Store each blind asset record
    for i in 0..3 {
      let _ = store_pub_key_to_file(pub_key_paths[i]);
      store_blind_asset_record(paths[i],
                               &amounts[i].to_string(),
                               from_utf8(&asset_types[i]).unwrap(),
                               pub_key_paths[i],
                               confidential_amount_bools[i],
                               confidential_asset_bools[i]).unwrap();
    }

    // Load all the blind asset records
    let blind_asset_records = load_blind_asset_records_from_files(&paths_str).unwrap();

    // Verify the field of the first blind asset record
    assert_eq!(blind_asset_records[0].amount, Some(amounts[0]));
    assert_eq!(blind_asset_records[0].asset_type, Some(asset_types[0]));
    fs::remove_file(paths[0]).unwrap();
    fs::remove_file(pub_key_paths[0]).unwrap();

    // Verify the field of the second blind asset record
    // Asset type should be None because it's set as confidential
    assert_eq!(blind_asset_records[1].amount, Some(amounts[1]));
    assert_eq!(blind_asset_records[1].asset_type, None);
    fs::remove_file(paths[1]).unwrap();
    fs::remove_file(pub_key_paths[1]).unwrap();

    // Verify the field of the third blind asset record
    // Amount should be None because the it's set as confidential
    assert_eq!(blind_asset_records[2].amount, None);
    assert_eq!(blind_asset_records[2].asset_type, Some(asset_types[2]));
    fs::remove_file(paths[2]).unwrap();
    fs::remove_file(pub_key_paths[2]).unwrap();
  }

  #[test]
  fn test_get_amounts() {
    let amounts_arg = "1, 2,4";
    let expected_amounts = vec![1, 2, 4];

    assert_eq!(get_amounts(amounts_arg).unwrap(), expected_amounts);
  }
}<|MERGE_RESOLUTION|>--- conflicted
+++ resolved
@@ -195,19 +195,6 @@
 //
 // Store functions
 //
-<<<<<<< HEAD
-// TODO (Keyao): Generate file names, rather than ask the user to specify
-//
-fn store_sids_to_file(file_path: &str, sids: &str) -> Result<(), PlatformError> {
-  if fs::write(file_path, sids).is_err() {
-    println!("Sids file {} could not be created", file_path);
-    exit(exitcode::CANTCREAT)
-  };
-  Ok(())
-}
-
-=======
->>>>>>> 5cb7f59f
 fn store_txn_builder_to_file(file_path: &str,
                              txn: &TransactionBuilder)
                              -> Result<(), PlatformError> {
@@ -285,7 +272,7 @@
 fn store_sids_to_file(file_path: &str, sids: &str) -> Result<(), PlatformError> {
   if fs::write(file_path, sids).is_err() {
     println!("Sids file {} could not be created", file_path);
-    exit(CANT_CREATE)
+    exit(exitcode::CANTCREAT)
   };
   Ok(())
 }
@@ -355,11 +342,11 @@
   } else {
     println!("Too many backups for {:?}. Use --path to specify another path.",
              path);
-    exit(IO_ERR)
-  }
-}
-
-// Return a backup file path derived from path or exit with usage message if an
+    exit(exitcode::IOERR)
+  }
+}
+
+// Return a backup file path derived from path or exit with exitcode::USAGE message if an
 // unused path cannot be derived. The path must not be empty
 // and must not be dot (".").
 fn next_path(path: &Path) -> Result<PathBuf, ()> {
@@ -385,10 +372,10 @@
     // Doesn't have any extension.
     if path.components().next() == None {
       println!("Is empty: {:?}. Specify a file path.", path);
-      exit(USAGE)
+      exit(exitcode::USAGE)
     } else if path.file_name() == None {
       println!("Is directory: {:?}. Specify a file path.", path);
-      exit(USAGE)
+      exit(exitcode::USAGE)
     } else {
       find_available_path(&add_backup_extension(&path), 0)
     }
@@ -414,7 +401,7 @@
     if let Ok(amount) = amount_str.trim().parse::<u64>() {
       amounts.push(amount);
     } else {
-      exit(USAGE)
+      exit(exitcode::USAGE)
     }
   }
   Ok(amounts)
@@ -828,18 +815,12 @@
       let path = if let Some(path_arg) = sids_matches.value_of("path") {
         path_arg.to_string()
       } else {
-<<<<<<< HEAD
-        println!("Path to the sids file is required. Use --path.");
-        exit(exitcode::USAGE)
-      }
-=======
         format!("{}/values/default.sids", &findora_dir)
       };
       let path_expand = shellexpand::tilde(&path).to_string();
       println!("Storing sids to {}", path_expand);
       let overwrite = sids_matches.is_present("overwrite");
       create_directory_and_rename_path(&path_expand, overwrite);
->>>>>>> 5cb7f59f
       let sids;
       if let Some(sids_arg) = sids_matches.value_of("indices") {
         sids = sids_arg
@@ -854,18 +835,12 @@
       let path = if let Some(path_arg) = blind_asset_record_path_matches.value_of("path") {
         path_arg.to_string()
       } else {
-<<<<<<< HEAD
-        println!("Path to the blind asset record file is required. Use --path.");
-        exit(exitcode::USAGE)
-      }
-=======
         format!("{}/values/default.blind_asset_record", &findora_dir)
       };
       let path_expand = shellexpand::tilde(&path).to_string();
       println!("Storing blind asset records to {}", path_expand);
       let overwrite = blind_asset_record_path_matches.is_present("overwrite");
       create_directory_and_rename_path(&path_expand, overwrite);
->>>>>>> 5cb7f59f
       let amount;
       if let Some(amount_arg) = blind_asset_record_path_matches.value_of("amount") {
         amount = amount_arg
