#![deny(warnings)]
use clap::{App, Arg, SubCommand};
use env_logger::{Env, Target};
use ledger::data_model::errors::PlatformError;
use ledger::data_model::{AccountAddress, AssetTypeCode, TransferType, TxOutput, TxoRef, TxoSID};
use ledger::policies::{DebtMemo, Fraction};
use log::trace; // Other options: debug, info, warn
use rand_chacha::ChaChaRng;
use rand_core::SeedableRng;
use serde::{Deserialize, Serialize};
use std::env;
use std::fs::{self, File};
use std::io::prelude::*;
use std::path::{Path, PathBuf};
use std::process::exit;
use std::process::Command;
use std::thread;
use submission_server::{TxnHandle, TxnStatus};
<<<<<<< HEAD
use txn_builder::{BuildsTransactions, PolicyChoice, TransactionBuilder, TransferOperationBuilder};
=======
use txn_builder::{BuildsTransactions, TransactionBuilder, TransferOperationBuilder};
use zei::api::anon_creds::{
  ac_keygen_issuer, ac_keygen_user, ac_reveal, ac_sign, ac_verify, ACIssuerPublicKey,
  ACIssuerSecretKey, ACRevealSig, Credential as ZeiCredential,
};
>>>>>>> 75a1a1f2
use zei::serialization::ZeiFromToBytes;
use zei::setup::PublicParams;
use zei::xfr::asset_record::{build_blind_asset_record, open_asset_record, AssetRecordType};
use zei::xfr::sig::{XfrKeyPair, XfrPublicKey};
use zei::xfr::structs::{AssetRecord, BlindAssetRecord, OpenAssetRecord};
extern crate exitcode;

// TODO (Keyao): Rename txn_builder_cli to txn_cli?

/// Initial data when the program starts.
const INIT_DATA: &str = r#"
{
  "asset_issuers": [
    {
      "id": 0,
      "name": "Izzie",
      "key_pair": "76b8e0ada0f13d90405d6ae55386bd28bdd219b8a08ded1aa836efcc8b770dc720fdbac9b10b7587bba7b5bc163bce69e796d71e4ed44c10fcb4488689f7a144"
    }
  ],
  "credential_issuers": [
    {
      "id": 0,
      "name": "Ivy",
      "key_pair": "5b7b2267656e32223a22696c47526c434b5f6a5263786d654b54674742326d66645266317a716a31695a6457513231526e48626c36695634674b52696a66516e52776243663742485a6446504b57476a4166727a3241683246513865594d33333037434f76384466574f43626442434562754638323957334574433739505977756874704c535f7a4c6b222c22787832223a22746b3349514d5f364c36466759726d3635494f3848424d547a307937783970654263394977784567354d48414b5f494e5a333150794e4130546a4a68444c534343494a65513547556a414c3537452d535430356876347a415a454b62396b48666e2d36704b667965446a555f3156776b4e5a76746f32754e6536687a317a4f47222c227a7a31223a22736236774947674d6a453257706e58704e72736b4732546c566d4738375872714456726a6a6f3641627a536242677633666277337474394a5370524147415f38222c227a7a32223a226c716136424a656a334d6662726c5677736d537076747a46664f316e6a4a396f727879703959343646387548366f716f79536e5053777472493537396c596876446e4b646c4b6c556c46684f7867563238734c6d66784a42335558643347674235736f535147304930457873416373495754706c6461456d3847424761675153222c22797932223a5b22676d476f4c7052676a6e4b426b4c6b766a493752317052534a655f4a7274784d412d34454d57663036737a544e4e61433530795437346e3874344b634b574366452d644a4435356d4c69554f31336b44646d497a3073466553566b5f4b6e7038587179566c634e51354b6a5a6f5858394e5730505554355266554a4f73435165225d7d2c7b2267656e31223a226b3133334d413766654f324471377a384837797a4a314d56415342486f66315a34684f33566874454b63322d7149685848366855526c36634531584159573248222c2278223a22784c774c4361354c303042494c5331475034464373474f39734b664964413741424b7667536251415672413d222c2279223a5b227455526f44353762325269486f766f6d4342797a3364796c564364792d6e71594a6379324e7472334a706b3d225d7d5d"
    }
  ],
  "lenders": [
    {
      "id": 0,
      "name": "Lenny",
      "key_pair": "023f37203a2476c42566a61cc55c3ca875dbb4cc41c0deb789f8e7bf881836384d4b18062f8502598de045ca7b69f067f59f93b16e3af8733a988adc2341f5c8",
      "min_credit_score": 500,
      "loans": []
    },
    {
      "id": 1,
      "name": "Luna",
      "key_pair": "65efc6564f1c5ee79f65635f249bb082ef5a89d077026c27479ae37db91e48dfe1e2cc04de1ba50705cb9cbba130ddc80f3c2646ddc865b7ab514e8ab77c2e7f",
      "min_credit_score": 680,
      "loans": []
    }
  ],
  "borrowers": [
    {
      "id": 0,
      "name": "Ben",
      "key_pair": "f6a12ca8ffc30a66ca140ccc7276336115819361186d3f535dd99f8eaaca8fce7d177f1e71b490ad0ce380f9578ab12bb0fc00a98de8f6a555c81d48c2039249",
      "credentials": [
          0,
          null,
          null
      ],
      "loans": [],
      "balance": 0,
      "utxo": null
    }
  ],
  "credentials": [
    {
      "id": 0,
      "borrower": 0,
      "credential_issuer": 0,
      "attribute": "MinCreditScore",
      "value": 650,
      "proof": null
    }
  ],
  "loans": [],
  "fiat_code": null,
  "sequence_number": 1
}"#;
/// Path to the data file.
const DATA_FILE: &str = "data.json";
/// Arbitrary choice of the maximum backup extension number.
const BACKUP_COUNT_MAX: i32 = 10000;
/// Port for querying values.
const QUERY_PORT: &str = "8668";
/// Port for submitting transactions.
const SUBMIT_PORT: &str = "8669";
#[allow(dead_code)]
/// Path to the standalone ledger.
const LEDGER_STANDALONE: &str = "../../target/debug/ledger_standalone";

//
// Credentials
//
// TODO (Keyao): Support more attributes
#[derive(Clone, Deserialize, Debug, Eq, PartialEq, Serialize)]
/// Credential attributes and their corresponding indices in the borrower's data.
/// # Examples
/// * `"credentials": [1, 3, 4]` in a borrower's data indicates:
///   * Credential ID of the borrower's MinCreditScore record is 1
///   * Credential ID of the borrower's MinIncome record is 3
///   * Credential ID of the borrower's Citizenship record is 4
enum CredentialIndex {
  /// Lower bound of the credit score
  MinCreditScore = 0,
  /// lower bound of the income
  MinIncome = 1,
  /// Country code of citizenship
  Citizenship = 2,
}

#[derive(Clone, Deserialize, Debug, Serialize)]
/// Borrower's credential record.
struct Credential {
  /// Credential ID
  id: u64,
  /// Borrower ID
  borrower: u64,
  /// Credential issuer ID
  credential_issuer: u64,
  /// Credential attribute, possible values defined in the enum `CredentialIndex`
  attribute: CredentialIndex,
  /// Credential value
  value: u64,
  /// Serialized credential proof, if exists
  proof: Option<String>,
}

impl Credential {
  fn new(id: u64,
         borrower: u64,
         credential_issuer: u64,
         attribute: CredentialIndex,
         value: u64)
         -> Self {
    Credential { id,
                 borrower,
                 credential_issuer,
                 attribute,
                 value,
                 proof: None }
  }
}

//
// Users
//
#[derive(Clone, Deserialize, Serialize)]
/// Asset issuer's account information.
struct AssetIssuer {
  /// AssetIssuer ID
  id: u64,
  /// Name
  name: String,
  /// Serialized key pair
  key_pair: String,
}

impl AssetIssuer {
  fn new(id: usize, name: String) -> Self {
    let key_pair = XfrKeyPair::generate(&mut ChaChaRng::from_entropy());
    let key_pair_str = hex::encode(key_pair.zei_to_bytes());
    AssetIssuer { id: id as u64,
                  name,
                  key_pair: key_pair_str }
  }
}

#[derive(Clone, Deserialize, Serialize)]
/// Credential issuer's account information.
struct CredentialIssuer {
  /// Credential issuer ID
  id: u64,
  /// Name
  name: String,
  /// Serialized key pair
  key_pair: String,
}

impl CredentialIssuer {
  fn new(id: usize, name: String) -> Result<Self, PlatformError> {
    let key_pair = ac_keygen_issuer::<_>(&mut ChaChaRng::from_entropy(), 1);
    let key_pair_str =
      serde_json::to_vec(&key_pair).or_else(|_| Err(PlatformError::SerializationError))?;
    Ok(CredentialIssuer { id: id as u64,
                          name,
                          key_pair: hex::encode(key_pair_str) })
  }
}

#[derive(Clone, Deserialize, Serialize)]
/// Lender's account information.
struct Lender {
  /// Lender ID
  id: u64,
  /// Name
  name: String,
  /// Serialized key pair
  key_pair: String,
  /// Minimum requirement on borrower's credit score
  min_credit_score: u64,
  /// List of loan IDs
  loans: Vec<u64>,
}

impl Lender {
  fn new(id: usize, name: String, min_credit_score: u64) -> Self {
    let key_pair = XfrKeyPair::generate(&mut ChaChaRng::from_entropy());
    let key_pair_str = hex::encode(key_pair.zei_to_bytes());
    Lender { id: id as u64,
             name,
             key_pair: key_pair_str,
             min_credit_score,
             loans: Vec::new() }
  }
}

#[derive(Clone, Deserialize, Serialize)]
/// Borrower's account information.
struct Borrower {
  /// Borrower ID
  id: u64,
  /// Name
  name: String,
  /// Serialized key pair
  key_pair: String,
  /// List of credential IDs, ordered by `CredentialIndex`
  /// # Examples
  /// * `"credentials": [1, 3, 4]` indicates:
  ///   * Credential ID of the MinCreditScore record is 1
  ///   * Credential ID of the MinIncome record is 3
  ///   * Credential ID of the Citizenship record is 4
  credentials: [Option<u64>; 3],
  /// List of loan IDs
  loans: Vec<u64>,
  /// Balance
  balance: u64,
  /// List of UTXO (unspent transaction output) SIDs, if any
  utxo: Option<TxoSID>,
}

impl Borrower {
  fn new(id: usize, name: String) -> Self {
    // Get the encoded key pair
    let key_pair = XfrKeyPair::generate(&mut ChaChaRng::from_entropy());
    let key_pair_str = hex::encode(key_pair.zei_to_bytes());

    // Construct the Borrower
    Borrower { id: id as u64,
               name,
               key_pair: key_pair_str,
               credentials: [None; 3],
               loans: Vec::new(),
               balance: 0,
               utxo: None }
  }
}

//
// Loan
//
#[derive(Clone, Deserialize, Debug, PartialEq, Serialize)]
/// Loan statuses.
enum LoanStatus {
  /// The borrower has requested the loan, but the lender hasn't fulfill it
  Requested,
  /// The lender has declined the loan
  Declined,
  /// The lender has fulfilled the loan, but the borrower hasn't paid it off
  Active,
  /// The borrower has paid off the loan
  Complete,
}

#[derive(Clone, Deserialize, Debug, Serialize)]
/// Loan information.
struct Loan {
  /// Loan ID
  id: u64,
  /// Lender ID           
  lender: u64,
  /// Borrower ID          
  borrower: u64,
  /// Loan status, possible values defined in the enum `LoanStatus`
  status: LoanStatus,
  /// Total amount
  amount: u64,
  /// Outstanding balance
  balance: u64,
  /// Interest per 1000
  /// # Examples
  /// * `120`: interest rate is 0.12        
  interest_per_mille: u64,
  /// Loan duration
  duration: u64,
  /// Number of payments that have been made
  payments: u64,
  /// Serialized debt token code, if exists
  code: Option<String>,
  /// Debt UTXO (unspent transaction output) SIDs, if exists
  utxo: Option<TxoSID>,
}

impl Loan {
  fn new(id: usize,
         lender: u64,
         borrower: u64,
         amount: u64,
         interest_per_mille: u64,
         duration: u64)
         -> Self {
    Loan { id: id as u64,
           lender,
           borrower,
           status: LoanStatus::Requested,
           amount,
           balance: amount,
           interest_per_mille,
           duration,
           payments: 0,
           code: None,
           utxo: None }
  }
}

//
// Data
//
#[derive(Clone, Deserialize, Serialize)]
/// Information of users, loans, fiat token code, and sequence number.
struct Data {
  /// List of user records
  asset_issuers: Vec<AssetIssuer>,
  credential_issuers: Vec<CredentialIssuer>,
  lenders: Vec<Lender>,
  borrowers: Vec<Borrower>,

  /// List of loan records
  loans: Vec<Loan>,

  /// List of credential records
  credentials: Vec<Credential>,

  /// Serialized token code of fiat asset, if defined
  fiat_code: Option<String>,

  /// Sequence number of the next transaction
  sequence_number: u64,
}

impl Data {
  fn add_loan(&mut self,
              lender: u64,
              borrower: u64,
              amount: u64,
              interest_per_mille: u64,
              duration: u64)
              -> Result<(), PlatformError> {
    let id = self.loans.len();
    self.loans
        .push(Loan::new(id, lender, borrower, amount, interest_per_mille, duration));
    self.lenders[lender as usize].loans.push(id as u64);
    self.borrowers[borrower as usize].loans.push(id as u64);
    store_data_to_file(self.clone())
  }

  fn add_asset_issuer(&mut self, name: String) -> Result<(), PlatformError> {
    let id = self.asset_issuers.len();
    self.asset_issuers.push(AssetIssuer::new(id, name.clone()));
    println!("{}'s id is {}.", name, id);
    store_data_to_file(self.clone())
  }

  fn get_asset_issuer_key_pair(&mut self, id: u64) -> Result<XfrKeyPair, PlatformError> {
    let key_pair_str = &self.asset_issuers[id as usize].key_pair;
    Ok(XfrKeyPair::zei_from_bytes(&hex::decode(key_pair_str).or_else(|_| {
                                     Err(PlatformError::DeserializationError)
                                   })?))
  }

  fn add_credential_issuer(&mut self, name: String) -> Result<(), PlatformError> {
    let id = self.credential_issuers.len();
    self.credential_issuers
        .push(CredentialIssuer::new(id, name.clone())?);
    println!("{}'s id is {}.", name, id);
    store_data_to_file(self.clone())
  }

  fn get_credential_issuer_key_pair(
    &mut self,
    id: u64)
    -> Result<(ACIssuerPublicKey, ACIssuerSecretKey), PlatformError> {
    let key_pair_str = &self.credential_issuers[id as usize].key_pair;
    let key_pair_decode =
      hex::decode(key_pair_str).or_else(|_| Err(PlatformError::DeserializationError))?;
    let key_pair =
      serde_json::from_slice(&key_pair_decode).or_else(|_| {
                                                Err(PlatformError::DeserializationError)
                                              })?;
    Ok(key_pair)
  }

  fn add_lender(&mut self, name: String, min_credit_score: u64) -> Result<(), PlatformError> {
    let id = self.lenders.len();
    self.lenders
        .push(Lender::new(id, name.clone(), min_credit_score));
    println!("{}'s id is {}.", name, id);
    store_data_to_file(self.clone())
  }

  fn get_lender_key_pair(&mut self, id: u64) -> Result<XfrKeyPair, PlatformError> {
    let key_pair_str = &self.lenders[id as usize].key_pair;
    Ok(XfrKeyPair::zei_from_bytes(&hex::decode(key_pair_str).or_else(|_| {
                                     Err(PlatformError::DeserializationError)
                                   })?))
  }

  fn add_borrower(&mut self, name: String) -> Result<(), PlatformError> {
    let id = self.borrowers.len();
    self.borrowers.push(Borrower::new(id, name.clone()));
    println!("{}'s id is {}.", name, id);
    store_data_to_file(self.clone())
  }

  fn get_borrower_key_pair(&mut self, id: u64) -> Result<XfrKeyPair, PlatformError> {
    let key_pair_str = &self.borrowers[id as usize].key_pair;
    Ok(XfrKeyPair::zei_from_bytes(&hex::decode(key_pair_str).or_else(|_| {
                                     Err(PlatformError::DeserializationError)
                                   })?))
  }

  fn add_or_update_credential(&mut self,
                              borrower_id: u64,
                              credential_issuer_id: u64,
                              attribute: CredentialIndex,
                              value: u64)
                              -> Result<(), PlatformError> {
    // If there's an existing record, update the value and remove the proof
    // Otherwise, add the record directly
    if let Some(credential_id) =
      self.borrowers[borrower_id as usize].credentials[attribute.clone() as usize]
    {
      println!("Updating the credential record.");
      self.credentials[credential_id as usize].value = value;
      self.credentials[credential_id as usize].proof = None;
    } else {
      println!("Adding the credential record.");
      let credential_id = self.credentials.len();
      self.credentials.push(Credential::new(credential_id as u64,
                                            borrower_id,
                                            credential_issuer_id,
                                            attribute.clone(),
                                            value));
      self.borrowers[borrower_id as usize].credentials[attribute as usize] =
        Some(credential_id as u64);
    }

    // Update the data
    store_data_to_file(self.clone())
  }
}

/// Gets the initial data for the CLI.
fn get_init_data() -> Result<Data, PlatformError> {
  serde_json::from_str::<Data>(INIT_DATA).or(Err(PlatformError::DeserializationError))
}

/// Gets the sequence number and increments it.
fn get_and_update_sequence_number() -> Result<u64, PlatformError> {
  // Get the sequence number
  let mut data = load_data()?;
  let sequence_number = data.sequence_number;
  println!("Sequence number: {}", sequence_number);

  // Increment the sequence number
  data.sequence_number += 1;
  store_data_to_file(data)?;

  Ok(sequence_number)
}

//
// Load functions
//
/// Loads data.
/// * If the data file exists, loads data from it.
/// * Otherwise, stores the initial data to file and returns the data.
fn load_data() -> Result<Data, PlatformError> {
  let mut file;
  match File::open(DATA_FILE) {
    Ok(f) => {
      file = f;
    }
    Err(_) => {
      let data = get_init_data()?;
      store_data_to_file(data.clone())?;
      return Ok(data);
    }
  }
  let mut data = String::new();
  if file.read_to_string(&mut data).is_err() {
    Err(PlatformError::IoError(format!("Failed to read file: {}", "data")))
  } else {
    serde_json::from_str::<Data>(&data).or(Err(PlatformError::DeserializationError))
  }
}

/// Loads transaction record from file
/// # Arguments
/// * `file_path`: file path.
fn load_txn_from_file(file_path: &str) -> Result<TransactionBuilder, PlatformError> {
  let mut file;
  match File::open(file_path) {
    Ok(f) => {
      file = f;
    }
    Err(_) => {
      return Err(PlatformError::IoError(format!("File doesn't exist: {}. Try subcommand create.",
                                         file_path)));
    }
  }
  let mut txn = String::new();
  if file.read_to_string(&mut txn).is_err() {
    return Err(PlatformError::IoError(format!("Failed to read file: {}", file_path)));
  }
  println!("Parsing builder from file contents: \"{}\"", &txn);
  match serde_json::from_str(&txn) {
    Ok(builder) => Ok(builder),
    Err(_) => Err(PlatformError::DeserializationError),
  }
}

/// Split a string by comma (`,`).
/// # Arguments
/// * `string`: string to split
fn split_arg(string: &str) -> Vec<&str> {
  string.split(',').collect::<Vec<&str>>()
}

/// Loads UTXO (unspent transaction output) SIDs from file.
/// # Arguments
/// * `file_path`: file path
fn load_sids_from_file(file_path: &str) -> Result<Vec<u64>, PlatformError> {
  let mut file;
  match File::open(file_path) {
    Ok(f) => {
      file = f;
    }
    Err(_) => {
      return Err(PlatformError::IoError(format!("File doesn't exist: {}. Try subcommand store --sids.",file_path)));
    }
  }

  let mut sids_str = String::new();
  if let Err(error) = file.read_to_string(&mut sids_str) {
    return Err(PlatformError::IoError(format!("Failed to read file: {}: {}.", file_path, error)));
  }

  let mut sids = Vec::new();
  for sid_str in split_arg(&sids_str) {
    if sid_str == "" {
      break;
    }
    sids.push(parse_to_u64(sid_str)?);
  }

  Ok(sids)
}

//
// Store functions
//
/// Stores the program data to `DATA_FILE`, when the program starts or the data is updated.
/// # Arguments
/// * `data`: data to store.
fn store_data_to_file(data: Data) -> Result<(), PlatformError> {
  if let Ok(as_json) = serde_json::to_string(&data) {
    if let Err(error) = fs::write(DATA_FILE, &as_json) {
      return Err(PlatformError::IoError(format!("Failed to create file {}: {}.",
                                                DATA_FILE, error)));
    };
  }
  Ok(())
}

/// Stores transaction record to file.
/// # Arguments
/// * `path_str`: file path to store the transaction record.
/// * `txn`: transaction builder.
fn store_txn_to_file(path_str: &str, txn: &TransactionBuilder) -> Result<(), PlatformError> {
  if let Ok(as_json) = serde_json::to_string(txn) {
    if let Err(error) = fs::write(path_str, &as_json) {
      return Err(PlatformError::IoError(format!("Failed to create file {}: {}.",
                                                path_str, error)));
    };
  }
  Ok(())
}

/// Stores SIDs to file.
/// # Arguments
/// * `file_path`: file path to store the key pair.
/// * `sids`: SIDs to store, separated by comma (`,`).
fn store_sids_to_file(path_str: &str, sids: &str) -> Result<(), PlatformError> {
  if let Err(error) = fs::write(path_str, sids) {
    return Err(PlatformError::IoError(format!("Failed to create file {}: {}.", path_str, error)));
  };
  Ok(())
}

//
// Path related helper functions
//
/// Creates the directory for the file if missing.
/// # Arguments
/// * `path_str`: string representation of the file path.
fn create_directory_if_missing(path_str: &str) -> Result<(), PlatformError> {
  let path = Path::new(path_str);
  if path.exists() {
    return Ok(());
  }

  if let Some(parent) = path.parent() {
    if parent.exists() {
      return Ok(());
    }
    if let Err(error) = fs::create_dir_all(&parent) {
      return Err(PlatformError::IoError(format!("Failed to create directory for the parent path of {}: {}", path_str, error)));
    }
  }

  Ok(())
}

/// Recursively finds a backup file name not currently in use.
///
/// All path components of path must exist and be readable.
///
/// Assumes:
/// * The extension of path can be replaced by n.
/// * It is safe to check the existence of the path after doing so.
/// * Recursion won't hurt us here.
///
/// # Arguments
/// * `path`: base path to look at.
/// * `n`: extension number to try and increment.
fn find_available_path(path: &Path, n: i32) -> Result<PathBuf, PlatformError> {
  if n < BACKUP_COUNT_MAX {
    let path_n = path.with_extension(&n.to_string());
    if path_n.exists() {
      find_available_path(path, n + 1)
    } else {
      Ok(path_n)
    }
  } else {
    Err(PlatformError::IoError(format!("Too many backups for {:?}. Use --path to specify another path.",
    path)))
  }
}

/// Derives a backup file path.
///
/// The path must not be empty and must not be dot (".").
///
/// # Arguments
/// * `path`: path to derive from.
fn next_path(path: &Path) -> Result<PathBuf, PlatformError> {
  fn add_backup_extension(path: &Path) -> Result<PathBuf, PlatformError> {
    let mut pb = PathBuf::from(path);
    if let Some(name) = path.file_name() {
      if let Some(name_str) = name.to_str() {
        pb.set_file_name(format!("{}.0", name_str));
        Ok(pb)
      } else {
        Err(PlatformError::IoError("Failed to convert the path to string.".to_owned()))
      }
    } else {
      Err(PlatformError::IoError("Failed to get the file name.".to_owned()))
    }
  }

  if let Some(ext) = path.extension() {
    let ext_str = if let Some(string) = ext.to_str() {
      string
    } else {
      return Err(PlatformError::IoError("Failed to convert the path to string.".to_owned()));
    };

    if let Ok(n) = ext_str.parse::<i32>() {
      // Has a numeric extension
      find_available_path(path, n)
    } else {
      // Doesn't have a numeric extension
      find_available_path(&add_backup_extension(&path)?, 0)
    }
  } else {
    // Doesn't have any extension.
    if path.components().next() == None {
      println!("Is empty: {:?}. Specify a file path.", path);
      Err(PlatformError::InputsError)
    } else if path.file_name() == None {
      println!("Is directory: {:?}. Specify a file path.", path);
      Err(PlatformError::InputsError)
    } else {
      find_available_path(&add_backup_extension(&path)?, 0)
    }
  }
}

/// Renames the file
/// # Arguments
/// * `path`: file path.
fn rename_existing_path(path: &Path) -> Result<(), PlatformError> {
  let next = next_path(path)?;
  trace!("Next path for {:?} is {:?}", &path, &next);
  if let Err(error) = fs::rename(path, next.as_path()) {
    return Err(PlatformError::IoError(format!("Failed to rename path: {}", error)));
  }
  Ok(())
}

/// Parses a string to u64.
/// # Arguments
/// * `val_str`: string representation of a value.
fn parse_to_u64(val_str: &str) -> Result<u64, PlatformError> {
  if let Ok(val) = val_str.trim().parse::<u64>() {
    Ok(val)
  } else {
    println!("Improperly formatted number.");
    Err(PlatformError::InputsError)
  }
}

/// Parses a string to a list of u64 values.
/// # Arguments
/// * `vals_str`: string representation of a list of values.
fn parse_to_u64_vec(vals_str: &str) -> Result<Vec<u64>, PlatformError> {
  let vals_vec = split_arg(vals_str);
  let mut vals = Vec::new();
  for val_str in vals_vec {
    if let Ok(val) = val_str.trim().parse::<u64>() {
      vals.push(val);
    } else {
      return Err(PlatformError::InputsError);
    }
  }
  Ok(vals)
}

fn air_assign(issuer_id: u64,
              address: &str,
              data: &str,
              txn_file: &str)
              -> Result<(), PlatformError> {
  let mut issuer_data = load_data()?;
  let issuer_key_pair = issuer_data.get_asset_issuer_key_pair(issuer_id)?;
  let mut txn_builder = TransactionBuilder::default();
  txn_builder.add_operation_air_assign(&issuer_key_pair, address, data)?;
  store_txn_to_file(&txn_file, &txn_builder)?;
  Ok(())
}

/// Defines an asset.
///
/// Note: the transaction isn't submitted until `submit` or `submit_and_get_sids` is called.
///
/// # Arguments
/// * `fiat_asset`: whether the asset is a fiat asset.
/// * `issuer_key_pair`: asset issuer's key pair.
/// * `token_code`: asset token code.
/// * `memo`: memo for defining the asset.
/// * `allow_updates`: whether updates are allowed.
/// * `traceable`: whether the asset is traceable.
/// * `txn_file`: path to store the transaction file.
fn define_asset(fiat_asset: bool,
                issuer_key_pair: &XfrKeyPair,
                token_code: AssetTypeCode,
                memo: &str,
                allow_updates: bool,
                traceable: bool,
                txn_file: &str)
                -> Result<TransactionBuilder, PlatformError> {
  let mut txn_builder = TransactionBuilder::default();
  txn_builder.add_operation_create_asset(issuer_key_pair,
                                         Some(token_code),
                                         allow_updates,
                                         traceable,
<<<<<<< HEAD
                                         &memo,
                                         PolicyChoice::Fungible())?;
  store_txn_builder_to_file(&transaction_file_name, &txn_builder)?;
=======
                                         &memo)?;
  store_txn_to_file(&txn_file, &txn_builder)?;
>>>>>>> 75a1a1f2

  // Update data
  let mut data = load_data()?;
  if fiat_asset {
    data.fiat_code = Some(token_code.to_base64());
    store_data_to_file(data)?;
  };
  Ok(txn_builder)
}

/// Issues and transfers asset.
/// # Arguments
/// * `issuer_key_pair`: asset issuer's key pair.
/// * `recipient_key_pair`: rercipient's key pair.
/// * `amount`: amount to issue and transfer.
/// * `token_code`: asset token code.
/// * `confidential_amount`: whether the amount is confidential.
/// * `confidential_asset`: whether the asset is confidential.
/// * `txn_file`: path to the transaction file.
fn issue_and_transfer_asset(issuer_key_pair: &XfrKeyPair,
                            recipient_key_pair: &XfrKeyPair,
                            amount: u64,
                            token_code: AssetTypeCode,
                            confidential_amount: bool,
                            confidential_asset: bool,
                            txn_file: &str)
                            -> Result<TransactionBuilder, PlatformError> {
  let blind_asset_record = get_blind_asset_record(issuer_key_pair.get_pk(),
                                                  amount,
                                                  token_code,
                                                  confidential_amount,
                                                  confidential_asset)?;

  // Transfer Operation
  let xfr_op =
    TransferOperationBuilder::new().add_input(TxoRef::Relative(0),
                                              open_asset_record(&blind_asset_record,
                                                                issuer_key_pair.get_sk_ref())?,
                                              amount)?
                                   .add_output(amount, recipient_key_pair.get_pk_ref(), token_code)?
                                   .balance()?
                                   .create(TransferType::Standard)?
                                   .sign(issuer_key_pair)?
                                   .transaction()?;

  // Issue and Transfer transaction
  let mut txn_builder = TransactionBuilder::default();
  txn_builder.add_operation_issue_asset(issuer_key_pair,
                                        &token_code,
                                        get_and_update_sequence_number()?,
                                        &[TxOutput(blind_asset_record)])?
             .add_operation(xfr_op)
             .transaction();

  store_txn_to_file(txn_file, &txn_builder)?;
  Ok(txn_builder)
}

/// Runs the standalone ledger
#[allow(dead_code)]
fn run_ledger_standalone() -> Result<(), PlatformError> {
  // Run the standalone ledger
  thread::spawn(move || {
    let status = Command::new(LEDGER_STANDALONE).status();
    if status.is_err() {
      return Err(PlatformError::SubmissionServerError(Some("Failed to run ledger.".to_owned())));
    };
    Ok(())
  });
  Ok(())
}

/// Queries a value.
///
/// # Arguments
/// * `protocol`: either `https` or `http`.
/// * `host`: either `testnet.findora.org` or `localhost`.
/// * `port`: either `QUERY_PORT` or `SUBMIT_PORT`.
/// * `route`: route to query.
/// * `value`: value to look up.
///
/// # Examples
/// * To query the BlindAssetRecord with utxo_sid 100 from https://testnet.findora.org:
/// ```
/// query("https", "testnet.findora.org", QUERY_PORT, "utxo_sid", "100")
/// ```
fn query(protocol: &str,
         host: &str,
         port: &str,
         route: &str,
         value: &str)
         -> Result<String, PlatformError> {
  let mut res = if let Ok(response) =
    reqwest::get(&format!("{}://{}:{}/{}/{}", protocol, host, port, route, value))
  {
    response
  } else {
    return Err(PlatformError::SubmissionServerError(Some("Failed to query.".to_owned())));
  };

  // Log body
  println!("Querying status: {}", res.status());
  let text =
    res.text().or_else(|_| {
                 Err(PlatformError::SubmissionServerError(Some("Failed to query.".to_owned())))
               })?;
  println!("Querying result: {}", text);

  Ok(text)
}

/// Submits a transaction.
///
/// Either this function or `submit_and_get_sids` should be called after a transaction is composed by any of the following:
/// * `define_asset`
/// * `issue_asset`
/// * `transfer_asset`
/// * `issue_and_transfer_asset`
///
/// # Arguments
/// * `protocol`: either `https` or `http`.
/// * `host`: either `testnet.findora.org` or `localhost`.
/// * `txn_builder`: transation builder.
fn submit(protocol: &str,
          host: &str,
          txn_builder: TransactionBuilder)
          -> Result<(), PlatformError> {
  // Submit transaction
  let client = reqwest::Client::new();
  let txn = txn_builder.transaction();
  let mut res =
    client.post(&format!("{}://{}:{}/{}",
                         protocol, host, SUBMIT_PORT, "submit_transaction"))
          .json(&txn)
          .send()
          .or_else(|_| {
            Err(PlatformError::SubmissionServerError(Some("Failed to submit.".to_owned())))
          })?;
  // Log body
  println!("Submission response: {}",
           res.json::<TxnHandle>().expect("<Invalid JSON>"));
  println!("Submission status: {}", res.status());
  Ok(())
}

/// Submits a transaction and gets the UTXO (unspent transaction output) SIDs.
///
/// Either this function or `submit` should be called after a transaction is composed by any of the following:
/// * `define_asset`
/// * `issue_asset`
/// * `transfer_asset`
/// * `issue_and_transfer_asset`
///
/// # Arguments
/// * `protocol`: either `https` or `http`.
/// * `host`: either `testnet.findora.org` or `localhost`.
/// * `txn_builder`: transation builder.
fn submit_and_get_sids(protocol: &str,
                       host: &str,
                       txn_builder: TransactionBuilder)
                       -> Result<Vec<TxoSID>, PlatformError> {
  // Submit transaction

  let client = reqwest::Client::new();
  let txn = txn_builder.transaction();
  let mut res =
    client.post(&format!("{}://{}:{}/{}",
                         protocol, host, SUBMIT_PORT, "submit_transaction"))
          .json(&txn)
          .send()
          .or_else(|_| {
            Err(PlatformError::SubmissionServerError(Some("Failed to submit.".to_owned())))
          })?;

  // Log body
  let handle = res.json::<TxnHandle>().expect("<Invalid JSON>");
  println!("Submission response: {}", handle);
  println!("Submission status: {}", res.status());

  // Return sid
  let res = query(protocol, host, SUBMIT_PORT, "txn_status", &handle.0)?;
  match serde_json::from_str::<TxnStatus>(&res).or_else(|_| {
                                                 Err(PlatformError::DeserializationError)
                                               })? {
    TxnStatus::Committed((_sid, txos)) => Ok(txos),
    _ => Err(PlatformError::DeserializationError),
  }
}

/// Gets the blind asset record.
/// # Arguments
/// * `pub_key`: public key of the asset record.
/// * `amount`: amount of the asset record.
/// * `token_code`: token code of the asset rercord.
/// * `confidential_amount`: whether the amount is confidential.
/// * `confidential_asset`: whether the asset is confidential.
fn get_blind_asset_record(pub_key: XfrPublicKey,
                          amount: u64,
                          token_code: AssetTypeCode,
                          confidential_amount: bool,
                          confidential_asset: bool)
                          -> Result<BlindAssetRecord, PlatformError> {
  let mut prng = ChaChaRng::from_entropy();
  let params = PublicParams::new();
  let asset_record_type = AssetRecordType::from_booleans(confidential_amount, confidential_asset);
  let asset_record = match AssetRecord::new(amount, token_code.val, pub_key) {
    Ok(record) => record,
    Err(error) => {
      return Err(PlatformError::ZeiError(error));
    }
  };
  Ok(build_blind_asset_record(&mut prng,
                              &params.pc_gens,
                              &asset_record,
                              asset_record_type,
                              &None))
}

/// Merges two asset records.
/// # Arguments
/// * `key_pair`: key pair of the two records.
/// * `sid1`: SID of the first record.
/// * `sid2`: SID of the second record.
/// * `blind_asset_record1`: blind asset record of the first record.
/// * `blind_asset_record2`: blind asset record of the second record.
/// * `token_code`: asset token code of the two records.
fn merge_records(key_pair: &XfrKeyPair,
                 sid1: TxoRef,
                 sid2: TxoRef,
                 blind_asset_record1: BlindAssetRecord,
                 blind_asset_record2: BlindAssetRecord,
                 token_code: AssetTypeCode)
                 -> Result<TransactionBuilder, PlatformError> {
  let oar1 = open_asset_record(&blind_asset_record1, key_pair.get_sk_ref())?;
  let oar2 = open_asset_record(&blind_asset_record2, key_pair.get_sk_ref())?;
  let amount1 = *oar1.get_amount();
  let amount2 = *oar2.get_amount();

  // Transfer Operation
  let xfr_op =
    TransferOperationBuilder::new().add_input(sid1, oar1, amount1)?
                                   .add_input(sid2, oar2, amount2)?
                                   .add_output(amount1 + amount2,
                                               key_pair.get_pk_ref(),
                                               token_code)?
                                   .create(TransferType::Standard)?
                                   .sign(key_pair)?
                                   .transaction()?;

  // Merge records
  let mut txn_builder = TransactionBuilder::default();
  txn_builder.add_operation(xfr_op).transaction();
  Ok(txn_builder)
}

/// Loads funds.
/// # Arguments
/// * `issuer_id`: issuer ID.
/// * `recipient_id`: recipient's ID.
/// * `amount`: amount to load.
/// * `txn_file`: path to store the transaction file.
/// * `protocol`: either `https` or `http`.
/// * `host`: either `testnet.findora.org` or `localhost`.
fn load_funds(issuer_id: u64,
              recipient_id: u64,
              amount: u64,
              txn_file: &str,
              protocol: &str,
              host: &str)
              -> Result<(), PlatformError> {
  // Get data
  let mut data = load_data()?;
  let issuer_key_pair = &data.clone().get_asset_issuer_key_pair(issuer_id)?;
  let recipient = &data.borrowers.clone()[recipient_id as usize];
  let recipient_key_pair = &data.clone().get_borrower_key_pair(recipient_id)?;

  // Get or define fiat asset
  let token_code = if let Some(code) = &data.clone().fiat_code {
    AssetTypeCode::new_from_base64(code)?
  } else {
    let fiat_code = AssetTypeCode::gen_random();
    let txn_builder = define_asset(true,
                                   issuer_key_pair,
                                   fiat_code,
                                   "Fiat asset",
                                   false,
                                   false,
                                   txn_file)?;
    // Store data before submitting the transaction to avoid data overwriting
    let data = load_data()?;
    submit(protocol, host, txn_builder)?;
    store_data_to_file(data)?;
    fiat_code
  };

  // Issue and transfer asset
  let txn_builder = issue_and_transfer_asset(issuer_key_pair,
                                             recipient_key_pair,
                                             amount,
                                             token_code,
                                             false,
                                             false,
                                             txn_file)?;

  // Submit transaction and get the new record
  let sid_new = submit_and_get_sids(protocol, host, txn_builder)?[0];
  let res_new = query(protocol,
                      host,
                      QUERY_PORT,
                      "utxo_sid",
                      &format!("{}", sid_new.0))?;
  let blind_asset_record_new =
    serde_json::from_str::<BlindAssetRecord>(&res_new).or_else(|_| {
                                                        Err(PlatformError::DeserializationError)
                                                      })?;

  // Merge records
  let sid_merged = if let Some(sid_pre) = recipient.utxo {
    let res_pre = query(protocol,
                        host,
                        QUERY_PORT,
                        "utxo_sid",
                        &format!("{}", sid_pre.0))?;
    let blind_asset_record_pre =
      serde_json::from_str::<BlindAssetRecord>(&res_pre).or_else(|_| {
                                                          Err(PlatformError::DeserializationError)
                                                        })?;
    let txn_builder = merge_records(recipient_key_pair,
                                    TxoRef::Absolute(sid_pre),
                                    TxoRef::Absolute(sid_new),
                                    blind_asset_record_pre,
                                    blind_asset_record_new,
                                    token_code)?;

    submit_and_get_sids(protocol, host, txn_builder)?[0]
  } else {
    sid_new
  };

  // Update data
  data = load_data()?;
  data.borrowers[recipient_id as usize].balance = recipient.balance + amount;
  data.borrowers[recipient_id as usize].utxo = Some(sid_merged);
  store_data_to_file(data)
}

/// Gets the blind asset record by querying the UTXO (unspent transaction output) SID.
/// # Arguments
/// * `protocol`: either `https` or `http`.
/// * `host`: either `testnet.findora.org` or `localhost`.
/// * `sid`: UTXO SID.
/// * `key_pair`: key pair of the asset record.
fn get_open_asset_record(protocol: &str,
                         host: &str,
                         sid: TxoSID,
                         key_pair: &XfrKeyPair)
                         -> Result<OpenAssetRecord, PlatformError> {
  let res = query(protocol,
                  host,
                  QUERY_PORT,
                  "utxo_sid",
                  &format!("{}", sid.0))?;
  let blind_asset_record =
    serde_json::from_str::<BlindAssetRecord>(&res).or_else(|_| {
                                                    Err(PlatformError::DeserializationError)
                                                  })?;
  open_asset_record(&blind_asset_record, key_pair.get_sk_ref()).or_else(|error| {
                                                                 Err(PlatformError::ZeiError(error))
                                                               })
}

/// Relation types, used to represent the credential requirement types.
enum RelationType {
  // /// Requirement: attribute value == requirement
  // Equal,
  /// Requirement: attribute value >= requirement
  AtLeast,
}

/// Proves the credential value.
/// # Arguments
/// * `reveal_sig`: signature to verify, constructed by calling `ac_reveal`.
/// * `ac_issuer_pk`: credential issuer's public key, constructed by calling `ac_keygen_issuer`.
/// * `value`: credential value.
/// * `requirement`: required value on the credential attribute.
/// * `relation_type`: relation between the credenital and required values, possible values defined in the enum `RelationType`.
fn prove(reveal_sig: &ACRevealSig,
         ac_issuer_pk: &ACIssuerPublicKey,
         value: u64,
         requirement: u64,
         relation_type: RelationType)
         -> Result<(), PlatformError> {
  // 1. Prove that the attribut meets the requirement
  match relation_type {
    // //    Case 1. "Equal" requirement
    // //    E.g. prove that the country code is the same as the requirement
    // RelationType::Equal => {
    //   if value != requirement {
    //     println!("Value should be: {}.", requirement);
    //     return Err(PlatformError::InputsError);
    //   }
    // }
    //    Case 2. "AtLeast" requirement
    //    E.g. prove that the credit score is at least the required value
    RelationType::AtLeast => {
      if value < requirement {
        println!("Value should be at least: {}.", requirement);
        return Err(PlatformError::InputsError);
      }
    }
  }

  // 2. Prove that the attribute is true
  //    E.g. verify the lower bound of the credit score
  let attrs = [Some(value.to_le_bytes())];
  ac_verify(ac_issuer_pk,
            &attrs,
            &reveal_sig.sig_commitment,
            &reveal_sig.pok).or_else(|error| Err(PlatformError::ZeiError(error)))
}

/// Fulfills a loan.
/// # Arguments
/// * `loan_id`: loan ID.
/// * `issuer_id`: issuer ID.
/// * `txn_file`: path to store the transaction file.
/// * `protocol`: either `https` or `http`.
/// * `host`: either `testnet.findora.org` or `locaohost`.
fn fulfill_loan(loan_id: u64,
                issuer_id: u64,
                txn_file: &str,
                protocol: &str,
                host: &str)
                -> Result<(), PlatformError> {
  // Get data
  let mut data = load_data()?;
  let issuer_key_pair = &data.clone().get_asset_issuer_key_pair(issuer_id)?;
  let loan = &data.loans.clone()[loan_id as usize];

  // Check if loan has been fulfilled
  match loan.status {
    LoanStatus::Declined => {
      println!("Loan {} has already been declined.", loan_id);
      return Err(PlatformError::InputsError);
    }
    LoanStatus::Active => {
      println!("Loan {} has already been fulfilled.", loan_id);
      return Err(PlatformError::InputsError);
    }
    LoanStatus::Complete => {
      println!("Loan {} has already been paid off.", loan_id);
      return Err(PlatformError::InputsError);
    }
    _ => {}
  }

  let lender_id = loan.lender;
  let lender = &data.lenders.clone()[lender_id as usize];
  let lender_key_pair = &data.get_lender_key_pair(loan.lender)?;
  let borrower_id = loan.borrower;
  let borrower = &data.borrowers.clone()[borrower_id as usize];
  let borrower_key_pair = &data.get_borrower_key_pair(borrower_id)?;
  let amount = loan.amount;

  // Credential check
  // TODO (Keyao): Add requirements about other credential attributes, and attest them too
  let credential_id =
    if let Some(id) = borrower.credentials[CredentialIndex::MinCreditScore as usize] {
      id as usize
    } else {
      println!("Minimum credit score is required. Use create credential.");
      return Err(PlatformError::InputsError);
    };
  let credential = &data.credentials.clone()[credential_id as usize];
  let credential_issuer_id = credential.credential_issuer;
  let requirement = lender.min_credit_score;

  // If the proof exists and the proved value is valid, attest with the proof
  // Otherwise, prove and attest the value
  if let Some(proof) = &credential.proof {
    println!("Attesting with the existing proof.");
    let credential_issuer_public_key = data.get_credential_issuer_key_pair(credential_issuer_id)?.0;
    if let Err(error) =
      prove(&serde_json::from_str::<ACRevealSig>(proof).or_else(|_| {
                                                         Err(PlatformError::DeserializationError)
                                                       })?,
            &credential_issuer_public_key,
            credential.value,
            requirement,
            RelationType::AtLeast)
    {
      // Update loans data
      data.loans[loan_id as usize].status = LoanStatus::Declined;
      store_data_to_file(data)?;
      return Err(error);
    }
  } else {
    println!("Proving before attesting.");
    let credential_issuer_key_pair = data.get_credential_issuer_key_pair(credential_issuer_id)?;
    let mut prng: ChaChaRng = ChaChaRng::from_entropy();
    let (user_pk, user_sk) = ac_keygen_user::<_>(&mut prng, &credential_issuer_key_pair.0.clone());
    let value = credential.value;
    let attributes = [value.to_le_bytes()].to_vec();
    let signature = ac_sign(&mut prng,
                            &credential_issuer_key_pair.1,
                            &user_pk,
                            &attributes);
    let zei_credential = ZeiCredential { signature,
                                         attributes,
                                         issuer_pk: credential_issuer_key_pair.0.clone() };

    let reveal_sig =
      ac_reveal(&mut prng, &user_sk, &zei_credential, &[true]).or_else(|error| {
                                                                Err(PlatformError::ZeiError(error))
                                                              })?;

    prove(&reveal_sig,
          &credential_issuer_key_pair.0,
          value,
          requirement,
          RelationType::AtLeast)?;

    // Update credentials data
    data.credentials[credential_id as usize].proof =
      Some(serde_json::to_string(&reveal_sig).or_else(|_| Err(PlatformError::SerializationError))?);
    store_data_to_file(data)?;
    data = load_data()?;
  }

  // Get or define fiat asset
  let fiat_code = if let Some(code) = data.fiat_code {
    println!("Fiat code: {}", code);
    AssetTypeCode::new_from_base64(&code)?
  } else {
    let fiat_code = AssetTypeCode::gen_random();
<<<<<<< HEAD
    println!("Generated fiat code: {}",
             serde_json::to_string(&fiat_code.val).unwrap());
    if let Err(e) = txn_builder.add_operation_create_asset(&issuer_key_pair,
                                                           Some(fiat_code),
                                                           false,
                                                           false,
                                                           "Define fiat asset.",
                                                           PolicyChoice::Fungible())
    {
      println!("Failed to add operation to transaction.");
      return Err(e);
    }
    store_txn_builder_to_file(&transaction_file_name, &txn_builder)?;
=======
    let txn_builder = define_asset(true,
                                   issuer_key_pair,
                                   fiat_code,
                                   "Fiat asset",
                                   false,
                                   false,
                                   txn_file)?;
>>>>>>> 75a1a1f2
    // Store data before submitting the transaction to avoid data overwriting
    let data = load_data()?;
    submit(protocol, host, txn_builder)?;
    store_data_to_file(data)?;
    fiat_code
  };

  // Issue and transfer fiat token
  let txn_builder = issue_and_transfer_asset(issuer_key_pair,
                                             lender_key_pair,
                                             amount,
                                             fiat_code,
                                             false,
                                             false,
                                             txn_file)?;
  let fiat_sid = submit_and_get_sids(protocol, host, txn_builder)?[0];
  println!("Fiat sid: {}", fiat_sid.0);
  let fiat_open_asset_record = get_open_asset_record(protocol, host, fiat_sid, lender_key_pair)?;

  // Define debt asset
  let mut txn_builder = TransactionBuilder::default();
  let debt_code = AssetTypeCode::gen_random();
  println!("Generated debt code: {}",
           serde_json::to_string(&debt_code.val).or_else(|_| {
                                                  Err(PlatformError::SerializationError)
                                                })?);
  let memo = DebtMemo { interest_rate: Fraction::new(loan.interest_per_mille, 1000),
                        fiat_code,
                        loan_amount: amount };
  let memo_str = serde_json::to_string(&memo).or_else(|_| Err(PlatformError::SerializationError))?;
  if let Err(e) = txn_builder.add_operation_create_asset(&borrower_key_pair,
                                                         Some(debt_code),
                                                         false,
                                                         false,
                                                         &memo_str,
                                                         PolicyChoice::Fungible())
  {
    println!("Failed to add operation to transaction.");
    return Err(e);
  }
  // Store data before submitting the transaction to avoid data overwriting
  let data = load_data()?;
  submit(protocol, host, txn_builder)?;
  store_data_to_file(data)?;

  // Issue and transfer debt token
  let txn_builder = issue_and_transfer_asset(borrower_key_pair,
                                             borrower_key_pair,
                                             amount,
                                             debt_code,
                                             false,
                                             false,
                                             txn_file)?;
  let debt_sid = submit_and_get_sids(protocol, host, txn_builder)?[0];
  println!("Fiat sid: {}", debt_sid.0);
  let debt_open_asset_record = get_open_asset_record(protocol, host, debt_sid, borrower_key_pair)?;

  // Initiate loan
  let xfr_op =
    TransferOperationBuilder::new().add_input(TxoRef::Absolute(fiat_sid),
                                              fiat_open_asset_record,
                                              amount)?
                                   .add_input(TxoRef::Absolute(debt_sid),
                                              debt_open_asset_record,
                                              amount)?
                                   .add_output(amount, lender_key_pair.get_pk_ref(), debt_code)?
                                   .add_output(amount, borrower_key_pair.get_pk_ref(), fiat_code)?
                                   .create(TransferType::Standard)?
                                   .sign(lender_key_pair)?
                                   .sign(borrower_key_pair)?
                                   .transaction()?;
  let mut txn_builder = TransactionBuilder::default();
  txn_builder.add_operation(xfr_op).transaction();

  // Submit transaction and get the new record
  let sids_new = submit_and_get_sids(protocol, host, txn_builder)?;
  let res_new = query(protocol,
                      host,
                      QUERY_PORT,
                      "utxo_sid",
                      &format!("{}", sids_new[1].0))?;
  let blind_asset_record_new =
    serde_json::from_str::<BlindAssetRecord>(&res_new).or_else(|_| {
                                                        Err(PlatformError::DeserializationError)
                                                      })?;

  // Merge records
  let fiat_sid_merged = if let Some(sid_pre) = borrower.utxo {
    let res_pre = query(protocol,
                        host,
                        QUERY_PORT,
                        "utxo_sid",
                        &format!("{}", sid_pre.0))?;
    let blind_asset_record_pre =
      serde_json::from_str::<BlindAssetRecord>(&res_pre).or_else(|_| {
                                                          Err(PlatformError::DeserializationError)
                                                        })?;
    let txn_builder = merge_records(borrower_key_pair,
                                    TxoRef::Absolute(sid_pre),
                                    TxoRef::Absolute(sids_new[1]),
                                    blind_asset_record_pre,
                                    blind_asset_record_new,
                                    fiat_code)?;
    submit_and_get_sids(protocol, host, txn_builder)?[0]
  } else {
    sids_new[1]
  };
  println!("New debt utxo sid: {}, fiat utxo sid: {}.",
           sids_new[0].0, fiat_sid_merged.0);

  // Update data
  let mut data = load_data()?;
  data.fiat_code = Some(fiat_code.to_base64());
  data.loans[loan_id as usize].status = LoanStatus::Active;
  data.loans[loan_id as usize].code = Some(debt_code.to_base64());
  data.loans[loan_id as usize].utxo = Some(sids_new[0]);
  data.borrowers[borrower_id as usize].balance = borrower.balance + amount;
  data.borrowers[borrower_id as usize].utxo = Some(fiat_sid_merged);
  store_data_to_file(data)
}

/// Pays loan.
/// # Arguments
/// * `loan_id`: loan ID.
/// * `amount`: amount to pay.
/// * `protocol`: either `https` or `http`.
/// * `host`: either `testnet.findora.org` or `localhost`.
fn pay_loan(loan_id: u64, amount: u64, protocol: &str, host: &str) -> Result<(), PlatformError> {
  // Get data
  let mut data = load_data()?;
  let loan = &data.loans.clone()[loan_id as usize];

  // Check if it's valid to pay
  match loan.status {
    LoanStatus::Requested => {
      println!("Loan {} hasn't been fulfilled yet. Use issuer fulfill_loan.",
               loan_id);
      return Err(PlatformError::InputsError);
    }
    LoanStatus::Declined => {
      println!("Loan {} has been declined.", loan_id);
      return Err(PlatformError::InputsError);
    }
    LoanStatus::Complete => {
      println!("Loan {} has been paid off.", loan_id);
      return Err(PlatformError::InputsError);
    }
    _ => {}
  }

  let lender_id = loan.lender;
  let borrower_id = loan.borrower;
  let borrower = &data.borrowers.clone()[borrower_id as usize];
  let lender_key_pair = &data.get_lender_key_pair(lender_id)?;
  let borrower_key_pair = &data.get_borrower_key_pair(borrower_id)?;

  // Check if funds are sufficient
  if amount > borrower.balance {
    println!("Insufficient funds. Use --load_funds to load more funds.");
    return Err(PlatformError::InputsError);
  }

  // Check if the amount meets the minimum requirement, i.e., the fee
  let fee =
    ledger::policies::calculate_fee(loan.balance, Fraction::new(loan.interest_per_mille, 1000));
  if amount < fee {
    println!("Payment amount should be at least: {}", fee);
    return Err(PlatformError::InputsError);
  }

  // Get the amount to burn the balance, and the total amount the borrow will spend
  let mut amount_to_burn = amount - fee;
  if amount_to_burn > loan.balance {
    println!("Paying {} is enough.", loan.balance);
    amount_to_burn = loan.balance;
  }
  let amount_to_spend = amount_to_burn + fee;
  println!("The borrower will spend {} to burn {}.",
           amount_to_spend, amount_to_burn);

  // Get fiat and debt sids
  let fiat_sid = if let Some(sid) = borrower.utxo {
    sid
  } else {
    println!("Missing fiat utxo in the borrower record. Try --fulfill_loan.");
    return Err(PlatformError::InputsError);
  };
  let debt_sid = if let Some(sid) = loan.utxo {
    sid
  } else {
    println!("Missing debt utxo in the loan record. Try --fulfill_loan.");
    return Err(PlatformError::InputsError);
  };
  let fiat_open_asset_record = get_open_asset_record(protocol, host, fiat_sid, lender_key_pair)?;
  let debt_open_asset_record = get_open_asset_record(protocol, host, debt_sid, borrower_key_pair)?;

  // Get fiat and debt codes
  let fiat_code = if let Some(code) = data.clone().fiat_code {
    AssetTypeCode::new_from_base64(&code)?
  } else {
    println!("Missing fiat code. Try --active_loan.");
    return Err(PlatformError::InputsError);
  };
  let debt_code = if let Some(code) = &loan.code {
    AssetTypeCode::new_from_base64(&code)?
  } else {
    println!("Missing debt code in the loan record. Try --fulfill_loan.");
    return Err(PlatformError::InputsError);
  };

  println!("Fiat code: {}", serde_json::to_string(&fiat_code.val)?);
  println!("Debt code: {}", serde_json::to_string(&debt_code.val)?);

  let op = TransferOperationBuilder::new().add_input(TxoRef::Absolute(debt_sid),
                                                     debt_open_asset_record,
                                                     amount_to_burn)?
                                          .add_input(TxoRef::Absolute(fiat_sid),
                                                     fiat_open_asset_record,
                                                     amount_to_spend)?
                                          .add_output(amount_to_spend,
                                                      lender_key_pair.get_pk_ref(),
                                                      fiat_code)?
                                          .add_output(amount_to_burn,
                                                      &XfrPublicKey::zei_from_bytes(&[0; 32]),
                                                      debt_code)?
                                          .add_output(loan.balance - amount_to_burn,
                                                      lender_key_pair.get_pk_ref(),
                                                      debt_code)?
                                          .add_output(borrower.balance - amount_to_spend,
                                                      borrower_key_pair.get_pk_ref(),
                                                      fiat_code)?
                                          .create(TransferType::DebtSwap)?
                                          .sign(borrower_key_pair)?
                                          .transaction()?;
  let mut txn_builder = TransactionBuilder::default();
  txn_builder.add_operation(op).transaction();

  // Submit transaction and update data
  let sids = submit_and_get_sids(protocol, host, txn_builder)?;

  data = load_data()?;
  let balance = loan.balance - amount_to_burn;
  if balance == 0 {
    data.loans[loan_id as usize].status = LoanStatus::Complete;
  }
  data.loans[loan_id as usize].balance = balance;
  data.loans[loan_id as usize].payments = loan.payments + 1;
  data.loans[loan_id as usize].utxo = Some(sids[2]);
  data.borrowers[borrower_id as usize].balance = borrower.balance - amount_to_spend;
  data.borrowers[borrower_id as usize].utxo = Some(sids[3]);

  store_data_to_file(data)
}

/// Uses environment variable RUST_LOG to select log level and filters output by module or regex.
///
/// By default, log everything "trace" level or greater to stdout.
///
/// # Examples
/// ```
/// RUST_LOG=ledger::data_model=info,main=trace/rec[ie]+ve ./main
/// ```
// TODO Verify that this comment is correct.
// TODO switch to using from_default_env()
fn init_logging() {
  env_logger::from_env(Env::default().default_filter_or("trace")).target(Target::Stdout)
                                                                 .init();
}

/// Matches the PlatformError with an exitcode and exits.
/// * SerializationError: exits with code `DATAERR`.
/// * DeserializationError: exits with code `DATAERR`.
/// * IoError:
///   * If the input file doesn't exist: exits with code `NOINPUT`.
///     * Note: make sure the error message contains "File doesn't exist:" when constructing the PlatformError.
///   * If the input file isn't readable: exits with code `NOINPUT`.
///     * Note: make sure the error message contains "Failed to read" when constructing the PlatformError.
///   * If the output file or directory can't be created: exits with code `CANTCREAT`.
///     * Note: make sure the error message contains "Failed to create" when constructing the PlatformError.
///   * Otherwise: exits with code `IOERR`.
/// * SubmissionServerError: exits with code `UNAVAILABLE`.
/// * Otherwise: exits with code `USAGE`.
fn match_error_and_exit(error: PlatformError) {
  match error {
    PlatformError::SerializationError => exit(exitcode::DATAERR),
    PlatformError::DeserializationError => exit(exitcode::DATAERR),
    PlatformError::IoError(io_error) => {
      if io_error.contains("File doesn't exist:") || io_error.contains("Failed to read") {
        exit(exitcode::NOINPUT)
      }
      if io_error.contains("Failed to create") {
        exit(exitcode::CANTCREAT)
      }
      exit(exitcode::IOERR)
    }
    _ => exit(exitcode::USAGE),
  }
}

/// If `process_inputs` returns an error, calls `match_error_and_exit` and exits with appropriate code.
fn main() {
  init_logging();
  let inputs = App::new("Transaction Builder")
    .version("0.0.1")
    .about("Copyright 2019 © Findora. All rights reserved.")
    .arg(Arg::with_name("config")
      .short("c")
      .long("config")
      .value_name("PATH/TO/FILE")
      .help("Specify a custom config file (default: \"$FINDORA_DIR/config.toml\")")
      .takes_value(true))
    .arg(Arg::with_name("findora_dir")
      .short("d")
      .long("dir")
      .value_name("PATH")
      .help("Directory for configuaration, security, and temporary files; must be writable")
      .takes_value(true)
      .env("FINDORA_DIR"))
    .arg(Arg::with_name("key_pair_path")
      .short("k")
      .long("key_pair")
      .value_name("PATH/TO/FILE")
      .help("Path to key pair)")
      .takes_value(true))
    .arg(Arg::with_name("txn")
      .long("txn")
      .value_name("FILE")
      .help("Use a name transaction file (will always be under findora_dir)")
      .takes_value(true))
    .subcommand(SubCommand::with_name("asset_issuer")
      .subcommand(SubCommand::with_name("sign_up")
        .arg(Arg::with_name("name")
          .short("n")
          .long("name")
          .required(true)
          .takes_value(true)
          .help("Asset issuer's name.")))
      .arg(Arg::with_name("id")
        .short("i")
        .long("id")
        .takes_value(true)
        .help("Asset issuer id."))
      .subcommand(SubCommand::with_name("store_sids")
        .arg(Arg::with_name("path")
          .short("p")
          .long("path")
          .required(true)
          .takes_value(true)
          .help("Path to store the sids."))
        .arg(Arg::with_name("indices")
          .short("i")
          .long("indices")
          .required(true)
          .takes_value(true)
          .help("Sids. Separate by comma (\",\").")))
      .subcommand(SubCommand::with_name("air_assign")
        .arg(Arg::with_name("issuer")
          .short("i")
          .long("issuer")
          .help("Required: issuer id.")
          .takes_value(true))
        .arg(Arg::with_name("address")
          .short("k")
          .long("address")
          .help("Required: address or key of AIR entry")
          .takes_value(true))
        .arg(Arg::with_name("data")
          .short("v")
          .long("data")
          .takes_value(true)
          .help("Required: Data to be stored. The transaction will fail if no asset with the token code exists.")))
      .subcommand(SubCommand::with_name("define_asset")
        .arg(Arg::with_name("fiat")
          .short("f")
          .long("fiat")
          .takes_value(false)
          .help("Indicate the asset is a fiat asset."))
        .arg(Arg::with_name("token_code")
          .long("token_code")
          .short("c")
          .help("Explicit 16 character token code for the new asset; must be a unique name. If specified code is already in use, transaction will fail. If not specified, will display automatically generated token code.")
          .takes_value(true))
        .arg(Arg::with_name("allow_updates")
          .short("u")
          .long("allow_updates")
          .help("If specified, updates may be made to asset memo"))
        .arg(Arg::with_name("traceable")
          .short("trace")
          .long("traceable")
          .help("If specified, asset transfers can be traced by the issuer "))
        .arg(Arg::with_name("memo")
          .short("m")
          .long("memo")
          .required(true)
          .takes_value(true)
          .help("Memo as Json, with escaped quotation marks"))
        .arg(Arg::with_name("confidential")
          .short("xx")
          .long("confidential")
          .help("Make memo confidential"))
        .arg(Arg::with_name("with_policy")
          .short("p")
          .help("TODO: add support for policies")))
      .subcommand(SubCommand::with_name("issue_asset")
        .arg(Arg::with_name("token_code")
          .short("c")
          .long("token_code")
          .required(true)
          .takes_value(true)
          .help("Token code of the asset to be issued. The transaction will fail if no asset with the token code exists."))
        .arg(Arg::with_name("amount")
          .short("amt")
          .long("amount")
          .required(true)
          .takes_value(true)
          .help("Amount of tokens to issue.")))
      .subcommand(SubCommand::with_name("transfer_asset")
        .arg(Arg::with_name("recipients")
          .short("r")
          .long("recipients")
          .required(true)
          .takes_value(true)
          .help("Recipients' ids. Separate by comma (\",\")."))
        .arg(Arg::with_name("sids_path")
          .short("s")
          .long("sids_path")
          .required(true)
          .takes_value(true)
          .help("Path to the input sids."))
        .arg(Arg::with_name("input_amounts")
          .short("iamts")
          .long("input_amounts")
          .required(true)
          .takes_value(true)
          .help("Amount to transfer from each record. Separate by comma (\",\")."))
        .arg(Arg::with_name("output_amounts")
          .short("oamts")
          .long("output_amounts")
          .required(true)
          .takes_value(true)
          .help("Amount to transfer to each account. Separate by comma (\",\")."))
        .arg(Arg::with_name("protocol")
          .long("http")
          .takes_value(false)
          .help("Specify that http, not https should be used."))
        .arg(Arg::with_name("host")
          .long("localhost")
          .takes_value(false)
          .help("Specify that localhost, not testnet.findora.org should be used.")))
      .subcommand(SubCommand::with_name("issue_and_transfer_asset")
        .arg(Arg::with_name("recipient")
          .short("r")
          .long("recipient")
          .required(true)
          .takes_value(true)
          .help("Recipient's id."))
        .arg(Arg::with_name("amount")
          .short("amt")
          .long("amount")
          .required(true)
          .takes_value(true)
          .help("Amount of tokens to issue and transfer."))
        .arg(Arg::with_name("token_code")
          .short("tc")
          .long("token_code")
          .required(true)
          .takes_value(true)
          .help("Token code of the asset."))
        .arg(Arg::with_name("confidential_amount")
          .short("m")
          .long("confidential_amount")
          .takes_value(false)
          .help("If specified, the amount will be confidential."))
        .arg(Arg::with_name("confidential_asset")
          .short("s")
          .long("confidential_asset")
          .takes_value(false)
          .help("If specified, the asset will be confidential."))))
    .subcommand(SubCommand::with_name("credential_issuer")
      .subcommand(SubCommand::with_name("sign_up")
        .arg(Arg::with_name("name")
          .short("n")
          .long("name")
          .required(true)
          .takes_value(true)
          .help("Credential issuer's name.")))
      .arg(Arg::with_name("id")
        .short("i")
        .long("id")
        .takes_value(true)
        .help("Credential issuer id.")))
    .subcommand(SubCommand::with_name("lender")
      .subcommand(SubCommand::with_name("sign_up")
        .arg(Arg::with_name("name")
          .short("n")
          .long("name")
          .required(true)
          .takes_value(true)
          .help("Lender's name."))
        .arg(Arg::with_name("min_credit_score")
          .short("m")
          .long("min_credit_score")
          .required(true)
          .takes_value(true)
          .help("Minimum credit score requirement.")))
      .arg(Arg::with_name("id")
        .short("i")
        .long("id")
        .takes_value(true)
        .help("Lender id."))
      .subcommand(SubCommand::with_name("view_loan")
        .arg(Arg::with_name("loan")
          .short("l")
          .long("loan")
          .takes_value(true)
          .help("Display the loan with the specified id only."))
        .arg(Arg::with_name("filter")
          .short("f")
          .long("filter")
          .takes_value(true)
          .possible_values(&["requested", "fulfilled", "declined", "active", "complete"])
          .help("Display the loan with the specified status only."))
        .help("By default, display all loans of this lender."))
      .subcommand(SubCommand::with_name("fulfill_loan")
        .arg(Arg::with_name("loan")
          .short("l")
          .long("loan")
          .required(true)
          .takes_value(true)
          .help("Loan id."))
        .arg(Arg::with_name("issuer")
          .short("i")
          .long("issuer")
          .required(true)
          .takes_value(true)
          .help("Asset issuer id."))
        .arg(Arg::with_name("protocol")
          .long("http")
          .takes_value(false)
          .help("Specify that http, not https should be used."))
        .arg(Arg::with_name("host")
          .long("localhost")
          .takes_value(false)
          .help("Specify that localhost, not testnet.findora.org should be used."))))
    .subcommand(SubCommand::with_name("borrower")
      .subcommand(SubCommand::with_name("sign_up")
        .arg(Arg::with_name("name")
          .short("n")
          .long("name")
          .required(true)
          .takes_value(true)
          .help("Borrower's name.")))
      .arg(Arg::with_name("id")
        .short("i")
        .long("id")
        .takes_value(true)
        .help("Borrower id."))
      .subcommand(SubCommand::with_name("load_funds")
        .arg(Arg::with_name("issuer")
          .short("i")
          .long("issuer")
          .takes_value(true)
          .help("Required: issuer id."))
        .arg(Arg::with_name("amount")
          .short("a")
          .long("amount")
          .required(true)
          .takes_value(true)
          .help("Amount to transfer to the recipient."))
        .arg(Arg::with_name("protocol")
          .long("http")
          .takes_value(false)
          .help("Specify that http, not https should be used."))
        .arg(Arg::with_name("host")
          .long("localhost")
          .takes_value(false)
          .help("Specify that localhost, not testnet.findora.org should be used.")))
      .subcommand(SubCommand::with_name("view_loan")
        .arg(Arg::with_name("loan")
          .short("l")
          .long("loan")
          .takes_value(true)
          .help("Display the loan with the specified id only."))
        .arg(Arg::with_name("filter")
          .short("f")
          .long("filter")
          .takes_value(true)
          .possible_values(&["requested", "fulfilled", "declined", "active", "complete"])
          .help("Display the loan with the specified status only."))
        .help("By default, display all loans of this borrower."))
      .subcommand(SubCommand::with_name("request_loan")
        .arg(Arg::with_name("lender")
          .short("l")
          .long("lender")
          .required(true)
          .takes_value(true)
          .help("Lender id."))
        .arg(Arg::with_name("amount")
          .short("a")
          .long("amount")
          .required(true)
          .takes_value(true)
          .help("Amount of the loan."))
        .arg(Arg::with_name("interest_per_mille")
          .short("i")
          .long("interest_per_mille")
          .required(true)
          .takes_value(true)
          .help("Interest per mille. The interest rate will be interest_per_mille/1000."))
        .arg(Arg::with_name("duration")
          .short("d")
          .long("duration")
          .required(true)
          .takes_value(true)
          .help("Payment duration")))
      .subcommand(SubCommand::with_name("pay_loan")
        .arg(Arg::with_name("loan")
          .short("l")
          .long("loan")
          .required(true)
          .takes_value(true)
          .help("Loan id."))
        .arg(Arg::with_name("amount")
          .short("a")
          .long("amount")
          .required(true)
          .takes_value(true)
          .help("Payment amount."))
        .arg(Arg::with_name("protocol")
          .long("http")
          .takes_value(false)
          .help("Specify that http, not https should be used."))
        .arg(Arg::with_name("host")
          .long("localhost")
          .takes_value(false)
          .help("Specify that localhost, not testnet.findora.org should be used.")))
      .subcommand(SubCommand::with_name("view_credential")
        .arg(Arg::with_name("credential")
          .short("c")
          .long("credential")
          .takes_value(true)
          .help("Display the credential with the specified id only."))
        .help("By default, display all credentials of this borrower."))
      .subcommand(SubCommand::with_name("create_or_overwrite_credential")
        .arg(Arg::with_name("credential_issuer")
          .short("c")
          .long("credential_issuer")
          .required(true)
          .takes_value(true)
          .help("Credential issuer id."))
        .arg(Arg::with_name("attribute")
          .short("a")
          .long("attribute")
          .required(true)
          .takes_value(true)
          .possible_values(&["min_credit_score", "min_income", "citizenship"])
          .help("Credential attribute."))
        .arg(Arg::with_name("value")
          .short("v")
          .long("value")
          .required(true)
          .takes_value(true)
          .help("Value of the credential record."))
        .help("Create or overwrite a credential record."))
      .subcommand(SubCommand::with_name("get_asset_record")
        .arg(Arg::with_name("sid")
          .long("sid")
          .short("s")
          .takes_value(true)
          .help("Asset sid."))
        .arg(Arg::with_name("protocol")
          .long("http")
          .takes_value(false)
          .help("Specify that http, not https should be used."))
        .arg(Arg::with_name("host")
          .long("localhost")
          .takes_value(false)
          .help("Specify that localhost, not testnet.findora.org should be used."))))
    .subcommand(SubCommand::with_name("create_txn_builder")
      .about("By default, will rename previous file with a .<number> suffix")
      .arg(Arg::with_name("name")
        .short("n")
        .long("name")
        .value_name("FILE")
        .help("Specify a name for newly created transaction file")
        .takes_value(true))
      .arg(Arg::with_name("overwrite")
        .long("force")
        .alias("overwrite")
        .short("f")
        .help("If specified, the existing file with the same name will be overwritten.")))
    .subcommand(SubCommand::with_name("serialize"))
    .subcommand(SubCommand::with_name("drop"))
    .subcommand(SubCommand::with_name("submit")
      .arg(Arg::with_name("get_sids")
        .long("get_sids")
        .short("g")
        .takes_value(false)
        .help("If specified, will query the utxo sids."))
      .arg(Arg::with_name("sids_path")
        .long("sids_path")
        .short("s")
        .takes_value(true)
        .help("If specified, will store the utxo sids to the file."))
      .arg(Arg::with_name("protocol")
        .long("http")
        .takes_value(false)
        .help("Specify that http, not https should be used."))
      .arg(Arg::with_name("host")
        .long("localhost")
        .takes_value(false)
        .help("Specify that localhost, not testnet.findora.org should be used.")))
    .get_matches();
  if let Err(error) = process_inputs(inputs) {
    match_error_and_exit(error);
  }
}

/// Processes input commands and arguments.
/// # Arguments
/// * `inputs`: input subcommands and arguments.
fn process_inputs(inputs: clap::ArgMatches) -> Result<(), PlatformError> {
  let _config_file_path: String;
  let txn_file: String;
  let findora_dir = if let Some(dir) = inputs.value_of("findora_dir") {
    dir.to_string()
  } else if let Ok(dir) = env::var("FINDORA_DIR") {
    dir
  } else {
    let home_dir = if let Some(dir) = dirs::home_dir() {
      dir
    } else {
      return Err(PlatformError::IoError("Failed to get the home directory.".to_owned()));
    };
    let dir_str = if let Some(string) = home_dir.to_str() {
      string
    } else {
      return Err(PlatformError::IoError("Failed to convert the path to string.".to_owned()));
    };
    format!("{}/.findora", dir_str)
  };

  if let Some(cfg) = inputs.value_of("config") {
    _config_file_path = cfg.to_string();
  } else {
    _config_file_path = format!("{}/config.toml", findora_dir);
  }

  if let Some(txn_store) = inputs.value_of("txn") {
    txn_file = txn_store.to_string();
  } else {
    txn_file = format!("{}/txn/default.txn", findora_dir);
  }

  match inputs.subcommand() {
    ("asset_issuer", Some(asset_issuer_matches)) => {
      process_asset_issuer_cmd(asset_issuer_matches, &txn_file)
    }
    ("credential_issuer", Some(credential_issuer_matches)) => {
      process_credential_issuer_cmd(credential_issuer_matches)
    }
    ("lender", Some(issuer_matches)) => process_lender_cmd(issuer_matches, &txn_file),
    ("borrower", Some(issuer_matches)) => process_borrower_cmd(issuer_matches, &txn_file),
    ("create_txn_builder", Some(create_txn_builder_matches)) => {
      process_create_txn_builder_cmd(create_txn_builder_matches, &txn_file)
    }
    ("serialize", Some(_serialize_matches)) => {
      let txn_builder = load_txn_from_file(&txn_file).or_else(|e| {
                          println!("Failed to load txn builder from file {}.", txn_file);
                          Err(e)
                        })?;
      match serde_json::to_string(txn_builder.transaction()) {
        Ok(as_json) => {
          println!("{}", as_json);
          Ok(())
        }
        Err(_) => {
          println!("Failed to serialize txn.");
          Err(PlatformError::SerializationError)
        }
      }
    }
    ("drop", Some(_drop_matches)) => match std::fs::remove_file(&txn_file) {
      Ok(_) => {
        println!("Deleted transaction file {}", txn_file);
        Ok(())
      }
      Err(e) => Err(PlatformError::IoError(format!("Error deleting file: {:?} ", e))),
    },
    ("submit", Some(submit_matches)) => process_submit_cmd(submit_matches, &txn_file),
    _ => {
      println!("Subcommand missing or not recognized. Try --help");
      Err(PlatformError::InputsError)
    }
  }
}

/// Processes the `asset_issuer` subcommand.
///
/// Subcommands under `asset_issuer`
/// * `sign_up`
/// * `store_sids`
/// * `define_asset`
/// * `issue_asset`
/// * `transfer_asset`
/// * `issue_and_transfer_asset`
///
/// # Arguments
/// * `asset_issuer_matches`: subcommands and arguments under the `asset_issuer` subcommand.
/// * `txn_file`: path to store the transaction file.
fn process_asset_issuer_cmd(asset_issuer_matches: &clap::ArgMatches,
                            txn_file: &str)
                            -> Result<(), PlatformError> {
  match asset_issuer_matches.subcommand() {
    ("sign_up", Some(sign_up_matches)) => {
      let name = if let Some(name_arg) = sign_up_matches.value_of("name") {
        name_arg.to_owned()
      } else {
        println!("Name is required to sign up an asset issuer account. Use --name.");
        return Err(PlatformError::InputsError);
      };
      let mut data = load_data()?;
      data.add_asset_issuer(name)
    }
    ("store_sids", Some(store_sids_matches)) => {
      let path = if let Some(path_arg) = store_sids_matches.value_of("path") {
        path_arg
      } else {
        println!("Path is required to store the sids. Use --path.");
        return Err(PlatformError::InputsError);
      };
      let sids = if let Some(indices_arg) = store_sids_matches.value_of("indices") {
        indices_arg
      } else {
        println!("Indices are required to store the sids. Use --indices.");
        return Err(PlatformError::InputsError);
      };
      store_sids_to_file(path, sids)
    }
    ("air_assign", Some(air_assign_matches)) => {
      let issuer_id = if let Some(issuer_arg) = air_assign_matches.value_of("issuer") {
        if let Ok(id) = issuer_arg.parse::<u64>() {
          id
        } else {
          println!("Improperly formatted issuer id.");
          return Err(PlatformError::InputsError);
        }
      } else {
        println!("User id is required to define asset. Use --issuer.");
        return Err(PlatformError::InputsError);
      };
      match (air_assign_matches.value_of("address"), air_assign_matches.value_of("data")) {
        (Some(address), Some(data)) => air_assign(issuer_id, address, data, txn_file),
        (_, _) => {
          println!("Missing address or data.");
          Err(PlatformError::InputsError)
        }
      }
    }
    ("define_asset", Some(define_asset_matches)) => {
      let fiat_asset = define_asset_matches.is_present("fiat");
      let mut data = load_data()?;
      let issuer_key_pair = if let Some(id_arg) = asset_issuer_matches.value_of("id") {
        let issuer_id = parse_to_u64(id_arg)?;
        data.get_asset_issuer_key_pair(issuer_id)?
      } else {
        println!("Asset issuer id is required to define an asset. Use asset_issuer --id.");
        return Err(PlatformError::InputsError);
      };
      let token_code = define_asset_matches.value_of("token_code");
      let memo = if let Some(memo) = define_asset_matches.value_of("memo") {
        memo
      } else {
        "{}"
      };
      let allow_updates = define_asset_matches.is_present("allow_updates");
      let traceable = define_asset_matches.is_present("traceable");
      let asset_token: AssetTypeCode;
      if let Some(token_code) = token_code {
        asset_token = AssetTypeCode::new_from_base64(token_code)?;
      } else {
        asset_token = AssetTypeCode::gen_random();
        println!("Creating asset with token code {:?}: {:?}",
                 asset_token.to_base64(),
                 asset_token.val);
      }
      match define_asset(fiat_asset,
                         &issuer_key_pair,
                         asset_token,
                         &memo,
                         allow_updates,
                         traceable,
                         txn_file)
      {
        Ok(_) => Ok(()),
        Err(error) => Err(error),
      }
    }
    ("issue_asset", Some(issue_asset_matches)) => {
      let mut data = load_data()?;
      let key_pair = if let Some(id_arg) = asset_issuer_matches.value_of("id") {
        let issuer_id = parse_to_u64(id_arg)?;
        data.get_asset_issuer_key_pair(issuer_id)?
      } else {
        println!("Asset issuer id is required to issue and transfer asset. Use asset_issuer --id.");
        return Err(PlatformError::InputsError);
      };
      let token_code = if let Some(token_code_arg) = issue_asset_matches.value_of("token_code") {
        AssetTypeCode::new_from_base64(token_code_arg)?
      } else {
        println!("Token code is required to issue asset. Use --token_code.");
        return Err(PlatformError::InputsError);
      };
      let amount = if let Some(amount_arg) = issue_asset_matches.value_of("amount") {
        parse_to_u64(amount_arg)?
      } else {
        println!("Amount is required to issue asset. Use --amount.");
        return Err(PlatformError::InputsError);
      };
      let mut txn_builder = TransactionBuilder::default();
      if let Err(e) = txn_builder.add_basic_issue_asset(&key_pair,
                                                        &None,
                                                        &token_code,
                                                        get_and_update_sequence_number()?,
                                                        amount)
      {
        println!("Failed to add basic issue asset.");
        return Err(e);
      }
      store_txn_to_file(&txn_file, &txn_builder)
    }
    ("transfer_asset", Some(transfer_asset_matches)) => {
      let mut data = load_data()?;
      let issuer_key_pair = if let Some(id_arg) = asset_issuer_matches.value_of("id") {
        let issuer_id = parse_to_u64(id_arg)?;
        data.get_asset_issuer_key_pair(issuer_id)?
      } else {
        println!("Asset issuer id is required to issue and transfer asset. Use asset_issuer --id.");
        return Err(PlatformError::InputsError);
      };
      // Compose transfer_from for add_basic_transfer_asset
      let (protocol, host) = protocol_host(transfer_asset_matches);
      let mut txo_refs = Vec::new();
      let mut blind_asset_records = Vec::new();
      if let Some(sids_path_arg) = transfer_asset_matches.value_of("sids_path") {
        for sid in load_sids_from_file(sids_path_arg)? {
          txo_refs.push(TxoRef::Absolute(TxoSID(sid)));
          let res = query(protocol, host, QUERY_PORT, "utxo_sid", &format!("{}", sid))?;
          blind_asset_records.push( serde_json::from_str::<BlindAssetRecord>(&res).or_else(|_| {
                                                            Err(PlatformError::DeserializationError)
                                                          })?);
        }
      } else {
        println!("Sids are required to transfer asset. Use --sids");
        return Err(PlatformError::InputsError);
      }
      let input_amounts =
        if let Some(input_amounts_arg) = transfer_asset_matches.value_of("input_amounts") {
          parse_to_u64_vec(input_amounts_arg)?
        } else {
          println!("Input amounts are required to transfer asset. Use --input_amounts.");
          return Err(PlatformError::InputsError);
        };
      let mut count = txo_refs.len();
      if input_amounts.len() != count {
        println!("Size of input sids and input amounts should match.");
        return Err(PlatformError::InputsError);
      }
      let mut transfer_from = Vec::new();
      let mut txo_refs_iter = txo_refs.iter();
      let mut blind_asset_records_iter = blind_asset_records.iter();
      let mut input_amounts_iter = input_amounts.iter();
      while count > 0 {
        let txo_refs_next = if let Some(txo_ref) = txo_refs_iter.next() {
          txo_ref
        } else {
          println!("More txo ref expected.");
          return Err(PlatformError::InputsError);
        };
        let blind_asset_records_next =
          if let Some(blind_asset_record) = blind_asset_records_iter.next() {
            blind_asset_record
          } else {
            println!("More blind asset record expected.");
            return Err(PlatformError::InputsError);
          };
        let input_amount_next = if let Some(input_amount) = input_amounts_iter.next() {
          *input_amount
        } else {
          println!("More input amount expected.");
          return Err(PlatformError::InputsError);
        };

        let transfer_from_next = (txo_refs_next, blind_asset_records_next, input_amount_next);
        transfer_from.push(transfer_from_next);
        count -= 1;
      }

      // Compose transfer_to for add_basic_transfer_asset
      let mut recipient_addresses = Vec::new();
      if let Some(recipients) = transfer_asset_matches.value_of("recipients") {
        let recipient_ids = parse_to_u64_vec(recipients)?;
        for id in recipient_ids {
          let recipient_pub_key = data.get_borrower_key_pair(id)?.get_pk();
          recipient_addresses.push(AccountAddress { key: recipient_pub_key });
        }
      } else {
        println!("Recipient ids are required to transfer asset. Use --recipients.");
        return Err(PlatformError::InputsError);
      }
      let output_amounts =
        if let Some(output_amounts_arg) = transfer_asset_matches.value_of("output_amounts") {
          parse_to_u64_vec(output_amounts_arg)?
        } else {
          println!("Output amounts are required to transfer asset. Use --output_amounts.");
          return Err(PlatformError::InputsError);
        };
      let mut count = output_amounts.len();
      if recipient_addresses.len() != count {
        println!("Size of output amounts and addresses should match.");
        return Err(PlatformError::InputsError);
      }
      let mut transfer_to = Vec::new();
      let mut output_amounts_iter = output_amounts.iter();
      let mut addresses_iter = recipient_addresses.iter();
      while count > 0 {
        let output_amount_next = if let Some(output_amount) = output_amounts_iter.next() {
          *output_amount
        } else {
          println!("More output amount expected.");
          return Err(PlatformError::InputsError);
        };
        let address_next = if let Some(address) = addresses_iter.next() {
          address
        } else {
          println!("More address expected.");
          return Err(PlatformError::InputsError);
        };
        transfer_to.push((output_amount_next, address_next));
        count -= 1;
      }

      // Transfer asset
      let mut txn_builder = TransactionBuilder::default();
      if let Err(e) =
        txn_builder.add_basic_transfer_asset(&issuer_key_pair, &transfer_from[..], &transfer_to[..])
      {
        println!("Failed to add operation to transaction.");
        return Err(e);
      };
      store_txn_to_file(&txn_file, &txn_builder)
    }
    ("issue_and_transfer_asset", Some(issue_and_transfer_matches)) => {
      let mut data = load_data()?;
      let issuer_key_pair = if let Some(id_arg) = asset_issuer_matches.value_of("id") {
        let issuer_id = parse_to_u64(id_arg)?;
        data.get_asset_issuer_key_pair(issuer_id)?
      } else {
        println!("Asset issuer id is required to issue and transfer asset. Use asset_issuer --id.");
        return Err(PlatformError::InputsError);
      };
      let recipient_key_pair =
        if let Some(id_arg) = issue_and_transfer_matches.value_of("recipient") {
          let recipient_id = parse_to_u64(id_arg)?;
          data.get_borrower_key_pair(recipient_id)?
        } else {
          println!("Recipient id is required to issue and transfer asset. Use --recipient.");
          return Err(PlatformError::InputsError);
        };
      let amount = if let Some(amount_arg) = issue_and_transfer_matches.value_of("amount") {
        parse_to_u64(amount_arg)?
      } else {
        println!("Amount is required to issue and transfer asset. Use --amount.");
        return Err(PlatformError::InputsError);
      };
      let token_code =
        if let Some(token_code_arg) = issue_and_transfer_matches.value_of("token_code") {
          AssetTypeCode::new_from_base64(token_code_arg)?
        } else {
          println!("Token code is required to issue asset. Use --token_code.");
          return Err(PlatformError::InputsError);
        };
      let confidential_amount = issue_and_transfer_matches.is_present("confidential_amount");
      let confidential_asset = issue_and_transfer_matches.is_present("confidential_asset");

      issue_and_transfer_asset(&issuer_key_pair,
                               &recipient_key_pair,
                               amount,
                               token_code,
                               confidential_amount,
                               confidential_asset,
                               txn_file)?;
      Ok(())
    }
    _ => {
      println!("Subcommand missing or not recognized. Try asset_issuer --help");
      Err(PlatformError::InputsError)
    }
  }
}

/// Sets the protocol and host.
///
/// Environment variables `PROTOCOL` and `SERVER_HOST` set the protocol and host,
/// which can be overwritten by CLI subcommands.
///
/// By default, the protocol is `https` and the host is `testnet.findora.org`.
fn protocol_host(matches: &clap::ArgMatches) -> (&'static str, &'static str) {
  let protocol = if matches.is_present("http") {
    "http"
  } else {
    std::option_env!("PROTOCOL").unwrap_or("https")
  };
  let host = if matches.is_present("localhost") {
    // Use localhost
    "localhost"
  } else {
    // Default to testnet.findora.org
    std::option_env!("SERVER_HOST").unwrap_or("testnet.findora.org")
  };
  (protocol, host)
}

/// Processes the `credential_issuer` subcommand.
///
/// Subcommands under `credential_issuer`
/// * `sign_up`
///
/// # Arguments
/// * `credential_issuer_matches`: subcommands and arguments under the `credential_issuer` subcommand.
fn process_credential_issuer_cmd(credential_issuer_matches: &clap::ArgMatches)
                                 -> Result<(), PlatformError> {
  match credential_issuer_matches.subcommand() {
    ("sign_up", Some(sign_up_matches)) => {
      let name = if let Some(name_arg) = sign_up_matches.value_of("name") {
        name_arg.to_owned()
      } else {
        println!("Name is required to sign up a credential issuer account. Use --name.");
        return Err(PlatformError::InputsError);
      };
      let mut data = load_data()?;
      data.add_credential_issuer(name)
    }
    _ => {
      println!("Subcommand missing or not recognized. Try credential_issuer --help");
      Err(PlatformError::InputsError)
    }
  }
}

/// Processes the `lender` subcommand.
///
/// Subcommands under `lender`
/// * `sign_up`
/// * `view_loan`
/// * `fulfill_loan`
///
/// # Arguments
/// * `lender_matches`: subcommands and arguments under the `lender` subcommand.
/// * `txn_file`: path to store the transaction file.
fn process_lender_cmd(lender_matches: &clap::ArgMatches,
                      txn_file: &str)
                      -> Result<(), PlatformError> {
  let mut data = load_data()?;
  match lender_matches.subcommand() {
    ("sign_up", Some(sign_up_matches)) => {
      let name = if let Some(name_arg) = sign_up_matches.value_of("name") {
        name_arg.to_owned()
      } else {
        println!("Name is required to sign up a lender account. Use --name.");
        return Err(PlatformError::InputsError);
      };
      let min_credit_score = if let Some(min_credit_score_arg) =
        sign_up_matches.value_of("min_credit_score")
      {
        parse_to_u64(min_credit_score_arg)?
      } else {
        println!("Minimum credit score requirement is required to sign up a lender account. Use --min_credit_score.");
        return Err(PlatformError::InputsError);
      };
      data.add_lender(name, min_credit_score)
    }
    ("view_loan", Some(view_loan_matches)) => {
      let lender_id = if let Some(id_arg) = lender_matches.value_of("id") {
        parse_to_u64(id_arg)?
      } else {
        println!("Lender id is required to get loan information. Use lender --id.");
        return Err(PlatformError::InputsError);
      };
      if let Some(loan_arg) = view_loan_matches.value_of("loan") {
        let loan_id = parse_to_u64(loan_arg)?;
        let loan = data.loans[loan_id as usize].clone();
        if loan.lender != lender_id {
          println!("Lender {} doesn't own loan {}.", lender_id, loan_id);
          return Err(PlatformError::InputsError);
        }
        println!("Displaying loan {}: {:?}.", loan_id, loan);
        return Ok(());
      }
      let mut loans = Vec::new();
      let loan_ids = data.lenders[lender_id as usize].loans.clone();
      if let Some(filter) = view_loan_matches.value_of("filter") {
        for id in loan_ids {
          match filter {
            "requested" => {
              if data.loans[id as usize].status == LoanStatus::Requested {
                loans.push(data.loans[id as usize].clone());
              }
            }
            "fulfilled" => {
              if data.loans[id as usize].status == LoanStatus::Active
                 || data.loans[id as usize].status == LoanStatus::Complete
              {
                loans.push(data.loans[id as usize].clone());
              }
            }
            "declined" => {
              if data.loans[id as usize].status == LoanStatus::Declined {
                loans.push(data.loans[id as usize].clone());
              }
            }
            "active" => {
              if data.loans[id as usize].status == LoanStatus::Active {
                loans.push(data.loans[id as usize].clone());
              }
            }
            "complete" => {
              if data.loans[id as usize].status == LoanStatus::Complete {
                loans.push(data.loans[id as usize].clone());
              }
            }
            _ => {
              loans.push(data.loans[id as usize].clone());
            }
          }
        }
      } else {
        for id in loan_ids {
          loans.push(data.loans[id as usize].clone());
        }
      }
      println!("Displaying {} loan(s): {:?}", loans.len(), loans);
      Ok(())
    }
    ("fulfill_loan", Some(fulfill_loan_matches)) => {
      let loan_id = if let Some(loan_arg) = fulfill_loan_matches.value_of("loan") {
        parse_to_u64(loan_arg)?
      } else {
        println!("Loan id is required to fulfill the loan. Use --loan.");
        return Err(PlatformError::InputsError);
      };
      if let Some(id_arg) = lender_matches.value_of("id") {
        let lender_id = parse_to_u64(id_arg)?;
        let loan = data.loans[loan_id as usize].clone();
        if loan.lender != lender_id {
          println!("Lender {} doesn't own loan {}.", lender_id, loan_id);
          return Err(PlatformError::InputsError);
        }
      } else {
        println!("Lender id is required to fulfill a loan. Use lender --id.");
        return Err(PlatformError::InputsError);
      };
      let issuer_id = if let Some(issuer_arg) = fulfill_loan_matches.value_of("issuer") {
        parse_to_u64(issuer_arg)?
      } else {
        println!("Asset issuer id is required to fulfill the loan. Use --issuer.");
        return Err(PlatformError::InputsError);
      };
      let (protocol, host) = protocol_host(fulfill_loan_matches);
      fulfill_loan(loan_id, issuer_id, txn_file, protocol, host)
    }
    _ => {
      println!("Subcommand missing or not recognized. Try lender --help");
      Err(PlatformError::InputsError)
    }
  }
}

/// Processes the `borrower` subcommand.
///
/// Subcommands under `borrower`
/// * `sign_up`
/// * `load_funds`
/// * `view_loan`
/// * `request_loan`
/// * `pay_loan`
/// * `view_credential`
/// * `create_or_overwrite_credential`
/// * `get_asset_record`
///
/// # Arguments
/// * `borrower_matches`: subcommands and arguments under the `borrower` subcommand.
/// * `txn_file`: path to store the transaction file.
fn process_borrower_cmd(borrower_matches: &clap::ArgMatches,
                        txn_file: &str)
                        -> Result<(), PlatformError> {
  let mut data = load_data()?;
  match borrower_matches.subcommand() {
    ("sign_up", Some(sign_up_matches)) => {
      let name = if let Some(name_arg) = sign_up_matches.value_of("name") {
        name_arg.to_owned()
      } else {
        println!("Name is required to sign up a lender account. Use --name.");
        return Err(PlatformError::InputsError);
      };
      data.add_borrower(name)
    }
    ("load_funds", Some(load_funds_matches)) => {
      let borrower_id = if let Some(id_arg) = borrower_matches.value_of("id") {
        parse_to_u64(id_arg)?
      } else {
        println!("Borrower id is required to load funds. Use borrower --id.");
        return Err(PlatformError::InputsError);
      };
      process_load_funds_cmd(borrower_id, load_funds_matches, txn_file)
    }
    ("view_loan", Some(view_loan_matches)) => {
      let borrower_id = if let Some(id_arg) = borrower_matches.value_of("id") {
        parse_to_u64(id_arg)?
      } else {
        println!("Borrower id is required to get loan information. Use borrower --id.");
        return Err(PlatformError::InputsError);
      };
      if let Some(loan_arg) = view_loan_matches.value_of("loan") {
        let loan_id = parse_to_u64(loan_arg)?;
        let loan = data.loans[loan_id as usize].clone();
        if loan.borrower != borrower_id {
          println!("Borrower {} doesn't own loan {}.", borrower_id, loan_id);
          return Err(PlatformError::InputsError);
        }
        println!("Displaying loan {}: {:?}.", loan_id, loan);
        return Ok(());
      }
      let mut loans = Vec::new();
      let loan_ids = data.borrowers[borrower_id as usize].loans.clone();
      if let Some(filter) = view_loan_matches.value_of("filter") {
        for id in loan_ids {
          match filter {
            "requested" => {
              if data.loans[id as usize].status == LoanStatus::Requested {
                loans.push(data.loans[id as usize].clone());
              }
            }
            "fulfilled" => {
              if data.loans[id as usize].status == LoanStatus::Active
                 || data.loans[id as usize].status == LoanStatus::Complete
              {
                loans.push(data.loans[id as usize].clone());
              }
            }
            "declined" => {
              if data.loans[id as usize].status == LoanStatus::Declined {
                loans.push(data.loans[id as usize].clone());
              }
            }
            "active" => {
              if data.loans[id as usize].status == LoanStatus::Active {
                loans.push(data.loans[id as usize].clone());
              }
            }
            "complete" => {
              if data.loans[id as usize].status == LoanStatus::Complete {
                loans.push(data.loans[id as usize].clone());
              }
            }
            _ => {
              loans.push(data.loans[id as usize].clone());
            }
          }
        }
      } else {
        for id in loan_ids {
          loans.push(data.loans[id as usize].clone());
        }
      }
      println!("Displaying {} loan(s): {:?}", loans.len(), loans);
      Ok(())
    }
    ("request_loan", Some(request_loan_matches)) => {
      let borrower_id = if let Some(id_arg) = borrower_matches.value_of("id") {
        parse_to_u64(id_arg)?
      } else {
        println!("Borrower id is required to request a loan. Use borrower --id.");
        return Err(PlatformError::InputsError);
      };
      let lender_id = if let Some(lender_arg) = request_loan_matches.value_of("lender") {
        parse_to_u64(lender_arg)?
      } else {
        println!("Lender id is required to request the loan. Use --lender.");
        return Err(PlatformError::InputsError);
      };
      let amount = if let Some(amount_arg) = request_loan_matches.value_of("amount") {
        parse_to_u64(amount_arg)?
      } else {
        println!("Amount is required to request the loan. Use --amount.");
        return Err(PlatformError::InputsError);
      };
      let interest_per_mille =
        if let Some(interest_per_mille_arg) = request_loan_matches.value_of("interest_per_mille") {
          parse_to_u64(interest_per_mille_arg)?
        } else {
          println!("Interest per mille is required to request the loan. Use --interest_per_mille.");
          return Err(PlatformError::InputsError);
        };
      let duration = if let Some(duration_arg) = request_loan_matches.value_of("duration") {
        parse_to_u64(duration_arg)?
      } else {
        println!("Duration is required to request the loan. Use --amount.");
        return Err(PlatformError::InputsError);
      };
      let mut data = load_data()?;
      data.add_loan(lender_id, borrower_id, amount, interest_per_mille, duration)
    }
    ("pay_loan", Some(pay_loan_matches)) => {
      let borrower_id = if let Some(id_arg) = borrower_matches.value_of("id") {
        parse_to_u64(id_arg)?
      } else {
        println!("Borrower id is required to pay off the loan. Use borrower --id.");
        return Err(PlatformError::InputsError);
      };
      if let Some(loan_arg) = pay_loan_matches.value_of("loan") {
        let loan_id = parse_to_u64(loan_arg)?;
        let loan = data.loans[loan_id as usize].clone();
        if loan.borrower != borrower_id {
          println!("Borrower {} doesn't own loan {}.", borrower_id, loan_id);
          return Err(PlatformError::InputsError);
        }
      } else {
        println!("Loan id is required to pay the loan.");
        return Err(PlatformError::InputsError);
      }
      process_pay_loan_cmd(pay_loan_matches)
    }
    ("view_credential", Some(view_credential_matches)) => {
      let borrower_id = if let Some(id_arg) = borrower_matches.value_of("id") {
        parse_to_u64(id_arg)?
      } else {
        println!("Borrower id is required to get credential information. Use borrower --id.");
        return Err(PlatformError::InputsError);
      };
      if let Some(credential_arg) = view_credential_matches.value_of("credential") {
        let credential_id = parse_to_u64(credential_arg)?;
        let credential = data.loans[credential_id as usize].clone();
        if credential.borrower != borrower_id {
          println!("Borrower {} doesn't own credential {}.",
                   borrower_id, credential_id);
          return Err(PlatformError::InputsError);
        }
        println!("Displaying credential {}: {:?}.", credential_id, credential);
        return Ok(());
      }
      let mut credentials = Vec::new();
      let credential_ids = data.borrowers[borrower_id as usize].credentials;
      for cred_id in credential_ids.iter() {
        if let Some(id) = cred_id {
          credentials.push(data.credentials[*id as usize].clone());
        }
      }
      println!("Displaying {} credential(s): {:?}",
               credentials.len(),
               credentials);
      Ok(())
    }
    ("create_or_overwrite_credential", Some(create_or_overwrite_credential_matches)) => {
      let borrower_id = if let Some(id_arg) = borrower_matches.value_of("id") {
        parse_to_u64(id_arg)?
      } else {
        println!("Borrower id is required to get credential information. Use borrower --id.");
        return Err(PlatformError::InputsError);
      };
      let credential_issuer_id = if let Some(credential_issuer_arg) =
        create_or_overwrite_credential_matches.value_of("credential_issuer")
      {
        parse_to_u64(credential_issuer_arg)?
      } else {
        println!("Credential issuer id is required to get credential information. Use --credential_issuer.");
        return Err(PlatformError::InputsError);
      };
      let attribute =
        if let Some(attribute_arg) = create_or_overwrite_credential_matches.value_of("attribute") {
          match attribute_arg {
            "min_credit_score" => CredentialIndex::MinCreditScore,
            "min_income" => CredentialIndex::MinIncome,
            _ => CredentialIndex::Citizenship,
          }
        } else {
          println!("Credential attribute is required to create the credential. Use --attribute.");
          return Err(PlatformError::InputsError);
        };
      let value = if let Some(value_arg) = create_or_overwrite_credential_matches.value_of("value")
      {
        parse_to_u64(value_arg)?
      } else {
        println!("Credential value is required to create the credential. Use --value.");
        return Err(PlatformError::InputsError);
      };
      let mut data = load_data()?;
      data.add_or_update_credential(borrower_id, credential_issuer_id, attribute, value)
    }
    ("get_asset_record", Some(get_asset_record_matches)) => {
      let borrower_id = if let Some(id_arg) = borrower_matches.value_of("id") {
        parse_to_u64(id_arg)?
      } else {
        println!("Borrower id is required to get the asset record. Use borrower --id.");
        return Err(PlatformError::InputsError);
      };
      let mut data = load_data()?;
      let borrower_name = data.borrowers[borrower_id as usize].name.clone();
      let key_pair = data.get_borrower_key_pair(borrower_id)?;
      let sid = if let Some(sid_arg) = get_asset_record_matches.value_of("sid") {
        TxoSID(parse_to_u64(sid_arg)?)
      } else {
        println!("Sid is required to get the asset record. Use borrower --sid.");
        return Err(PlatformError::InputsError);
      };
      // Get protocol and host.
      let (protocol, host) = protocol_host(get_asset_record_matches);
      let asset_record = get_open_asset_record(protocol, host, sid, &key_pair)?;
      println!("{} owns {} of asset {:?}.",
               borrower_name,
               asset_record.get_amount(),
               asset_record.get_asset_type());
      Ok(())
    }
    _ => {
      println!("Subcommand missing or not recognized. Try borrower --help");
      Err(PlatformError::InputsError)
    }
  }
}

/// Creates the directory for the file, and renames the file with the same path if it exists.
/// # Arguments
/// * `path_str`: string representation of the file path.
/// * `overwrite`: whether to overwrite or find the available path if the file exists.
fn create_directory_and_rename_path(path_str: &str, overwrite: bool) -> Result<(), PlatformError> {
  let path = Path::new(&path_str);
  create_directory_if_missing(&path_str)?;
  if path.exists() && !overwrite {
    rename_existing_path(&path)?;
  }
  Ok(())
}

/// Processes the `create_txn_builder` subcommand.
/// # Arguments
/// * `create_matches`: subcommands and arguments under the `create_txn_builder` subcommand.
/// * `txn_file`: path to store the transaction file.
fn process_create_txn_builder_cmd(create_matches: &clap::ArgMatches,
                                  txn_file: &str)
                                  -> Result<(), PlatformError> {
  let name = create_matches.value_of("name");
  let overwrite = create_matches.is_present("overwrite");
  let file_str = if let Some(name) = name {
    name.to_string()
  } else {
    txn_file.to_string()
  };
  let expand_str = shellexpand::tilde(&file_str).to_string();
  create_directory_and_rename_path(&expand_str, overwrite)?;
  let txn_builder = TransactionBuilder::default();
  store_txn_to_file(&expand_str, &txn_builder)
}

/// Processes the `submit` subcommand.
/// # Arguments
/// * `submit_matches`: subcommands and arguments under the `submit` subcommand.
/// * `txn_file`: path to store the transaction file.
fn process_submit_cmd(submit_matches: &clap::ArgMatches,
                      txn_file: &str)
                      -> Result<(), PlatformError> {
  let (protocol, host) = protocol_host(submit_matches);
  let txn_builder = load_txn_from_file(txn_file)?;
  if submit_matches.is_present("get_sids") || submit_matches.is_present("sids_path") {
    let sids = submit_and_get_sids(protocol, host, txn_builder)?;
    println!("Utxo: {:?}", sids);
    if let Some(path) = submit_matches.value_of("sids_path") {
      let mut sids_str = "".to_owned();
      for sid in sids {
        sids_str.push_str(&format!("{},", sid.0));
      }
      store_sids_to_file(path, &sids_str)?;
    }
    Ok(())
  } else {
    submit(protocol, host, txn_builder)
  }
}

/// Processes the `borrower load_funds` subcommand.
/// # Arguments
/// * `borrower_id`: borrower ID.
/// * `load_funds_matches`: subcommands and arguments under the `load_funds` subcommand.
/// * `txn_file`: path to store the transaction file.
fn process_load_funds_cmd(borrower_id: u64,
                          load_funds_matches: &clap::ArgMatches,
                          txn_file: &str)
                          -> Result<(), PlatformError> {
  let issuer_id = if let Some(issuer_arg) = load_funds_matches.value_of("issuer") {
    if let Ok(id) = issuer_arg.parse::<u64>() {
      id
    } else {
      println!("Improperly formatted issuer id.");
      return Err(PlatformError::InputsError);
    }
  } else {
    println!("Asset issuer id is required to load funds. Use --issuer.");
    return Err(PlatformError::InputsError);
  };
  let amount = if let Some(amount_arg) = load_funds_matches.value_of("amount") {
    parse_to_u64(amount_arg)?
  } else {
    println!("Amount is required to load funds. Use --amount.");
    return Err(PlatformError::InputsError);
  };
  let (protocol, host) = protocol_host(load_funds_matches);
  load_funds(issuer_id, borrower_id, amount, txn_file, protocol, host)
}

/// Processes the `borrower pay_loan` subcommand.
/// # Arguments
/// * `pay_loan_matches`: subcommands and arguments under the `pay_loan` subcommand.
fn process_pay_loan_cmd(pay_loan_matches: &clap::ArgMatches) -> Result<(), PlatformError> {
  let loan_id = if let Some(loan_arg) = pay_loan_matches.value_of("loan") {
    parse_to_u64(loan_arg)?
  } else {
    println!("Loan id is required to pay the loan. Use --loan.");
    return Err(PlatformError::InputsError);
  };
  let amount = if let Some(amount_arg) = pay_loan_matches.value_of("amount") {
    parse_to_u64(amount_arg)?
  } else {
    println!("Amount is required to pay the loan. Use --amount.");
    return Err(PlatformError::InputsError);
  };
  let (protocol, host) = protocol_host(pay_loan_matches);

  pay_loan(loan_id, amount, protocol, host)
}

#[cfg(test)]
mod tests {
  use super::*;
  use ledger_standalone::LedgerStandalone;

  const PROTOCOL: &str = "http";
  const HOST: &str = "localhost";

  fn check_next_path(input: &str, expected: &str) {
    let as_path = Path::new(input);
    if let Ok(result) = next_path(as_path) {
      let as_str = result.to_str().unwrap();
      if as_str != expected {
        panic!("{} failed:  {}", input, as_str);
      }
    }
  }

  // Note: creates and removes a file of the given name.
  // If such a file was present, it gets overwritten
  // and then removed.
  fn check_next_path_typical(input: &str, expected: &str) {
    trace!("check_next_path_typical({}, {})", input, expected);
    if let Err(e) = fs::write(input, "txn_builder_cli next_path() test detritus") {
      panic!("write error: {:?}", e);
    }
    check_next_path(input, expected);
    if let Err(e) = fs::remove_file(input) {
      panic!("remove_file error: {:?}", e);
    }
  }

  fn check_next_path_nonextant(input: &str, expected: &str) {
    check_next_path(input, expected)
  }

  #[test]
  fn test_next_path() {
    check_next_path_typical("1000", "1000.0");
    check_next_path_nonextant("1000", "1000.0");

    check_next_path_typical("abc", "abc.0");
    check_next_path_nonextant("abc", "abc.0");

    check_next_path_typical("abc.def", "abc.def.0");
    check_next_path_nonextant("abc.def", "abc.def.0");

    check_next_path_typical("a.12", "a.13");
    check_next_path_nonextant("a.12", "a.12");

    check_next_path_typical(".12", ".12.0");
    check_next_path_nonextant(".12", ".12.0");

    check_next_path_typical("abc.12", "abc.13");
    check_next_path_nonextant("abc.12", "abc.12");

    check_next_path_typical("abc.0", "abc.1");
    check_next_path_nonextant("abc.0", "abc.0");
  }

  #[test]
  fn test_store_and_load_sids() {
    let paths = vec!["sids1", "sids2", "sids3"];
    let sids = vec!["1,2,4", "1,2, 4", "1,a,4"];

    for i in 0..3 {
      store_sids_to_file(paths[i], sids[i]).unwrap();
    }

    let expected_txo_refs = vec![1, 2, 4];

    assert_eq!(load_sids_from_file(paths[0]).unwrap(), expected_txo_refs);
    assert_eq!(load_sids_from_file(paths[1]).unwrap(), expected_txo_refs);
    assert_eq!(load_sids_from_file(paths[2]),
               Err(PlatformError::InputsError));

    paths.into_iter()
         .map(|path| fs::remove_file(path).unwrap())
         .collect()
  }

  #[test]
  fn test_parse_to_u64_vec() {
    let amounts_arg = "1, 2,4";
    let expected_amounts = vec![1, 2, 4];

    assert_eq!(parse_to_u64_vec(amounts_arg).unwrap(), expected_amounts);
  }

  #[test]
  fn test_define_asset() {
    // Create txn builder and key pair
    let txn_builder_path = "tb_define";
    let mut prng: ChaChaRng = ChaChaRng::from_entropy();
    let issuer_key_pair = XfrKeyPair::generate(&mut prng);

    // Define asset
    let res = define_asset(false,
                           &issuer_key_pair,
                           AssetTypeCode::gen_random(),
                           "Define asset",
                           false,
                           false,
                           txn_builder_path);

    let _ = fs::remove_file(DATA_FILE);
    fs::remove_file(txn_builder_path).unwrap();

    assert!(res.is_ok());
  }

  #[test]
  fn test_issue_and_transfer_asset() {
    // Create txn builder and key pairs
    let txn_builder_path = "tb_issue_and_transfer";
    let mut prng: ChaChaRng = ChaChaRng::from_entropy();
    let issuer_key_pair = XfrKeyPair::generate(&mut prng);
    let recipient_key_pair = XfrKeyPair::generate(&mut prng);

    // Issue and transfer asset
    let code = AssetTypeCode::gen_random();
    let amount = 1000;
    assert!(issue_and_transfer_asset(&issuer_key_pair,
                                     &recipient_key_pair,
                                     amount,
                                     code,
                                     false,
                                     false,
                                     txn_builder_path).is_ok());

    let _ = fs::remove_file(DATA_FILE);
    fs::remove_file(txn_builder_path).unwrap();
  }

  #[test]
  fn test_merge_records() {
    // Create key pair
    let mut prng: ChaChaRng = ChaChaRng::from_entropy();
    let key_pair = XfrKeyPair::generate(&mut prng);

    // Build blind asset records
    let code = AssetTypeCode::gen_random();
    let bar1 = get_blind_asset_record(key_pair.get_pk(), 1000, code, false, false).unwrap();
    let bar2 = get_blind_asset_record(key_pair.get_pk(), 500, code, false, false).unwrap();

    // Merge records
    assert!(merge_records(&key_pair,
                          TxoRef::Absolute(TxoSID(1)),
                          TxoRef::Absolute(TxoSID(2)),
                          bar1,
                          bar2,
<<<<<<< HEAD
                          code,
                          txn_builder_path).is_ok());

    fs::remove_file(txn_builder_path).unwrap();
  }

  #[test]
  fn test_submit() {
    let txn_builder_path = "tb_submit";
    store_txn_builder_to_file(&txn_builder_path, &TransactionBuilder::default()).unwrap();
    run_ledger_standalone();
    let res = submit(PROTOCOL, HOST, txn_builder_path);
    fs::remove_file(txn_builder_path).unwrap();
    assert!(res.is_ok());
  }

  #[test]
  // Define fiat asset and submit the transaction
  fn test_define_fiat_asset_and_submit() {
    let txn_builder_path = "tb_define_and_submit";
    store_txn_builder_to_file(&txn_builder_path, &TransactionBuilder::default()).unwrap();
    let mut txn_builder = load_txn_builder_from_file(&txn_builder_path).unwrap();

    let mut prng: ChaChaRng = ChaChaRng::from_seed([0u8; 32]);
    let key_pair = XfrKeyPair::generate(&mut prng);
    let token_code = AssetTypeCode::gen_random();

    // Define fiat asset
    define_asset(true,
                 0,
                 token_code,
                 "Define fiat asset",
                 false,
                 false,
                 txn_builder_path).unwrap();

    txn_builder.add_operation_create_asset(&key_pair,
                                           Some(token_code),
                                           false,
                                           false,
                                           "",
                                           PolicyChoice::Fungible())
               .unwrap();
    store_txn_builder_to_file(&txn_builder_path, &txn_builder).unwrap();

    // Submit
    run_ledger_standalone();
    let res = submit(PROTOCOL, HOST, txn_builder_path);
    fs::remove_file(txn_builder_path).unwrap();
    assert!(res.is_ok());
  }

  #[test]
  // 1. The issuer defines the asset
  // 2. The issuer issues and transfers two assets to the recipient
  // 3. Merge the two records for the recipient
  // 4. Submit the transaction
  fn test_merge_and_submit() {
    run_ledger_standalone();

    // Create txn builder and key pairs
    let txn_builder_path = "tb_merge_and_submit";
    store_txn_builder_to_file(&txn_builder_path, &TransactionBuilder::default()).unwrap();
    let mut prng: ChaChaRng = ChaChaRng::from_seed([0u8; 32]);
    let issuer_key_pair = XfrKeyPair::generate(&mut prng);
    let recipient_key_pair = XfrKeyPair::generate(&mut prng);

    // Define amounts and token code
    let amount1 = 1000;
    let amount2 = 500;
    let code = AssetTypeCode::gen_random();

    // Define asset
    let mut txn_builder = load_txn_builder_from_file(&txn_builder_path).unwrap();
    txn_builder.add_operation_create_asset(&issuer_key_pair,
                                           Some(code),
                                           false,
                                           false,
                                           "",
                                           PolicyChoice::Fungible())
               .unwrap()
               .transaction();
    store_txn_builder_to_file(&txn_builder_path, &txn_builder).unwrap();
    let res = submit(PROTOCOL, HOST, txn_builder_path);
    assert!(res.is_ok());

    // Issue and transfer the first asset
    issue_and_transfer(&issuer_key_pair,
                       &recipient_key_pair,
                       amount1,
                       code,
                       txn_builder_path).unwrap();

    let sid1 = submit_and_get_sids(PROTOCOL, HOST, txn_builder_path).unwrap()[0];
    let res = query(PROTOCOL,
                    HOST,
                    QUERY_PORT,
                    "utxo_sid",
                    &format!("{}", sid1.0));
    let blind_asset_record_1 =
      serde_json::from_str::<BlindAssetRecord>(&res).or_else(|_| {
                                                      Err(PlatformError::DeserializationError)
                                                    })
                                                    .unwrap();

    // Issue and transfer the second asset
    issue_and_transfer(&issuer_key_pair,
                       &recipient_key_pair,
                       amount2,
                       code,
                       txn_builder_path).unwrap();
    let sid2 = submit_and_get_sids(PROTOCOL, HOST, txn_builder_path).unwrap()[0];
    let res = query(PROTOCOL,
                    HOST,
                    QUERY_PORT,
                    "utxo_sid",
                    &format!("{}", sid2.0));
    let blind_asset_record_2 =
      serde_json::from_str::<BlindAssetRecord>(&res).or_else(|_| {
                                                      Err(PlatformError::DeserializationError)
                                                    })
                                                    .unwrap();

    // Merge records
    merge_records(&recipient_key_pair,
                  TxoRef::Absolute(sid1),
                  TxoRef::Absolute(sid2),
                  blind_asset_record_1,
                  blind_asset_record_2,
                  code,
                  txn_builder_path).unwrap();

    // Submit transactions
    let res = submit(PROTOCOL, HOST, txn_builder_path);

    let _ = fs::remove_file(DATA_FILE);
    fs::remove_file(txn_builder_path).unwrap();

    assert!(res.is_ok());
=======
                          code).is_ok());
  }

  #[test]
  fn test_prove() {
    let mut prng: ChaChaRng = ChaChaRng::from_entropy();
    let (issuer_pk, issuer_sk) = ac_keygen_issuer::<_>(&mut prng, 1);
    let (user_pk, user_sk) = ac_keygen_user::<_>(&mut prng, &issuer_pk.clone());

    let value: u64 = 200;
    let attributes = [value.to_le_bytes()].to_vec();
    let signature = ac_sign(&mut prng, &issuer_sk, &user_pk, &attributes);
    let zei_credential = ZeiCredential { signature,
                                         attributes,
                                         issuer_pk: issuer_pk.clone() };

    let reveal_sig =
      ac_reveal(&mut prng, &user_sk, &zei_credential, &[true]).or_else(|error| {
                                                                Err(PlatformError::ZeiError(error))
                                                              })
                                                              .unwrap();

    assert!(prove(&reveal_sig,
                  &issuer_pk.clone(),
                  value,
                  150,
                  RelationType::AtLeast).is_ok());
    assert_eq!(prove(&reveal_sig, &issuer_pk, value, 300, RelationType::AtLeast),
               Err(PlatformError::InputsError));
>>>>>>> 75a1a1f2
  }

  #[test]
  // Test funds loading, loan request, fulfilling and repayment
  fn test_request_fulfill_and_pay_loan() {
    let ledger_standalone = LedgerStandalone::new();
    ledger_standalone.poll_until_ready().unwrap();

    // Create txn builder
    let txn_builder_path = "tb_load_funds";

    // Load funds
    let funds_amount = 1000;
    load_funds(0, 0, funds_amount, txn_builder_path, PROTOCOL, HOST).unwrap();
    let data = load_data().unwrap();

    assert_eq!(data.borrowers[0].balance, funds_amount);

    fs::remove_file(txn_builder_path).unwrap();
    let _ = fs::remove_file(DATA_FILE);

    // Request a loan
    let txn_builder_path = "tb_loan";
    let loan_amount = 1200;
    let mut data = load_data().unwrap();
    data.add_loan(0, 0, loan_amount, 100, 8).unwrap();

    assert_eq!(data.loans.len(), 1);

    // Fulfill the loan request
    fulfill_loan(0, 0, txn_builder_path, PROTOCOL, HOST).unwrap();
    data = load_data().unwrap();

    assert_eq!(data.loans[0].status, LoanStatus::Active);
    assert_eq!(data.loans[0].balance, loan_amount);

    // Pay loan
    let payment_amount = 200;
    pay_loan(0, payment_amount, PROTOCOL, HOST).unwrap();
    data = load_data().unwrap();

    let _ = fs::remove_file(DATA_FILE);
    fs::remove_file(txn_builder_path).unwrap();

    assert_eq!(data.loans[0].payments, 1);
  }
}<|MERGE_RESOLUTION|>--- conflicted
+++ resolved
@@ -16,15 +16,11 @@
 use std::process::Command;
 use std::thread;
 use submission_server::{TxnHandle, TxnStatus};
-<<<<<<< HEAD
 use txn_builder::{BuildsTransactions, PolicyChoice, TransactionBuilder, TransferOperationBuilder};
-=======
-use txn_builder::{BuildsTransactions, TransactionBuilder, TransferOperationBuilder};
 use zei::api::anon_creds::{
   ac_keygen_issuer, ac_keygen_user, ac_reveal, ac_sign, ac_verify, ACIssuerPublicKey,
   ACIssuerSecretKey, ACRevealSig, Credential as ZeiCredential,
 };
->>>>>>> 75a1a1f2
 use zei::serialization::ZeiFromToBytes;
 use zei::setup::PublicParams;
 use zei::xfr::asset_record::{build_blind_asset_record, open_asset_record, AssetRecordType};
@@ -804,14 +800,9 @@
                                          Some(token_code),
                                          allow_updates,
                                          traceable,
-<<<<<<< HEAD
                                          &memo,
                                          PolicyChoice::Fungible())?;
-  store_txn_builder_to_file(&transaction_file_name, &txn_builder)?;
-=======
-                                         &memo)?;
   store_txn_to_file(&txn_file, &txn_builder)?;
->>>>>>> 75a1a1f2
 
   // Update data
   let mut data = load_data()?;
@@ -1347,21 +1338,6 @@
     AssetTypeCode::new_from_base64(&code)?
   } else {
     let fiat_code = AssetTypeCode::gen_random();
-<<<<<<< HEAD
-    println!("Generated fiat code: {}",
-             serde_json::to_string(&fiat_code.val).unwrap());
-    if let Err(e) = txn_builder.add_operation_create_asset(&issuer_key_pair,
-                                                           Some(fiat_code),
-                                                           false,
-                                                           false,
-                                                           "Define fiat asset.",
-                                                           PolicyChoice::Fungible())
-    {
-      println!("Failed to add operation to transaction.");
-      return Err(e);
-    }
-    store_txn_builder_to_file(&transaction_file_name, &txn_builder)?;
-=======
     let txn_builder = define_asset(true,
                                    issuer_key_pair,
                                    fiat_code,
@@ -1369,7 +1345,6 @@
                                    false,
                                    false,
                                    txn_file)?;
->>>>>>> 75a1a1f2
     // Store data before submitting the transaction to avoid data overwriting
     let data = load_data()?;
     submit(protocol, host, txn_builder)?;
@@ -3161,147 +3136,6 @@
                           TxoRef::Absolute(TxoSID(2)),
                           bar1,
                           bar2,
-<<<<<<< HEAD
-                          code,
-                          txn_builder_path).is_ok());
-
-    fs::remove_file(txn_builder_path).unwrap();
-  }
-
-  #[test]
-  fn test_submit() {
-    let txn_builder_path = "tb_submit";
-    store_txn_builder_to_file(&txn_builder_path, &TransactionBuilder::default()).unwrap();
-    run_ledger_standalone();
-    let res = submit(PROTOCOL, HOST, txn_builder_path);
-    fs::remove_file(txn_builder_path).unwrap();
-    assert!(res.is_ok());
-  }
-
-  #[test]
-  // Define fiat asset and submit the transaction
-  fn test_define_fiat_asset_and_submit() {
-    let txn_builder_path = "tb_define_and_submit";
-    store_txn_builder_to_file(&txn_builder_path, &TransactionBuilder::default()).unwrap();
-    let mut txn_builder = load_txn_builder_from_file(&txn_builder_path).unwrap();
-
-    let mut prng: ChaChaRng = ChaChaRng::from_seed([0u8; 32]);
-    let key_pair = XfrKeyPair::generate(&mut prng);
-    let token_code = AssetTypeCode::gen_random();
-
-    // Define fiat asset
-    define_asset(true,
-                 0,
-                 token_code,
-                 "Define fiat asset",
-                 false,
-                 false,
-                 txn_builder_path).unwrap();
-
-    txn_builder.add_operation_create_asset(&key_pair,
-                                           Some(token_code),
-                                           false,
-                                           false,
-                                           "",
-                                           PolicyChoice::Fungible())
-               .unwrap();
-    store_txn_builder_to_file(&txn_builder_path, &txn_builder).unwrap();
-
-    // Submit
-    run_ledger_standalone();
-    let res = submit(PROTOCOL, HOST, txn_builder_path);
-    fs::remove_file(txn_builder_path).unwrap();
-    assert!(res.is_ok());
-  }
-
-  #[test]
-  // 1. The issuer defines the asset
-  // 2. The issuer issues and transfers two assets to the recipient
-  // 3. Merge the two records for the recipient
-  // 4. Submit the transaction
-  fn test_merge_and_submit() {
-    run_ledger_standalone();
-
-    // Create txn builder and key pairs
-    let txn_builder_path = "tb_merge_and_submit";
-    store_txn_builder_to_file(&txn_builder_path, &TransactionBuilder::default()).unwrap();
-    let mut prng: ChaChaRng = ChaChaRng::from_seed([0u8; 32]);
-    let issuer_key_pair = XfrKeyPair::generate(&mut prng);
-    let recipient_key_pair = XfrKeyPair::generate(&mut prng);
-
-    // Define amounts and token code
-    let amount1 = 1000;
-    let amount2 = 500;
-    let code = AssetTypeCode::gen_random();
-
-    // Define asset
-    let mut txn_builder = load_txn_builder_from_file(&txn_builder_path).unwrap();
-    txn_builder.add_operation_create_asset(&issuer_key_pair,
-                                           Some(code),
-                                           false,
-                                           false,
-                                           "",
-                                           PolicyChoice::Fungible())
-               .unwrap()
-               .transaction();
-    store_txn_builder_to_file(&txn_builder_path, &txn_builder).unwrap();
-    let res = submit(PROTOCOL, HOST, txn_builder_path);
-    assert!(res.is_ok());
-
-    // Issue and transfer the first asset
-    issue_and_transfer(&issuer_key_pair,
-                       &recipient_key_pair,
-                       amount1,
-                       code,
-                       txn_builder_path).unwrap();
-
-    let sid1 = submit_and_get_sids(PROTOCOL, HOST, txn_builder_path).unwrap()[0];
-    let res = query(PROTOCOL,
-                    HOST,
-                    QUERY_PORT,
-                    "utxo_sid",
-                    &format!("{}", sid1.0));
-    let blind_asset_record_1 =
-      serde_json::from_str::<BlindAssetRecord>(&res).or_else(|_| {
-                                                      Err(PlatformError::DeserializationError)
-                                                    })
-                                                    .unwrap();
-
-    // Issue and transfer the second asset
-    issue_and_transfer(&issuer_key_pair,
-                       &recipient_key_pair,
-                       amount2,
-                       code,
-                       txn_builder_path).unwrap();
-    let sid2 = submit_and_get_sids(PROTOCOL, HOST, txn_builder_path).unwrap()[0];
-    let res = query(PROTOCOL,
-                    HOST,
-                    QUERY_PORT,
-                    "utxo_sid",
-                    &format!("{}", sid2.0));
-    let blind_asset_record_2 =
-      serde_json::from_str::<BlindAssetRecord>(&res).or_else(|_| {
-                                                      Err(PlatformError::DeserializationError)
-                                                    })
-                                                    .unwrap();
-
-    // Merge records
-    merge_records(&recipient_key_pair,
-                  TxoRef::Absolute(sid1),
-                  TxoRef::Absolute(sid2),
-                  blind_asset_record_1,
-                  blind_asset_record_2,
-                  code,
-                  txn_builder_path).unwrap();
-
-    // Submit transactions
-    let res = submit(PROTOCOL, HOST, txn_builder_path);
-
-    let _ = fs::remove_file(DATA_FILE);
-    fs::remove_file(txn_builder_path).unwrap();
-
-    assert!(res.is_ok());
-=======
                           code).is_ok());
   }
 
@@ -3331,7 +3165,6 @@
                   RelationType::AtLeast).is_ok());
     assert_eq!(prove(&reveal_sig, &issuer_pk, value, 300, RelationType::AtLeast),
                Err(PlatformError::InputsError));
->>>>>>> 75a1a1f2
   }
 
   #[test]
