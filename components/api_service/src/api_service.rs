--- conflicted
+++ resolved
@@ -284,34 +284,17 @@
                                      Error = error::Error,
                                      InitError = ()>
 {
-<<<<<<< HEAD
-  // Call the appropraite function depending on the module
+
+  // Call the appropraite function depending on the interface
   fn set_route<RNG: 'static + Rng + CryptoRng,
                  LA: 'static + LedgerAccess + ArchiveAccess + LedgerUpdate<RNG> + Sync + Send>(
-=======
-  // Call the appropraite function depending on the interface
-  fn set_route<LA: 'static
-                   + LedgerAccess
-                   + ArchiveAccess
-                   + LedgerUpdate
-                   + ArchiveUpdate
-                   + Sync
-                   + Send>(
->>>>>>> b3685b87
     self,
     service_interface: ServiceInterface)
     -> Self {
-<<<<<<< HEAD
-    match module {
-      Module::LedgerAccess => self.set_route_for_ledger_access::<LA>(),
-      Module::ArchiveAccess => self.set_route_for_archive_access::<LA>(),
-      Module::Update => self.set_route_for_update::<RNG, LA>(),
-=======
     match service_interface {
       ServiceInterface::LedgerAccess => self.set_route_for_ledger_access::<LA>(),
       ServiceInterface::ArchiveAccess => self.set_route_for_archive_access::<LA>(),
-      ServiceInterface::Update => self.set_route_for_update::<LA>(),
->>>>>>> b3685b87
+      ServiceInterface::Update => self.set_route_for_update::<RNG,LA>(),
     }
   }
 
@@ -335,16 +318,11 @@
                web::get().to(query_utxo_partial_map::<AA>))
   }
 
-<<<<<<< HEAD
-  // Set routes for the LedgerUpdate module
+  // Set routes for the LedgerUpdate interface
   fn set_route_for_update<RNG: 'static + Rng + CryptoRng,
                             U: 'static + LedgerUpdate<RNG> + Sync + Send>(
     self)
     -> Self {
-=======
-  // Set routes for the combination of LedgerUpdate and ArchiveUpdate interfaces
-  fn set_route_for_update<U: 'static + LedgerUpdate + ArchiveUpdate + Sync + Send>(self) -> Self {
->>>>>>> b3685b87
     self.route("/submit_transaction/{tx}",
                web::post().to(submit_transaction::<RNG, U>))
   }
@@ -362,15 +340,9 @@
 
     HttpServer::new(move || {
       App::new().data(ledger_access.clone())
-<<<<<<< HEAD
-                .set_route::<RNG, LA>(Module::LedgerAccess)
-                .set_route::<RNG, LA>(Module::ArchiveAccess)
-                .set_route::<RNG, LA>(Module::Update)
-=======
-                .set_route::<LA>(ServiceInterface::LedgerAccess)
-                .set_route::<LA>(ServiceInterface::ArchiveAccess)
-                .set_route::<LA>(ServiceInterface::Update)
->>>>>>> b3685b87
+                .set_route::<RNG,LA>(ServiceInterface::LedgerAccess)
+                .set_route::<RNG,LA>(ServiceInterface::ArchiveAccess)
+                .set_route::<RNG,LA>(ServiceInterface::Update)
     }).bind(&addr)?
       .start();
 
