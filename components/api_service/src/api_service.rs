--- conflicted
+++ resolved
@@ -60,177 +60,6 @@
   } else {
     Err(actix_web::error::ErrorNotFound("Invalid asset definition encoding."))
   }
-}
-
-fn query_policy<LA>(data: web::Data<Arc<RwLock<LA>>>,
-                    info: web::Path<String>)
-                    -> actix_web::Result<web::Json<CustomAssetPolicy>>
-  where LA: LedgerAccess
-{
-  let reader = data.read().unwrap();
-  if let Ok(asset_policy_key) = AssetPolicyKey::new_from_base64(&*info) {
-    if let Some(policy) = reader.get_asset_policy(&asset_policy_key) {
-      Ok(web::Json(policy))
-    } else {
-      Err(actix_web::error::ErrorNotFound("Specified asset policy does not currently exist."))
-    }
-  } else {
-    Err(actix_web::error::ErrorNotFound("Invalid asset policy encoding."))
-  }
-}
-
-fn query_contract<LA>(data: web::Data<Arc<RwLock<LA>>>,
-                      info: web::Path<String>)
-                      -> actix_web::Result<web::Json<SmartContract>>
-  where LA: LedgerAccess
-{
-  let reader = data.read().unwrap();
-  if let Ok(smart_contract_key) = SmartContractKey::new_from_base64(&*info) {
-    if let Some(contract) = reader.get_smart_contract(&smart_contract_key) {
-      Ok(web::Json(contract))
-    } else {
-      Err(actix_web::error::ErrorNotFound("Specified smart contract does not currently exist."))
-    }
-  } else {
-    Err(actix_web::error::ErrorNotFound("Invalid smart contract encoding."))
-  }
-}
-
-fn query_txn<AA>(data: web::Data<Arc<RwLock<AA>>>,
-                 info: web::Path<String>)
-                 -> actix_web::Result<String>
-  where AA: ArchiveAccess
-{
-  let reader = data.read().unwrap();
-  if let Ok(txn_sid) = info.parse::<usize>() {
-    if let Some(txn) = reader.get_transaction(TxnSID(txn_sid)) {
-      Ok(serde_json::to_string(&*txn)?)
-    } else {
-      Err(actix_web::error::ErrorNotFound("Specified transaction does not exist."))
-    }
-  } else {
-    Err(actix_web::error::ErrorNotFound("Invalid txn sid encoding."))
-  }
-}
-
-fn stringer(data: &[u8; 32]) -> String {
-  let mut result = "".to_string();
-
-  for i in 0..data.len() {
-    result = result + &format!("{:02x}", data[i]);
-  }
-
-  result
-}
-
-fn query_global_state<AA>(data: web::Data<Arc<RwLock<AA>>>,
-                          _info: web::Path<String>)
-                          -> actix_web::Result<String>
-  where AA: ArchiveAccess
-{
-  let reader = data.read().unwrap();
-  let (hash, version) = reader.get_global_hash();
-  let result = format!("{} {}", stringer(&hash.0), version);
-  Ok(result)
-}
-
-fn query_proof<AA>(data: web::Data<Arc<RwLock<AA>>>,
-                   info: web::Path<String>)
-                   -> actix_web::Result<String>
-  where AA: ArchiveAccess
-{
-  if let Ok(txn_sid) = info.parse::<usize>() {
-    let reader = data.read().unwrap();
-    if let Some(proof) = reader.get_proof(TxnSID(txn_sid)) {
-      Ok(serde_json::to_string(&proof)?)
-    } else {
-      Err(actix_web::error::ErrorNotFound("That transaction doesn't exist."))
-    }
-  } else {
-    Err(actix_web::error::ErrorNotFound("Invalid txn sid encoding."))
-  }
-}
-
-fn query_utxo_map<AA>(data: web::Data<Arc<RwLock<AA>>>,
-                      _info: web::Path<String>)
-                      -> actix_web::Result<String>
-  where AA: ArchiveAccess
-{
-  let mut reader = data.write().unwrap();
-
-  if let Some(vec) = reader.get_utxo_map() {
-    Ok(serde_json::to_string(&vec)?)
-  } else {
-    Err(actix_web::error::ErrorNotFound("The bitmap is unavailable."))
-  }
-}
-
-fn query_utxo_map_checksum<AA>(data: web::Data<Arc<RwLock<AA>>>,
-                               info: web::Path<String>)
-                               -> actix_web::Result<String>
-  where AA: ArchiveAccess
-{
-  if let Ok(version) = info.parse::<u64>() {
-    let reader = data.read().unwrap();
-
-    if let Some(vec) = reader.get_utxo_checksum(version) {
-      Ok(serde_json::to_string(&vec)?)
-    } else {
-      Err(actix_web::error::ErrorNotFound("That version is unavailable."))
-    }
-  } else {
-    Err(actix_web::error::ErrorNotFound("Invalid version encoding."))
-  }
-}
-
-<<<<<<< HEAD
-fn query_utxo_partial_map<AA>(data: web::Data<Arc<RwLock<AA>>>,
-                              info: web::Path<String>)
-                              -> actix_web::Result<String>
-  where AA: ArchiveAccess
-{
-  // TODO(joe?): Implement this
-  Err(actix_web::error::ErrorNotFound("unimplemented"))
-  // if let Some(block_list) = parse_blocks(info.to_string()) {
-  //   let mut reader = data.write().unwrap();
-
-  //   if let Some(vec) = reader.get_utxos(block_list) {
-  //     Ok(serde_json::to_string(&vec)?)
-  //   } else {
-  //     Err(actix_web::error::ErrorNotFound("The map is unavailable."))
-  //   }
-  // } else {
-  //   Err(actix_web::error::ErrorNotFound("Invalid block list encoding."))
-  // }
-}
-
-=======
->>>>>>> 2564bd5f
-fn parse_blocks(block_input: String) -> Option<Vec<usize>> {
-  let blocks = block_input.split(',');
-  let mut result = Vec::new();
-
-  for block_str in blocks {
-    if let Ok(block_usize) = block_str.parse::<usize>() {
-      result.push(block_usize);
-    } else {
-      return None;
-    }
-  }
-
-  Some(result)
-}
-
-fn query_utxo_partial_map<AA>(data: web::Data<Arc<RwLock<AA>>>,
-                              info: web::Path<String>)
-                              -> actix_web::Result<String>
-  where AA: ArchiveAccess
-{
-<<<<<<< HEAD
-  let mut reader = data.write().unwrap();
-
-  let vec = reader.serialize_utxo_map();
-  Ok(serde_json::to_string(&vec)?)
 }
 
 fn query_policy<LA>(data: web::Data<Arc<RwLock<LA>>>,
@@ -250,86 +79,13 @@
   // } else {
   //   Err(actix_web::error::ErrorNotFound("Invalid asset policy encoding."))
   // }
-=======
-  if let Some(block_list) = parse_blocks(info.to_string()) {
-    let mut reader = data.write().unwrap();
-
-    if let Some(vec) = reader.get_utxos(block_list) {
-      Ok(serde_json::to_string(&vec)?)
-    } else {
-      Err(actix_web::error::ErrorNotFound("The map is unavailable."))
-    }
-  } else {
-    Err(actix_web::error::ErrorNotFound("Invalid block list encoding."))
-  }
->>>>>>> 2564bd5f
-}
-
-fn submit_transaction<RNG, U>(data: web::Data<Arc<RwLock<U>>>,
-                              info: web::Path<String>)
-                              -> Result<String, actix_web::error::Error>
-  where RNG: Rng + CryptoRng,
-        U: LedgerUpdate<RNG>
-{
-  // TODO: Handle submission to Tendermint layer
-  let mut ledger = data.write().unwrap();
-  let uri_string = percent_decode_str(&*info).decode_utf8().unwrap();
-  let tx = serde_json::from_str(&uri_string).map_err(|e| actix_web::error::ErrorBadRequest(e))?;
-
-  let txn_effect =
-    TxnEffect::compute_effect(ledger.get_prng(), tx).map_err(|e| {
-                                                      actix_web::error::ErrorBadRequest(e)
-                                                    })?;
-
-  let mut block = ledger.start_block()
-        .map_err(|e| actix_web::error::ErrorInternalServerError(e))?;
-
-  let temp_sid = ledger.apply_transaction(&mut block,txn_effect)
-                  .map_err(|e| actix_web::error::ErrorBadRequest(e));
-
-  if let Err(e) = temp_sid { ledger.abort_block(block); return Err(e); }
-  let temp_sid = temp_sid.unwrap();
-
-  let ret = ledger.finish_block(block).remove(&temp_sid).unwrap().1;
-
-
-  Ok(serde_json::to_string(&ret)?)
-}
-
-enum Module {
-  LedgerAccess,
-  ArchiveAccess,
-  Update,
-}
-
-trait Route {
-  fn set_route<LA: 'static
-                   + LedgerAccess
-                   + ArchiveAccess
-                   + LedgerUpdate
-                   + ArchiveUpdate
-                   + Sync
-                   + Send>(
-    self,
-    module: Module)
-    -> Self;
-
-  fn set_route_for_ledger_access<LA: 'static + LedgerAccess + Sync + Send>(self) -> Self;
-
-  fn set_route_for_archive_access<AA: 'static + ArchiveAccess + Sync + Send>(self) -> Self;
-
-  fn set_route_for_update<U: 'static + LedgerUpdate + ArchiveUpdate + Sync + Send>(self) -> Self;
-}
-
-impl<T, B> Route for App<T, B>
-  where B: actix_web::dev::MessageBody,
-        T: actix_service::NewService<Config = (),
-                                     Request = dev::ServiceRequest,
-                                     Response = dev::ServiceResponse<B>,
-                                     Error = error::Error,
-                                     InitError = ()>
-{
-<<<<<<< HEAD
+}
+
+fn query_contract<LA>(data: web::Data<Arc<RwLock<LA>>>,
+                      info: web::Path<String>)
+                      -> actix_web::Result<web::Json<SmartContract>>
+  where LA: LedgerAccess
+{
   // TODO(joe?): Implement this
   Err(actix_web::error::ErrorNotFound("unimplemented"))
 
@@ -345,40 +101,195 @@
   // }
 }
 
-impl RestfulApiService {
-  pub fn create<RNG, LA>(ledger_access: Arc<RwLock<LA>>,
-                         host: &str,
-                         port: &str)
-                         -> io::Result<RestfulApiService>
-    where RNG: 'static + Rng + CryptoRng,
-          LA: 'static + LedgerAccess + ArchiveAccess + LedgerUpdate<RNG> + Sync + Send
-  {
-    let web_runtime = actix_rt::System::new("eian API");
-    let data = ledger_access.clone();
-    let addr = format!("{}:{}", host, port);
-    HttpServer::new(move || {
-      App::new().data(data.clone())
-                .route("/utxo_sid/{sid}", web::get().to(query_utxo::<LA>))
-                .route("/asset_token/{token}", web::get().to(query_asset::<LA>))
-                .route("/txn_sid/{sid}", web::get().to(query_txn::<LA>))
-                .route("/proof/{sid}", web::get().to(query_proof::<LA>))
-                .route("/utxo_map", web::get().to(query_utxo_map::<LA>))
-                .route("/global_state", web::get().to(query_global_state::<LA>))
-                .route("/utxo_map_checksum",
-                       web::get().to(query_utxo_map_checksum::<LA>))
-                .route("/utxo_partial_map/{sidlist}",
-                       web::get().to(query_utxo_partial_map::<LA>))
-                .route("/policy_key/{key}", web::get().to(query_policy::<LA>))
-                .route("/contract_key/{key}", web::get().to(query_contract::<LA>))
-                .route("/submit_transaction/{tx}",
-                       web::post().to(submit_transaction::<RNG, LA>))
-=======
-  // Call the appropraite function depending on the module
-  fn set_route<LA: 'static
+fn query_txn<AA>(data: web::Data<Arc<RwLock<AA>>>,
+                 info: web::Path<String>)
+                 -> actix_web::Result<String>
+  where AA: ArchiveAccess
+{
+  let reader = data.read().unwrap();
+  if let Ok(txn_sid) = info.parse::<usize>() {
+    if let Some(txn) = reader.get_transaction(TxnSID(txn_sid)) {
+      Ok(serde_json::to_string(&*txn)?)
+    } else {
+      Err(actix_web::error::ErrorNotFound("Specified transaction does not exist."))
+    }
+  } else {
+    Err(actix_web::error::ErrorNotFound("Invalid txn sid encoding."))
+  }
+}
+
+fn stringer(data: &[u8; 32]) -> String {
+  let mut result = "".to_string();
+
+  for i in 0..data.len() {
+    result = result + &format!("{:02x}", data[i]);
+  }
+
+  result
+}
+
+fn query_global_state<AA>(data: web::Data<Arc<RwLock<AA>>>,
+                          _info: web::Path<String>)
+                          -> actix_web::Result<String>
+  where AA: ArchiveAccess
+{
+  let reader = data.read().unwrap();
+  let (hash, version) = reader.get_global_hash();
+  let result = format!("{} {}", stringer(&hash.0), version);
+  Ok(result)
+}
+
+fn query_proof<AA>(data: web::Data<Arc<RwLock<AA>>>,
+                   info: web::Path<String>)
+                   -> actix_web::Result<String>
+  where AA: ArchiveAccess
+{
+  if let Ok(txn_sid) = info.parse::<usize>() {
+    let reader = data.read().unwrap();
+    if let Some(proof) = reader.get_proof(TxnSID(txn_sid)) {
+      Ok(serde_json::to_string(&proof)?)
+    } else {
+      Err(actix_web::error::ErrorNotFound("That transaction doesn't exist."))
+    }
+  } else {
+    Err(actix_web::error::ErrorNotFound("Invalid txn sid encoding."))
+  }
+}
+
+fn query_utxo_map<AA>(data: web::Data<Arc<RwLock<AA>>>,
+                      _info: web::Path<String>)
+                      -> actix_web::Result<String>
+  where AA: ArchiveAccess
+{
+  let mut reader = data.write().unwrap();
+
+  let vec = reader.serialize_utxo_map();
+  Ok(serde_json::to_string(&vec)?)
+}
+
+fn query_utxo_map_checksum<AA>(data: web::Data<Arc<RwLock<AA>>>,
+                               info: web::Path<String>)
+                               -> actix_web::Result<String>
+  where AA: ArchiveAccess
+{
+  if let Ok(version) = info.parse::<u64>() {
+    let reader = data.read().unwrap();
+
+    if let Some(vec) = reader.get_utxo_checksum(version) {
+      Ok(serde_json::to_string(&vec)?)
+    } else {
+      Err(actix_web::error::ErrorNotFound("That version is unavailable."))
+    }
+  } else {
+    Err(actix_web::error::ErrorNotFound("Invalid version encoding."))
+  }
+}
+
+fn parse_blocks(block_input: String) -> Option<Vec<usize>> {
+  let blocks = block_input.split(',');
+  let mut result = Vec::new();
+
+  for block_str in blocks {
+    if let Ok(block_usize) = block_str.parse::<usize>() {
+      result.push(block_usize);
+    } else {
+      return None;
+    }
+  }
+
+  Some(result)
+}
+
+fn query_utxo_partial_map<AA>(data: web::Data<Arc<RwLock<AA>>>,
+                              info: web::Path<String>)
+                              -> actix_web::Result<String>
+  where AA: ArchiveAccess
+{
+  // TODO(joe?): Implement this
+  Err(actix_web::error::ErrorNotFound("unimplemented"))
+  // if let Some(block_list) = parse_blocks(info.to_string()) {
+  //   let mut reader = data.write().unwrap();
+
+  //   if let Some(vec) = reader.get_utxos(block_list) {
+  //     Ok(serde_json::to_string(&vec)?)
+  //   } else {
+  //     Err(actix_web::error::ErrorNotFound("The map is unavailable."))
+  //   }
+  // } else {
+  //   Err(actix_web::error::ErrorNotFound("Invalid block list encoding."))
+  // }
+}
+
+fn submit_transaction<RNG, U>(data: web::Data<Arc<RwLock<U>>>,
+                              info: web::Path<String>)
+                              -> Result<String, actix_web::error::Error>
+  where RNG: Rng + CryptoRng,
+        U: LedgerUpdate<RNG>
+{
+  // TODO: Handle submission to Tendermint layer
+  let mut ledger = data.write().unwrap();
+  let uri_string = percent_decode_str(&*info).decode_utf8().unwrap();
+  let tx = serde_json::from_str(&uri_string).map_err(|e| actix_web::error::ErrorBadRequest(e))?;
+
+  let txn_effect =
+    TxnEffect::compute_effect(ledger.get_prng(), tx).map_err(|e| {
+                                                      actix_web::error::ErrorBadRequest(e)
+                                                    })?;
+
+  let mut block = ledger.start_block()
+        .map_err(|e| actix_web::error::ErrorInternalServerError(e))?;
+
+  let temp_sid = ledger.apply_transaction(&mut block,txn_effect)
+                  .map_err(|e| actix_web::error::ErrorBadRequest(e));
+
+  if let Err(e) = temp_sid { ledger.abort_block(block); return Err(e); }
+  let temp_sid = temp_sid.unwrap();
+
+  let ret = ledger.finish_block(block).remove(&temp_sid).unwrap().1;
+
+
+  Ok(serde_json::to_string(&ret)?)
+}
+
+enum Module {
+  LedgerAccess,
+  ArchiveAccess,
+  Update,
+}
+
+trait Route {
+  fn set_route<RNG: 'static + Rng + CryptoRng,
+               LA: 'static
                    + LedgerAccess
                    + ArchiveAccess
-                   + LedgerUpdate
-                   + ArchiveUpdate
+                   + LedgerUpdate<RNG>
+                   + Sync
+                   + Send>(
+    self,
+    module: Module)
+    -> Self;
+
+  fn set_route_for_ledger_access<LA: 'static + LedgerAccess + Sync + Send>(self) -> Self;
+
+  fn set_route_for_archive_access<AA: 'static + ArchiveAccess + Sync + Send>(self) -> Self;
+
+  fn set_route_for_update<RNG: 'static + Rng + CryptoRng,U: 'static + LedgerUpdate<RNG> + Sync + Send>(self) -> Self;
+}
+
+impl<T, B> Route for App<T, B>
+  where B: actix_web::dev::MessageBody,
+        T: actix_service::NewService<Config = (),
+                                     Request = dev::ServiceRequest,
+                                     Response = dev::ServiceResponse<B>,
+                                     Error = error::Error,
+                                     InitError = ()>
+{
+  // Call the appropraite function depending on the module
+  fn set_route<RNG: 'static + Rng + CryptoRng,
+               LA: 'static
+                   + LedgerAccess
+                   + ArchiveAccess
+                   + LedgerUpdate<RNG>
                    + Sync
                    + Send>(
     self,
@@ -387,7 +298,7 @@
     match module {
       Module::LedgerAccess => self.set_route_for_ledger_access::<LA>(),
       Module::ArchiveAccess => self.set_route_for_archive_access::<LA>(),
-      Module::Update => self.set_route_for_update::<LA>(),
+      Module::Update => self.set_route_for_update::<RNG,LA>(),
     }
   }
 
@@ -411,19 +322,18 @@
                web::get().to(query_utxo_partial_map::<AA>))
   }
 
-  // Set routes for the combination of LedgerUpdate and ArchiveUpdate modules
-  fn set_route_for_update<U: 'static + LedgerUpdate + ArchiveUpdate + Sync + Send>(self) -> Self {
+  // Set routes for the LedgerUpdate module
+  fn set_route_for_update<RNG: 'static + Rng + CryptoRng,U: 'static + LedgerUpdate<RNG> + Sync + Send>(self) -> Self {
     self.route("/submit_transaction/{tx}",
-               web::post().to(submit_transaction::<U>))
+               web::post().to(submit_transaction::<RNG,U>))
   }
 }
 
 impl RestfulApiService {
-  pub fn create<LA: 'static
+  pub fn create<RNG: 'static + Rng + CryptoRng,LA: 'static
                     + LedgerAccess
                     + ArchiveAccess
-                    + LedgerUpdate
-                    + ArchiveUpdate
+                    + LedgerUpdate<RNG>
                     + Sync
                     + Send>(
     ledger_access: Arc<RwLock<LA>>,
@@ -435,10 +345,9 @@
 
     HttpServer::new(move || {
       App::new().data(ledger_access.clone())
-                .set_route::<LA>(Module::LedgerAccess)
-                .set_route::<LA>(Module::ArchiveAccess)
-                .set_route::<LA>(Module::Update)
->>>>>>> 2564bd5f
+                .set_route::<RNG,LA>(Module::LedgerAccess)
+                .set_route::<RNG,LA>(Module::ArchiveAccess)
+                .set_route::<RNG,LA>(Module::Update)
     }).bind(&addr)?
       .start();
 
