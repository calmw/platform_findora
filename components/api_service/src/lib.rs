--- conflicted
+++ resolved
@@ -60,7 +60,6 @@
   }
 }
 
-<<<<<<< HEAD
 fn query_proof<AA>(data: web::Data<Arc<RwLock<AA>>>, info: web::Path<TxnSID>) -> actix_web::Result<String>
 where AA: ArchiveAccess {
   let reader = data.read().unwrap();
@@ -71,15 +70,11 @@
   }
 }
 
-fn query_policy<LA>(data: web::Data<Arc<RwLock<LA>>>, info: web::Path<AssetPolicyKey>) -> actix_web::Result<web::Json<CustomAssetPolicy>>
-where LA: LedgerAccess {
-=======
 fn query_policy<LA>(data: web::Data<Arc<RwLock<LA>>>,
                     info: web::Path<AssetPolicyKey>)
                     -> actix_web::Result<web::Json<CustomAssetPolicy>>
   where LA: LedgerAccess
 {
->>>>>>> 49a9bbfb
   let reader = data.read().unwrap();
   if let Some(policy) = reader.get_asset_policy(&*info) {
     Ok(web::Json(policy))
@@ -107,26 +102,15 @@
     -> io::Result<RestfulApiService> {
     let web_runtime = actix_rt::System::new("eian API");
     let data = web::Data::new(ledger_access.clone());
-<<<<<<< HEAD
-    HttpServer::new(move || { App::new()
-        .data(data.clone())
-        .route("/utxo_sid/{sid}", web::get().to(query_utxo::<LA>))
-        .route("/asset_token/{token}", web::get().to(query_asset::<LA>))
-        .route("/txn_sid/{sid}", web::get().to(query_txn::<LA>))
-        .route("/txn_proof/{sid}", web::get().to(query_proof::<LA>))
-        .route("/policy_key/{key}", web::get().to(query_policy::<LA>))
-        .route("/contract_key/{key}", web::get().to(query_contract::<LA>)) })
-      .bind("127.0.0.1:8668")?
-=======
     HttpServer::new(move || {
       App::new().data(data.clone())
                 .route("/utxo_sid/{sid}", web::get().to(query_utxo::<LA>))
                 .route("/asset_token/{token}", web::get().to(query_asset::<LA>))
                 .route("/txn_sid/{sid}", web::get().to(query_txn::<LA>))
+                .route("/proof/{sid}", web::get().to(query_proof::<LA>))
                 .route("/policy_key/{key}", web::get().to(query_policy::<LA>))
                 .route("/contract_key/{key}", web::get().to(query_contract::<LA>))
     }).bind("127.0.0.1:8668")?
->>>>>>> 49a9bbfb
       .start();
     Ok(RestfulApiService { web_runtime })
   }
