#![deny(warnings)]
use actix_cors::Cors;
use actix_web::{error, middleware, web, App, HttpServer};
<<<<<<< HEAD
use ledger::data_model::errors::PlatformError;
use ledger::data_model::{b64dec, b64enc, KVBlind, KVHash, TxoSID, XfrAddress};
use ledger::{error_location, inp_fail, ser_fail};
use ledger_api_service::RestfulArchiveAccess;
=======
use ledger::data_model::{b64dec, IssuerPublicKey, KVBlind, KVHash, TxOutput, TxoSID, XfrAddress};
use ledger::store::{ArchiveAccess, LedgerAccess, LedgerUpdate};
>>>>>>> 0368b0dd
use log::info;
use query_server::QueryServer;
use sparse_merkle_tree::Key;
use std::collections::HashSet;
use std::io;
use std::marker::{Send, Sync};
use std::sync::{Arc, RwLock};
use utils::{actix_get_request, actix_post_request, NetworkRoute};
use zei::serialization::ZeiFromToBytes;
use zei::xfr::sig::XfrPublicKey;

// Queries the status of a transaction by its handle. Returns either a not committed message or a
// serialized TxnStatus.
fn get_address<T>(data: web::Data<Arc<RwLock<QueryServer<T>>>>,
                  info: web::Path<u64>)
                  -> Result<String, actix_web::error::Error>
  where T: RestfulArchiveAccess
{
  let query_server = data.read().unwrap();
  let address_res = query_server.get_address_of_sid(TxoSID(*info));
  let res;
  if let Some(address) = address_res {
    res = serde_json::to_string(&address)?;
  } else {
    res = format!("No utxo {} found. Please retry with a new utxo.", &info);
  }
  Ok(res)
}

fn key_from_base64(b64_str: &str) -> Result<Key, actix_web::error::Error> {
  Ok(Key::from_slice(&b64dec(b64_str).map_err(|_| {
                        actix_web::error::ErrorBadRequest("Could not deserialize key(1)")
                      })?).ok_or_else(|| {
                            actix_web::error::ErrorBadRequest("Could not deserialize key")
                          })?)
}

type CustomDataResult = (Vec<u8>, KVHash);

// Returns custom data at a given location
fn get_custom_data<T>(
  data: web::Data<Arc<RwLock<QueryServer<T>>>>,
  info: web::Path<String>)
  -> actix_web::Result<web::Json<Option<CustomDataResult>>, actix_web::error::Error>
  where T: RestfulArchiveAccess
{
  let query_server = data.read().unwrap();
  let key = key_from_base64(&*info)?;
  Ok(web::Json(query_server.get_custom_data(&key).cloned()))
}

// Submits custom data to be stored by the query server. The request will fail if the hash of the
// data doesn't match the commitment stored by the ledger.
fn store_custom_data<T>(data: web::Data<Arc<RwLock<QueryServer<T>>>>,
                        body: web::Json<(Key, Vec<u8>, Option<KVBlind>)>)
                        -> actix_web::Result<(), actix_web::error::Error>
  where T: RestfulArchiveAccess + Sync + Send
{
  let (key, custom_data, blind) = body.into_inner();
  let mut query_server = data.write().unwrap();
  query_server.add_to_data_store(&key, &custom_data, blind.as_ref())
              .map_err(|e| error::ErrorBadRequest(format!("{}", e)))?;
  Ok(())
}
// Returns an array of the utxo sids currently spendable by a given address
fn get_owned_utxos<T>(data: web::Data<Arc<RwLock<QueryServer<T>>>>,
                      info: web::Path<String>)
                      -> actix_web::Result<web::Json<HashSet<TxoSID>>>
  where T: RestfulArchiveAccess + Sync + Send
{
  // Convert from basee64 representation
  let key: XfrPublicKey =
    XfrPublicKey::zei_from_bytes(&b64dec(&*info).map_err(|_| {
                                    error::ErrorBadRequest("Could not deserialize public key")
                                  })?);
  let query_server = data.read().unwrap();
  let sids = query_server.get_owned_utxo_sids(&XfrAddress { key });
  Ok(web::Json(sids.unwrap_or_default()))
}

<<<<<<< HEAD
pub enum QueryServerRoutes {
  GetAddress,
  GetOwnedUtxos,
  StoreCustomData,
  GetCustomData,
}

impl NetworkRoute for QueryServerRoutes {
  fn route(&self) -> String {
    let endpoint = match *self {
      QueryServerRoutes::GetAddress => "get_address",
      QueryServerRoutes::GetOwnedUtxos => "get_owned_utxos",
      QueryServerRoutes::StoreCustomData => "store_custom_data",
      QueryServerRoutes::GetCustomData => "get_custom_data",
    };
    "/".to_owned() + endpoint
  }
=======
// Returns the list of records issued by a public key
fn get_issued_records<RNG, LU>(data: web::Data<Arc<RwLock<QueryServer<RNG, LU>>>>,
                               info: web::Path<String>)
                               -> actix_web::Result<web::Json<Vec<TxOutput>>>
  where RNG: RngCore + CryptoRng,
        LU: LedgerUpdate<RNG> + LedgerAccess + ArchiveAccess + Sync + Send
{
  // Convert from base64 representation
  let key: XfrPublicKey =
    XfrPublicKey::zei_from_bytes(&b64dec(&*info).map_err(|_| {
                                    error::ErrorBadRequest("Could not deserialize public key")
                                  })?);
  let query_server = data.read().unwrap();
  let records = query_server.get_issued_records(&IssuerPublicKey { key });
  Ok(web::Json(records.unwrap_or_default()))
>>>>>>> 0368b0dd
}

pub struct QueryApi {
  web_runtime: actix_rt::SystemRunner,
}

impl QueryApi {
  pub fn create<T>(query_server: Arc<RwLock<QueryServer<T>>>,
                   host: &str,
                   port: &str)
                   -> io::Result<QueryApi>
    where T: 'static + RestfulArchiveAccess + Sync + Send
  {
    let web_runtime = actix_rt::System::new("findora API");

    HttpServer::new(move || {
      App::new().wrap(middleware::Logger::default())
                .wrap(Cors::new().supports_credentials())
                .data(query_server.clone())
<<<<<<< HEAD
                .route(&QueryServerRoutes::GetAddress.with_arg_template("txo_sid"),
                       web::get().to(get_address::<T>))
                .route(&QueryServerRoutes::GetOwnedUtxos.with_arg_template("address"),
                       web::get().to(get_owned_utxos::<T>))
                .route(&QueryServerRoutes::StoreCustomData.route(),
                       web::post().to(store_custom_data::<T>))
                .route(&QueryServerRoutes::GetCustomData.with_arg_template("key"),
                       web::get().to(get_custom_data::<T>))
=======
                .route("/get_address/{txo_sid}",
                       web::get().to(get_address::<RNG, LU>))
                .route("/get_issued_records/{key}",
                       web::get().to(get_issued_records::<RNG, LU>))
                .route("/get_owned_utxos/{address}",
                       web::get().to(get_owned_utxos::<RNG, LU>))
                .route("/store_custom_data",
                       web::post().to(store_custom_data::<RNG, LU>))
                .route("/get_custom_data/{key}",
                       web::get().to(get_custom_data::<RNG, LU>))
>>>>>>> 0368b0dd
    }).bind(&format!("{}:{}", host, port))?
      .start();

    info!("Query server started");

    Ok(QueryApi { web_runtime })
  }

  // call from a thread; this will block.
  pub fn run(self) -> io::Result<()> {
    self.web_runtime.run()
  }
}

// Trait for rest clients that can access the query server
pub trait RestfulQueryServerAccess {
  fn store_custom_data(&mut self,
                       data: &dyn AsRef<[u8]>,
                       key: &Key,
                       blind: Option<KVBlind>)
                       -> Result<(), PlatformError>;

  fn fetch_custom_data(&self, key: &Key) -> Result<Vec<u8>, PlatformError>;
}

// Unimplemented until I can figure out a way to force the mock server to get new data (we can do
// this with a new endpoint)
pub struct MockQueryServerClient();

impl RestfulQueryServerAccess for MockQueryServerClient {
  fn store_custom_data(&mut self,
                       _data: &dyn AsRef<[u8]>,
                       _key: &Key,
                       _blind: Option<KVBlind>)
                       -> Result<(), PlatformError> {
    unimplemented!();
  }

  fn fetch_custom_data(&self, _key: &Key) -> Result<Vec<u8>, PlatformError> {
    unimplemented!();
  }
}

pub struct ActixQueryServerClient {
  port: usize,
  host: String,
  protocol: String,
  client: reqwest::Client,
}

impl ActixQueryServerClient {
  pub fn new(port: usize, host: &str, protocol: &str) -> Self {
    ActixQueryServerClient { port,
                             host: String::from(host),
                             protocol: String::from(protocol),
                             client: reqwest::Client::new() }
  }
}

impl RestfulQueryServerAccess for ActixQueryServerClient {
  fn store_custom_data(&mut self,
                       data: &dyn AsRef<[u8]>,
                       key: &Key,
                       blind: Option<KVBlind>)
                       -> Result<(), PlatformError> {
    let query = format!("{}://{}:{}{}",
                        self.protocol,
                        self.host,
                        self.port,
                        QueryServerRoutes::StoreCustomData.route());
    actix_post_request(&self.client,
                       &query,
                       Some(&(key, data.as_ref().to_vec(), blind))).map_err(|_| inp_fail!())?;
    Ok(())
  }

  fn fetch_custom_data(&self, key: &Key) -> Result<Vec<u8>, PlatformError> {
    let b64key = b64enc(&key);
    let query = format!("{}://{}:{}{}",
                        self.protocol,
                        self.host,
                        self.port,
                        QueryServerRoutes::GetCustomData.with_arg(&b64key));
    let text = actix_get_request(&self.client, &query).map_err(|_| inp_fail!())?;
    Ok(serde_json::from_str::<Vec<u8>>(&text).map_err(|_| ser_fail!())?)
  }
}<|MERGE_RESOLUTION|>--- conflicted
+++ resolved
@@ -1,15 +1,12 @@
 #![deny(warnings)]
 use actix_cors::Cors;
 use actix_web::{error, middleware, web, App, HttpServer};
-<<<<<<< HEAD
 use ledger::data_model::errors::PlatformError;
-use ledger::data_model::{b64dec, b64enc, KVBlind, KVHash, TxoSID, XfrAddress};
+use ledger::data_model::{
+  b64dec, b64enc, IssuerPublicKey, KVBlind, KVHash, TxOutput, TxoSID, XfrAddress,
+};
 use ledger::{error_location, inp_fail, ser_fail};
 use ledger_api_service::RestfulArchiveAccess;
-=======
-use ledger::data_model::{b64dec, IssuerPublicKey, KVBlind, KVHash, TxOutput, TxoSID, XfrAddress};
-use ledger::store::{ArchiveAccess, LedgerAccess, LedgerUpdate};
->>>>>>> 0368b0dd
 use log::info;
 use query_server::QueryServer;
 use sparse_merkle_tree::Key;
@@ -90,12 +87,12 @@
   Ok(web::Json(sids.unwrap_or_default()))
 }
 
-<<<<<<< HEAD
 pub enum QueryServerRoutes {
   GetAddress,
   GetOwnedUtxos,
   StoreCustomData,
   GetCustomData,
+  GetIssuedRecords,
 }
 
 impl NetworkRoute for QueryServerRoutes {
@@ -105,16 +102,16 @@
       QueryServerRoutes::GetOwnedUtxos => "get_owned_utxos",
       QueryServerRoutes::StoreCustomData => "store_custom_data",
       QueryServerRoutes::GetCustomData => "get_custom_data",
+      QueryServerRoutes::GetIssuedRecords => "get_issued_records",
     };
     "/".to_owned() + endpoint
   }
-=======
+}
 // Returns the list of records issued by a public key
-fn get_issued_records<RNG, LU>(data: web::Data<Arc<RwLock<QueryServer<RNG, LU>>>>,
-                               info: web::Path<String>)
-                               -> actix_web::Result<web::Json<Vec<TxOutput>>>
-  where RNG: RngCore + CryptoRng,
-        LU: LedgerUpdate<RNG> + LedgerAccess + ArchiveAccess + Sync + Send
+fn get_issued_records<T>(data: web::Data<Arc<RwLock<QueryServer<T>>>>,
+                         info: web::Path<String>)
+                         -> actix_web::Result<web::Json<Vec<TxOutput>>>
+  where T: RestfulArchiveAccess + Sync + Send
 {
   // Convert from base64 representation
   let key: XfrPublicKey =
@@ -124,7 +121,6 @@
   let query_server = data.read().unwrap();
   let records = query_server.get_issued_records(&IssuerPublicKey { key });
   Ok(web::Json(records.unwrap_or_default()))
->>>>>>> 0368b0dd
 }
 
 pub struct QueryApi {
@@ -144,27 +140,16 @@
       App::new().wrap(middleware::Logger::default())
                 .wrap(Cors::new().supports_credentials())
                 .data(query_server.clone())
-<<<<<<< HEAD
                 .route(&QueryServerRoutes::GetAddress.with_arg_template("txo_sid"),
                        web::get().to(get_address::<T>))
                 .route(&QueryServerRoutes::GetOwnedUtxos.with_arg_template("address"),
                        web::get().to(get_owned_utxos::<T>))
+                .route(&QueryServerRoutes::GetIssuedRecords.with_arg_template("address"),
+                       web::get().to(get_issued_records::<T>))
                 .route(&QueryServerRoutes::StoreCustomData.route(),
                        web::post().to(store_custom_data::<T>))
                 .route(&QueryServerRoutes::GetCustomData.with_arg_template("key"),
                        web::get().to(get_custom_data::<T>))
-=======
-                .route("/get_address/{txo_sid}",
-                       web::get().to(get_address::<RNG, LU>))
-                .route("/get_issued_records/{key}",
-                       web::get().to(get_issued_records::<RNG, LU>))
-                .route("/get_owned_utxos/{address}",
-                       web::get().to(get_owned_utxos::<RNG, LU>))
-                .route("/store_custom_data",
-                       web::post().to(store_custom_data::<RNG, LU>))
-                .route("/get_custom_data/{key}",
-                       web::get().to(get_custom_data::<RNG, LU>))
->>>>>>> 0368b0dd
     }).bind(&format!("{}:{}", host, port))?
       .start();
 
