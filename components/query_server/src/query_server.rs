#![deny(warnings)]
use ledger::data_model::errors::PlatformError;
use ledger::data_model::{
  b64enc, AssetTypeCode, BlockSID, DefineAsset, FinalizedTransaction, IssueAsset, IssuerPublicKey,
  KVBlind, KVHash, KVUpdate, Operation, Transaction, TransferAsset, TxOutput, TxnSID, TxoRef,
  TxoSID, XfrAddress,
};
use ledger::error_location;
use ledger::store::*;
use ledger_api_service::RestfulArchiveAccess;
use log::info;
use sparse_merkle_tree::Key;
use std::collections::{HashMap, HashSet};
use zei::xfr::structs::OwnerMemo;

macro_rules! fail {
  () => {
    PlatformError::QueryServerError(error_location!())
  };
  ($s:expr) => {
    PlatformError::QueryServerError(format!("[{}] {}", &error_location!(), &$s))
  };
}

pub struct QueryServer<T>
  where T: RestfulArchiveAccess
{
  committed_state: LedgerState,
  addresses_to_utxos: HashMap<XfrAddress, HashSet<TxoSID>>,
  related_transactions: HashMap<XfrAddress, HashSet<TxnSID>>, // Set of transactions related to a ledger address
  created_assets: HashMap<IssuerPublicKey, Vec<AssetTypeCode>>,
  issuances: HashMap<IssuerPublicKey, Vec<TxOutput>>,
  owner_memos: HashMap<TxoSID, OwnerMemo>,
  utxos_to_map_index: HashMap<TxoSID, XfrAddress>,
  custom_data_store: HashMap<Key, (Vec<u8>, KVHash)>,
  rest_client: T,
}

impl<T> QueryServer<T> where T: RestfulArchiveAccess
{
  pub fn new(rest_client: T) -> QueryServer<T> {
    QueryServer { committed_state: LedgerState::test_ledger(),
                  addresses_to_utxos: HashMap::new(),
                  related_transactions: HashMap::new(),
<<<<<<< HEAD
                  owner_memos: HashMap::new(),
                  custom_data_store: HashMap::new(),
=======
                  created_assets: HashMap::new(),
>>>>>>> bbd0cb50
                  issuances: HashMap::new(),
                  utxos_to_map_index: HashMap::new(),
                  custom_data_store: HashMap::new(),
                  rest_client }
  }

  // Fetch custom data at a given key.
  pub fn get_custom_data(&self, key: &Key) -> Option<&(Vec<u8>, KVHash)> {
    self.custom_data_store.get(key)
  }

<<<<<<< HEAD
  // Returns the set of records issued by a certain key.
  pub fn get_issued_records(&self, issuer: &IssuerPublicKey) -> Option<&Vec<TxOutput>> {
    self.issuances.get(issuer)
=======
  pub fn get_created_assets(&self, issuer: &IssuerPublicKey) -> Option<Vec<AssetTypeCode>> {
    self.created_assets.get(issuer).cloned()
  }

  pub fn get_issued_records(&self, issuer: &IssuerPublicKey) -> Option<Vec<TxOutput>> {
    self.issuances.get(issuer).cloned()
>>>>>>> bbd0cb50
  }

  // Returns the set of transactions that are in some way related to a given ledger address.
  // An xfr address is related to a transaction if it is one of the following:
  // 1. Owner of a transfer output
  // 2. Transfer signer (owner of input or co-signer)
  // 3. Signer of a an issuance txn
  // 4. Signer of a kv_update txn
  // 5. Signer of a memo_update txn
  pub fn get_related_transactions(&self, address: &XfrAddress) -> Option<&HashSet<TxnSID>> {
    self.related_transactions.get(&address)
  }

  // Returns the set of TxoSIDs that are the indices of records owned by a given address.
  pub fn get_owned_utxo_sids(&self, address: &XfrAddress) -> Option<&HashSet<TxoSID>> {
    self.addresses_to_utxos.get(&address)
  }

  // Returns the owner of a given txo_sid.
  pub fn get_address_of_sid(&self, txo_sid: TxoSID) -> Option<&XfrAddress> {
    self.utxos_to_map_index.get(&txo_sid)
  }

  // Returns the owner memo required to decrypt the asset record stored at given index, if it exists.
  pub fn get_owner_memo(&self, txo_sid: TxoSID) -> Option<&OwnerMemo> {
    self.owner_memos.get(&txo_sid)
  }

  // Attempt to add to data store at a given location
  // Returns an error if the hash of the data doesn't match the hash stored by the
  // ledger's arbitrary data store at the given key
  pub fn add_to_data_store(&mut self,
                           key: &Key,
                           data: &dyn AsRef<[u8]>,
                           blind: Option<&KVBlind>)
                           -> Result<(), PlatformError> {
    let hash = KVHash::new(data, blind);
    let auth_entry = self.committed_state.get_kv_entry(*key);

    let result =
      auth_entry.result
                .ok_or_else(|| fail!("Nothing found in the custom data store at this key"))?;
    let entry_hash = result.deserialize().1.ok_or_else(|| fail!("Nothing found in the custom data store at this key. A hash was once here, but has been removed"))?.1;

    // Ensure that hash matches
    if hash != entry_hash {
      return Err(fail!("The hash of the data supplied does not match the hash stored by the ledger"));
    }

    // Hash matches, store data
    self.custom_data_store
        .insert(*key, (data.as_ref().into(), hash));
    Ok(())
  }

  // Add created asset
  pub fn add_created_asset(&mut self, creation: &DefineAsset) {
    let issuer = creation.pubkey;
    let new_asset_code = creation.body.asset.code;
    self.created_assets
        .entry(issuer)
        .or_insert_with(Vec::new)
        .push(new_asset_code);
  }

  // Cache issuance records
  pub fn cache_issuance(&mut self, issuance: &IssueAsset) {
    let issuer = issuance.pubkey;
    let mut new_records = issuance.body
                                  .records
                                  .iter()
                                  .map(|(rec, _)| rec.clone())
                                  .collect();
    let records = self.issuances.entry(issuer).or_insert_with(Vec::new);
    info!("Issuance record cached for asset issuer key {}",
          b64enc(&issuer.key.as_bytes()));
    records.append(&mut new_records);
  }

  // Remove data that may be outdated based on this kv_update
  fn remove_stale_data(&mut self, kv_update: &KVUpdate) {
    let key = kv_update.body.0;
    let entry = kv_update.body.2.as_ref();
    if let Some((_, curr_hash)) = self.custom_data_store.get(&key) {
      // If hashes don't match, data is stale
      if let Some(entry) = entry {
        if entry.1 != *curr_hash {
          self.custom_data_store.remove(&key);
        }
      } else {
        self.custom_data_store.remove(&key);
      }
    }
  }

  fn remove_spent_utxos(&mut self, transfer: &TransferAsset) -> Result<(), PlatformError> {
    for input in &transfer.body.inputs {
      match input {
        TxoRef::Relative(_) => {} // Relative utxos were never cached so no need to do anything here
        TxoRef::Absolute(txo_sid) => {
          let address = self.utxos_to_map_index
                            .get(&txo_sid)
                            .ok_or_else(|| fail!("Attempting to remove owned txo of address that isn't cached"))?;
          let hash_set = self.addresses_to_utxos
                             .get_mut(&address)
                             .ok_or_else(|| fail!("No txos stored for this address"))?;
          let removed = hash_set.remove(&txo_sid);
          if !removed {
            return Err(fail!("Input txo not found"));
          }
        }
      }
    }
    Ok(())
  }

  // Updates query server cache with new transactions from a block.
  // Each new block must be consistent with the state of the cached ledger up until this point
  pub fn add_new_block(&mut self, block: &[FinalizedTransaction]) -> Result<(), PlatformError> {
    // First, we add block to local ledger state
    let finalized_block = {
      let mut block_builder = self.committed_state.start_block().unwrap();
      for txn in block {
        let eff = TxnEffect::compute_effect(txn.txn.clone()).unwrap();
        self.committed_state
            .apply_transaction(&mut block_builder, eff)
            .unwrap();
      }

      self.committed_state.finish_block(block_builder).unwrap()
    };
    // Next, update ownership status
    for (_, (txn_sid, txo_sids)) in finalized_block.iter() {
      let ledger = &self.committed_state;
      let curr_txn = ledger.get_transaction(*txn_sid).unwrap().finalized_txn.txn;
      // get the transaction, ownership addresses, and memos associated with each transaction
      let (addresses, owner_memos) = {
        let addresses: Vec<XfrAddress> =
          txo_sids.iter()
                  .map(|sid| XfrAddress { key: ledger.get_utxo(*sid).unwrap().0 .0.public_key })
                  .collect();

        let owner_memos = curr_txn.get_owner_memos_ref();

        (addresses, owner_memos)
      };

      // Update related addresses
      let related_addresses = get_related_addresses(&curr_txn);
      for address in &related_addresses {
        self.related_transactions
            .entry(*address)
            .or_insert_with(HashSet::new)
            .insert(*txn_sid);
      }

<<<<<<< HEAD
      // Remove spent utxos
      for op in &curr_txn.body.operations {
=======
      // Add created asset and remove spent utxos
      for op in &txn.body.operations {
>>>>>>> bbd0cb50
        match op {
          Operation::DefineAsset(define_asset) => self.add_created_asset(&define_asset),
          Operation::IssueAsset(issue_asset) => self.cache_issuance(&issue_asset),
          Operation::TransferAsset(transfer_asset) => self.remove_spent_utxos(&transfer_asset)?,
          Operation::KVStoreUpdate(kv_update) => self.remove_stale_data(&kv_update),
          _ => {}
        };
      }

      // Add new utxos (this handles both transfers and issuances)
      for (txo_sid, (address, owner_memo)) in txo_sids.iter()
                                                      .zip(addresses.iter().zip(owner_memos.iter()))
      {
        self.addresses_to_utxos
            .entry(*address)
            .or_insert_with(HashSet::new)
            .insert(*txo_sid);
        self.utxos_to_map_index.insert(*txo_sid, *address);
        if let Some(owner_memo) = owner_memo {
          self.owner_memos.insert(*txo_sid, (*owner_memo).clone());
        }
      }
    }
    Ok(())
  }

  pub fn poll_new_blocks(&mut self) -> Result<(), PlatformError> {
    let latest_block = self.committed_state.get_block_count();
    let new_blocks = match self.rest_client.get_blocks_since(BlockSID(latest_block)) {
      Err(_) => {
        return Err(fail!("Cannot connect to ledger server"));
      }

      Ok(blocks_and_sid) => blocks_and_sid,
    };

    for (bid, block) in new_blocks {
      info!("Received block {}", bid);
      self.add_new_block(&block)?;
    }

    Ok(())
  }
}

// An xfr address is related to a transaction if it is one of the following:
// 1. Owner of a transfer output
// 2. Transfer signer (owner of input or co-signer)
// 3. Signer of a an issuance txn
// 4. Signer of a kv_update txn
// 5. Signer of a memo_update txn
fn get_related_addresses(txn: &Transaction) -> HashSet<XfrAddress> {
  let mut related_addresses = HashSet::new();
  for op in &txn.body.operations {
    match op {
      Operation::TransferAsset(transfer) => {
        for input in transfer.body.transfer.inputs.iter() {
          related_addresses.insert(XfrAddress { key: input.public_key });
        }

        for output in transfer.body.transfer.outputs.iter() {
          related_addresses.insert(XfrAddress { key: output.public_key });
        }
      }
      Operation::IssueAsset(issue_asset) => {
        related_addresses.insert(XfrAddress { key: issue_asset.pubkey.key });
      }
      Operation::DefineAsset(define_asset) => {
        related_addresses.insert(XfrAddress { key: define_asset.pubkey.key });
      }
      Operation::UpdateMemo(update_memo) => {
        related_addresses.insert(XfrAddress { key: update_memo.pubkey });
      }
      Operation::AIRAssign(air_assign) => {
        related_addresses.insert(XfrAddress { key: air_assign.pubkey });
      }
      Operation::KVStoreUpdate(kv_store_update) => {
        if let Some(entry) = &kv_store_update.body.2 {
          related_addresses.insert(XfrAddress { key: entry.0 });
        }
      }
    }
  }
  related_addresses
}

#[cfg(test)]
mod tests {
  use super::*;
  use ledger::data_model::{
    AssetRules, AssetTypeCode, BlockSID, KVHash, KVUpdate, Memo, TransferType, UpdateMemo,
    UpdateMemoBody,
  };
  use ledger::store::helpers::{apply_transaction, create_definition_transaction};
  use ledger_api_service::MockLedgerClient;
  use rand_chacha::ChaChaRng;
  use rand_core::SeedableRng;
  use sparse_merkle_tree::helpers::l256;
  use std::str;
  use std::sync::{Arc, RwLock};
  use txn_builder::{
    BuildsTransactions, PolicyChoice, TransactionBuilder, TransferOperationBuilder,
  };
  use zei::xfr::asset_record::open_blind_asset_record;
  use zei::xfr::asset_record::AssetRecordType::{
    ConfidentialAmount_NonConfidentialAssetType, NonConfidentialAmount_NonConfidentialAssetType,
  };
  use zei::xfr::sig::XfrKeyPair;
  use zei::xfr::structs::AssetRecordTemplate;

  #[test]
  pub fn test_custom_data_store() {
    // This isn't actually being used in the test, we just make a ledger client so we can compile
    let client_ledger_state = Arc::new(RwLock::new(LedgerState::test_ledger()));
    let mut ledger_state = LedgerState::test_ledger();
    let mut prng = ChaChaRng::from_entropy();
    let mut query_server = QueryServer::new(MockLedgerClient::new(&client_ledger_state));
    let kp = XfrKeyPair::generate(&mut prng);

    let data = "some_data";
    let blind = KVBlind::gen_random();
    let hash = KVHash::new(&data, Some(&blind));
    let key = l256("01");

    // Add hash to ledger and update query server
    let mut builder = TransactionBuilder::from_seq_id(ledger_state.get_block_commit_count());
    builder.add_operation_kv_update(&kp, &key, 0, Some(&hash))
           .unwrap();
    let update_kv_tx = builder.transaction();
    apply_transaction(&mut ledger_state, update_kv_tx.clone());
    let block = ledger_state.get_block(BlockSID(0)).unwrap();
    query_server.add_new_block(&block.block.txns).unwrap();

    // Add data to query server
    let res = query_server.add_to_data_store(&key, &data, Some(&blind));
    assert!(res.is_ok());

    // Make sure data is there
    let fetched_data = query_server.get_custom_data(&key).unwrap();
    assert_eq!(str::from_utf8(&fetched_data.0).unwrap(), data);

    // Add incorrect  data to query server
    let wrong_data = "wrong_data";
    let res = query_server.add_to_data_store(&key, &wrong_data, Some(&blind));
    assert!(res.is_err());

    // Replace commitment
    let hash = KVHash::new(&String::from("new_data"), Some(&blind));
    let mut builder = TransactionBuilder::from_seq_id(ledger_state.get_block_commit_count());
    builder.add_operation_kv_update(&kp, &key, 1, Some(&hash))
           .unwrap();
    let update_kv_tx = builder.transaction();
    apply_transaction(&mut ledger_state, update_kv_tx.clone());
    let block = ledger_state.get_block(BlockSID(1)).unwrap();
    query_server.add_new_block(&block.block.txns).unwrap();

    // Ensure stale data is removed
    assert!(query_server.get_custom_data(&key).is_none());
  }

  #[test]
  pub fn test_owner_memo_storage() {
    let rest_client_ledger_state = Arc::new(RwLock::new(LedgerState::test_ledger()));
    let mut ledger_state = LedgerState::test_ledger();
    let mock_ledger = MockLedgerClient::new(&Arc::clone(&rest_client_ledger_state));
    let mut prng = ChaChaRng::from_entropy();
    let mut query_server = QueryServer::new(mock_ledger);
    let token_code = AssetTypeCode::gen_random();
    // Define keys
    let alice = XfrKeyPair::generate(&mut prng);
    let bob = XfrKeyPair::generate(&mut prng);
    // Define asset
    let mut builder = TransactionBuilder::from_seq_id(ledger_state.get_block_commit_count());
    let define_tx = builder.add_operation_create_asset(&alice,
                                                       Some(token_code),
                                                       AssetRules::default(),
                                                       "test".into(),
                                                       PolicyChoice::Fungible())
                           .unwrap()
                           .transaction();

    let mut builder = TransactionBuilder::from_seq_id(ledger_state.get_block_commit_count());

    //Issuance txn
    let amt = 1000;
    let confidentiality_flag = ConfidentialAmount_NonConfidentialAssetType;
    let issuance_tx =
      builder.add_basic_issue_asset(&alice, None, &token_code, 0, amt, confidentiality_flag)
             .unwrap()
             .add_basic_issue_asset(&alice, None, &token_code, 1, amt, confidentiality_flag)
             .unwrap()
             .transaction();

    apply_transaction(&mut ledger_state, define_tx.clone());
    apply_transaction(&mut ledger_state, issuance_tx.clone());

    let block0 = ledger_state.get_block(BlockSID(0)).unwrap();
    let block1 = ledger_state.get_block(BlockSID(1)).unwrap();

    // Add new blocks to query server
    query_server.add_new_block(&block0.block.txns).unwrap();
    query_server.add_new_block(&block1.block.txns).unwrap();

    // Transfer first record to Bob
    let transfer_sid = TxoSID(0);
    let bar = &(ledger_state.get_utxo(transfer_sid).unwrap().0).0;
    let alice_memo = query_server.get_owner_memo(TxoSID(0));
    let oar = open_blind_asset_record(&bar, &alice_memo.cloned(), alice.get_sk_ref()).unwrap();
    let mut xfr_builder = TransferOperationBuilder::new();
    let out_template = AssetRecordTemplate::with_no_asset_tracking(amt,
                                                                   token_code.val,
                                                                   oar.get_record_type(),
                                                                   bob.get_pk());
    let xfr_op = xfr_builder.add_input(TxoRef::Absolute(transfer_sid), oar, None, None, amt)
                            .unwrap()
                            .add_output(&out_template, None, None, None)
                            .unwrap()
                            .create(TransferType::Standard)
                            .unwrap()
                            .sign(&alice)
                            .unwrap();
    let mut builder = TransactionBuilder::from_seq_id(ledger_state.get_block_commit_count());
    let xfr_txn = builder.add_operation(xfr_op.transaction().unwrap())
                         .transaction();

    apply_transaction(&mut ledger_state, xfr_txn.clone());

    let block2 = ledger_state.get_block(BlockSID(2)).unwrap();

    // Query server will now fetch new blocks
    query_server.add_new_block(&block2.block.txns).unwrap();

    // Ensure that query server returns correct memos
    let bob_memo = query_server.get_owner_memo(TxoSID(2));
    let bar = &(ledger_state.get_utxo(TxoSID(2)).unwrap().0).0;
    open_blind_asset_record(&bar, &bob_memo.cloned(), alice.get_sk_ref()).unwrap();
  }

  #[test]
  pub fn test_record_storage() {
    let rest_client_ledger_state = Arc::new(RwLock::new(LedgerState::test_ledger()));
    let mut ledger_state = LedgerState::test_ledger();
    // This isn't actually being used in the test, we just make a ledger client so we can compile
    let mock_ledger = MockLedgerClient::new(&Arc::clone(&rest_client_ledger_state));
    let mut prng = ChaChaRng::from_entropy();
    let mut query_server = QueryServer::new(mock_ledger);
    let token_code = AssetTypeCode::gen_random();
    // Define keys
    let alice = XfrKeyPair::generate(&mut prng);
    let bob = XfrKeyPair::generate(&mut prng);
    // Define asset
    let mut builder = TransactionBuilder::from_seq_id(ledger_state.get_block_commit_count());
    let define_tx = builder.add_operation_create_asset(&alice,
                                                       Some(token_code),
                                                       AssetRules::default(),
                                                       "fiat".into(),
                                                       PolicyChoice::Fungible())
                           .unwrap()
                           .transaction();

    let mut builder = TransactionBuilder::from_seq_id(ledger_state.get_block_commit_count());

    //Issuance txn
    let amt = 1000;
    let confidentiality_flag = NonConfidentialAmount_NonConfidentialAssetType;
    let issuance_tx =
      builder.add_basic_issue_asset(&alice, None, &token_code, 0, amt, confidentiality_flag)
             .unwrap()
             .add_basic_issue_asset(&alice, None, &token_code, 1, amt, confidentiality_flag)
             .unwrap()
             .add_basic_issue_asset(&alice, None, &token_code, 2, amt, confidentiality_flag)
             .unwrap()
             .transaction();

    apply_transaction(&mut ledger_state, define_tx.clone());
    apply_transaction(&mut ledger_state, issuance_tx.clone());

    // Transfer to Bob
    let transfer_sid = TxoSID(0);
    let bar = &(ledger_state.get_utxo(transfer_sid).unwrap().0).0;
    let oar = open_blind_asset_record(&bar, &None, alice.get_sk_ref()).unwrap();
    let mut xfr_builder = TransferOperationBuilder::new();
    let out_template = AssetRecordTemplate::with_no_asset_tracking(amt,
                                                                   token_code.val,
                                                                   oar.get_record_type(),
                                                                   bob.get_pk());
    let xfr_op = xfr_builder.add_input(TxoRef::Absolute(transfer_sid), oar, None, None, amt)
                            .unwrap()
                            .add_output(&out_template, None, None, None)
                            .unwrap()
                            .create(TransferType::Standard)
                            .unwrap()
                            .sign(&alice)
                            .unwrap();
    let mut builder = TransactionBuilder::from_seq_id(ledger_state.get_block_commit_count());
    let xfr_txn = builder.add_operation(xfr_op.transaction().unwrap())
                         .transaction();

    apply_transaction(&mut ledger_state, xfr_txn.clone());

    let block0 = ledger_state.get_block(BlockSID(0)).unwrap();
    let block1 = ledger_state.get_block(BlockSID(1)).unwrap();
    let block2 = ledger_state.get_block(BlockSID(2)).unwrap();

    // Query server will now fetch new blocks
    query_server.add_new_block(&block0.block.txns).unwrap();
    query_server.add_new_block(&block1.block.txns).unwrap();
    //query_server.poll_new_blocks().unwrap();

    // Ensure that query server is aware of issuances
    let alice_sids = query_server.get_owned_utxo_sids(&XfrAddress { key: *alice.get_pk_ref() })
                                 .unwrap();

    assert!(alice_sids.contains(&TxoSID(0)));
    assert!(alice_sids.contains(&TxoSID(1)));
    assert!(alice_sids.contains(&TxoSID(2)));

    query_server.add_new_block(&block2.block.txns).unwrap();

    // Ensure that query server is aware of ownership changes
    let alice_sids = query_server.get_owned_utxo_sids(&XfrAddress { key: *alice.get_pk_ref() })
                                 .unwrap();
    let bob_sids = query_server.get_owned_utxo_sids(&XfrAddress { key: *bob.get_pk_ref() })
                               .unwrap();
    let issuer_records = query_server.get_issued_records(&IssuerPublicKey { key: alice.get_pk()
                                                                                      .clone() })
                                     .unwrap();
    let alice_related_txns =
      query_server.get_related_transactions(&XfrAddress { key: *alice.get_pk_ref() })
                  .unwrap();

    assert!(issuer_records.len() == 3);
    assert!(!alice_sids.contains(&TxoSID(0)));
    assert!(alice_related_txns.contains(&TxnSID(0)));
    assert!(bob_sids.contains(&TxoSID(3)));
  }
  #[test]
  fn test_related_txns_memo_update() {
    let rest_client_ledger_state = Arc::new(RwLock::new(LedgerState::test_ledger()));
    let mut ledger_state = LedgerState::test_ledger();
    // This isn't actually being used in the test, we just make a ledger client so we can compile
    let mock_ledger = MockLedgerClient::new(&Arc::clone(&rest_client_ledger_state));
    let mut query_server = QueryServer::new(mock_ledger);
    let code = AssetTypeCode { val: [1; 16] };
    let creator = XfrKeyPair::generate(&mut ledger_state.get_prng());
    let tx = create_definition_transaction(&code,
                                           &creator,
                                           AssetRules::default().set_updatable(true).clone(),
                                           Some(Memo("test".to_string())),
                                           ledger_state.get_block_commit_count()).unwrap();
    apply_transaction(&mut ledger_state, tx);

    // Change memo
    let new_memo = Memo("new_memo".to_string());
    let memo_update = UpdateMemo::new(UpdateMemoBody { new_memo: new_memo.clone(),
                                                       asset_type: code },
                                      &creator);
    let tx = Transaction::from_operation(Operation::UpdateMemo(memo_update),
                                         ledger_state.get_block_commit_count());
    apply_transaction(&mut ledger_state, tx);

    let block0 = ledger_state.get_block(BlockSID(0)).unwrap();
    let block1 = ledger_state.get_block(BlockSID(1)).unwrap();
    query_server.add_new_block(&block0.block.txns).unwrap();
    query_server.add_new_block(&block1.block.txns).unwrap();
    let related_txns =
      query_server.get_related_transactions(&XfrAddress { key: *creator.get_pk_ref() })
                  .unwrap();
    assert!(related_txns.contains(&TxnSID(1)));
  }
  #[test]
  fn test_related_txns_define_asset() {
    let rest_client_ledger_state = Arc::new(RwLock::new(LedgerState::test_ledger()));
    let mut ledger_state = LedgerState::test_ledger();
    // This isn't actually being used in the test, we just make a ledger client so we can compile
    let mock_ledger = MockLedgerClient::new(&Arc::clone(&rest_client_ledger_state));
    let mut query_server = QueryServer::new(mock_ledger);
    let code = AssetTypeCode { val: [1; 16] };
    let creator = XfrKeyPair::generate(&mut ledger_state.get_prng());
    let tx = create_definition_transaction(&code,
                                           &creator,
                                           AssetRules::default(),
                                           Some(Memo("test".to_string())),
                                           ledger_state.get_block_commit_count()).unwrap();
    apply_transaction(&mut ledger_state, tx);
    let block0 = ledger_state.get_block(BlockSID(0)).unwrap();
    query_server.add_new_block(&block0.block.txns).unwrap();
    let related_txns =
      query_server.get_related_transactions(&XfrAddress { key: *creator.get_pk_ref() })
                  .unwrap();
    assert!(related_txns.contains(&TxnSID(0)));
  }
  #[test]
  fn test_related_txns_kv_store_update() {
    let rest_client_ledger_state = Arc::new(RwLock::new(LedgerState::test_ledger()));
    let mut ledger_state = LedgerState::test_ledger();
    // This isn't actually being used in the test, we just make a ledger client so we can compile
    let mock_ledger = MockLedgerClient::new(&Arc::clone(&rest_client_ledger_state));
    let mut prng = ChaChaRng::from_entropy();
    let kp = XfrKeyPair::generate(&mut prng);
    let mut query_server = QueryServer::new(mock_ledger);

    // KV update txn
    let data = [0u8, 16];
    let key = l256("01");
    let hash = KVHash::new(&data, None);
    let update = KVUpdate::new((key, Some(hash)), 0, &kp);

    // Submit
    let tx = Transaction::from_operation(Operation::KVStoreUpdate(update.clone()),
                                         ledger_state.get_block_commit_count());
    apply_transaction(&mut ledger_state, tx);

    // Check related txns
    let block0 = ledger_state.get_block(BlockSID(0)).unwrap();
    query_server.add_new_block(&block0.block.txns).unwrap();
    let related_txns = query_server.get_related_transactions(&XfrAddress { key:
                                                                             *kp.get_pk_ref() })
                                   .unwrap();
    assert!(related_txns.contains(&TxnSID(0)));
  }

  #[test]
  fn test_created_assets() {
    let rest_client_ledger_state = Arc::new(RwLock::new(LedgerState::test_ledger()));
    let mut ledger_state = LedgerState::test_ledger();
    // This isn't actually being used in the test, we just make a ledger client so we can compile
    let mock_ledger = MockLedgerClient::new(&Arc::clone(&rest_client_ledger_state));
    let mut query_server = QueryServer::new(mock_ledger);
    let creator = XfrKeyPair::generate(&mut ledger_state.get_prng());

    // Create the first asset
    let code1 = AssetTypeCode { val: [1; 16] };
    let tx1 = create_definition_transaction(&code1,
                                            &creator,
                                            AssetRules::default(),
                                            Some(Memo("test".to_string())),
                                            ledger_state.get_block_commit_count()).unwrap();
    apply_transaction(&mut ledger_state, tx1);
    let block1 = ledger_state.get_block(BlockSID(0)).unwrap();
    query_server.add_new_block(&block1.block.txns).unwrap();

    // Create the second asset
    let code2 = AssetTypeCode { val: [2; 16] };
    let tx2 = create_definition_transaction(&code2,
                                            &creator,
                                            AssetRules::default(),
                                            Some(Memo("test".to_string())),
                                            ledger_state.get_block_commit_count()).unwrap();
    apply_transaction(&mut ledger_state, tx2);
    let block2 = ledger_state.get_block(BlockSID(1)).unwrap();
    query_server.add_new_block(&block2.block.txns).unwrap();

    // Verify the created assets
    let created_assets =
      query_server.get_created_assets(&IssuerPublicKey { key: *creator.get_pk_ref() })
                  .unwrap();
    assert_eq!(created_assets, vec![code1, code2]);
  }
}<|MERGE_RESOLUTION|>--- conflicted
+++ resolved
@@ -42,12 +42,8 @@
     QueryServer { committed_state: LedgerState::test_ledger(),
                   addresses_to_utxos: HashMap::new(),
                   related_transactions: HashMap::new(),
-<<<<<<< HEAD
                   owner_memos: HashMap::new(),
-                  custom_data_store: HashMap::new(),
-=======
                   created_assets: HashMap::new(),
->>>>>>> bbd0cb50
                   issuances: HashMap::new(),
                   utxos_to_map_index: HashMap::new(),
                   custom_data_store: HashMap::new(),
@@ -59,18 +55,13 @@
     self.custom_data_store.get(key)
   }
 
-<<<<<<< HEAD
   // Returns the set of records issued by a certain key.
   pub fn get_issued_records(&self, issuer: &IssuerPublicKey) -> Option<&Vec<TxOutput>> {
     self.issuances.get(issuer)
-=======
-  pub fn get_created_assets(&self, issuer: &IssuerPublicKey) -> Option<Vec<AssetTypeCode>> {
-    self.created_assets.get(issuer).cloned()
-  }
-
-  pub fn get_issued_records(&self, issuer: &IssuerPublicKey) -> Option<Vec<TxOutput>> {
-    self.issuances.get(issuer).cloned()
->>>>>>> bbd0cb50
+  }
+
+  pub fn get_created_assets(&self, issuer: &IssuerPublicKey) -> Option<&Vec<AssetTypeCode>> {
+    self.created_assets.get(issuer)
   }
 
   // Returns the set of transactions that are in some way related to a given ledger address.
@@ -227,13 +218,8 @@
             .insert(*txn_sid);
       }
 
-<<<<<<< HEAD
-      // Remove spent utxos
+      // Add created asset and remove spent utxos
       for op in &curr_txn.body.operations {
-=======
-      // Add created asset and remove spent utxos
-      for op in &txn.body.operations {
->>>>>>> bbd0cb50
         match op {
           Operation::DefineAsset(define_asset) => self.add_created_asset(&define_asset),
           Operation::IssueAsset(issue_asset) => self.cache_issuance(&issue_asset),
@@ -691,6 +677,6 @@
     let created_assets =
       query_server.get_created_assets(&IssuerPublicKey { key: *creator.get_pk_ref() })
                   .unwrap();
-    assert_eq!(created_assets, vec![code1, code2]);
+    assert_eq!(created_assets, &vec![code1, code2]);
   }
 }