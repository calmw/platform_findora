--- conflicted
+++ resolved
@@ -1,13 +1,8 @@
 #![deny(warnings)]
 use ledger::data_model::errors::PlatformError;
 use ledger::data_model::{
-<<<<<<< HEAD
-  BlockSID, FinalizedTransaction, KVBlind, KVHash, KVUpdate, Operation, TransferAsset, TxoRef,
-  TxoSID, XfrAddress,
-=======
-  b64enc, FinalizedTransaction, IssueAsset, IssuerPublicKey, KVBlind, KVHash, KVUpdate, Operation,
-  TransferAsset, TxOutput, TxoRef, TxoSID, XfrAddress,
->>>>>>> 0368b0dd
+  b64enc, BlockSID, FinalizedTransaction, IssueAsset, IssuerPublicKey, KVBlind, KVHash, KVUpdate,
+  Operation, TransferAsset, TxOutput, TxoRef, TxoSID, XfrAddress,
 };
 use ledger::error_location;
 use ledger::store::*;
@@ -276,13 +271,8 @@
   }
 
   #[test]
-<<<<<<< HEAD
-  pub fn test_sid_storage() {
+  pub fn test_record_storage() {
     let rest_client_ledger_state = Arc::new(RwLock::new(LedgerState::test_ledger()));
-=======
-  pub fn test_record_storage() {
-    let query_server_ledger_state = LedgerState::test_ledger();
->>>>>>> 0368b0dd
     let mut ledger_state = LedgerState::test_ledger();
     // This isn't actually being used in the test, we just make a ledger client so we can compile
     let mock_ledger = MockLedgerClient::new(&Arc::clone(&rest_client_ledger_state));
