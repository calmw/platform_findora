#![deny(warnings)]
use crate::data_lib::*;
use credentials::{
  CredCommitment, CredCommitmentKey, CredIssuerPublicKey, CredPoK, CredUserPublicKey,
  CredUserSecretKey,
};
use curve25519_dalek::ristretto::CompressedRistretto;
use curve25519_dalek::scalar::Scalar;
use ledger::data_model::errors::PlatformError;
use ledger::data_model::{AssetRules, AssetTypeCode, TransferType, TxOutput, TxoRef, TxoSID};
use ledger::{des_fail, error_location};
use ledger_standalone::LedgerStandalone;
use rand_core::{CryptoRng, RngCore};
use std::process::exit;
use submission_server::{TxnHandle, TxnStatus};
use txn_builder::{BuildsTransactions, PolicyChoice, TransactionBuilder, TransferOperationBuilder};
use utils::{LEDGER_PORT, SUBMIT_PORT};
use zei::api::anon_creds::Credential as ZeiCredential;
use zei::setup::PublicParams;
use zei::xfr::asset_record::{build_blind_asset_record, open_blind_asset_record, AssetRecordType};
use zei::xfr::sig::XfrKeyPair;
use zei::xfr::structs::{
  AssetRecordTemplate, AssetTracingPolicy, BlindAssetRecord, OpenAssetRecord, OwnerMemo, XfrAmount,
  XfrAssetType,
};

extern crate exitcode;

pub fn air_assign(data_dir: &str,
                  issuer_id: u64,
                  address: &str,
                  data: &str,
                  issuer_pk: &str,
                  pok: &str,
                  txn_file: &str)
                  -> Result<(), PlatformError> {
  let issuer_data = load_data(data_dir)?;
  let xfr_key_pair = issuer_data.get_asset_issuer_key_pair(issuer_id)?;
  let mut txn_builder = TransactionBuilder::default();
  let address = serde_json::from_str::<CredUserPublicKey>(address)?;
  let data = serde_json::from_str::<CredCommitment>(data)?;
  let issuer_pk = serde_json::from_str::<CredIssuerPublicKey>(issuer_pk)?;
  let pok = serde_json::from_str::<CredPoK>(pok)?;
  txn_builder.add_operation_air_assign(&xfr_key_pair, address, data, issuer_pk, pok)?;
  store_txn_to_file(&txn_file, &txn_builder)?;
  Ok(())
}

/// Defines an asset.
///
/// Note: the transaction isn't submitted until `submit` or `submit_and_get_sids` is called.
///
/// # Arguments
/// * `fiat_asset`: whether the asset is a fiat asset.
/// * `issuer_key_pair`: asset issuer's key pair.
/// * `token_code`: asset token code.
/// * `memo`: memo for defining the asset.
/// * `asset_rules`: simple asset rules (e.g. traceable, transferable)
/// * `txn_file`: path to store the transaction file.
pub fn define_asset(data_dir: &str,
                    fiat_asset: bool,
                    issuer_key_pair: &XfrKeyPair,
                    token_code: AssetTypeCode,
                    memo: &str,
                    asset_rules: AssetRules,
                    txn_file: Option<&str>)
                    -> Result<TransactionBuilder, PlatformError> {
  let mut txn_builder = TransactionBuilder::default();
  txn_builder.add_operation_create_asset(issuer_key_pair,
                                         Some(token_code),
                                         asset_rules,
                                         &memo,
                                         PolicyChoice::Fungible())?;
  if let Some(file) = txn_file {
    store_txn_to_file(&file, &txn_builder)?;
  }

  // Update data
  let mut data = load_data(data_dir)?;

  if fiat_asset {
    data.fiat_code = Some(token_code.to_base64());
    store_data_to_file(data, data_dir)?;
  };

  Ok(txn_builder)
}

/// Defines an asset and submits the transaction with the standalone ledger.
pub fn define_and_submit(issuer_key_pair: &XfrKeyPair,
                         code: AssetTypeCode,
                         rules: AssetRules,
                         ledger_standalone: &LedgerStandalone)
                         -> Result<(), PlatformError> {
  // Define the asset
  let mut txn_builder = TransactionBuilder::default();
  let txn = txn_builder.add_operation_create_asset(issuer_key_pair,
                                                   Some(code),
                                                   rules,
                                                   "",
                                                   PolicyChoice::Fungible())?
                       .transaction();

  // Submit the transaction
  ledger_standalone.submit_transaction(&txn);

  Ok(())
}

#[allow(clippy::too_many_arguments)]
/// Issues and transfers asset.
/// # Arguments
/// * `issuer_key_pair`: asset issuer's key pair.
/// * `recipient_key_pair`: rercipient's key pair.
/// * `amount`: amount to issue and transfer.
/// * `token_code`: asset token code.
/// * `record_type`: booleans representing whether the amount and asset transfer are confidential.
///   Asset issuance is always nonconfidential.
/// * `memo_file`: path to store the tracer and owner memos, optional.
/// * `txn_file`: path to the transaction file.
/// * `tracing_policy`: asset tracing policy, if any.
#[allow(clippy::too_many_arguments)]
pub fn issue_and_transfer_asset(data_dir: &str,
                                issuer_key_pair: &XfrKeyPair,
                                recipient_key_pair: &XfrKeyPair,
                                amount: u64,
                                token_code: AssetTypeCode,
                                record_type: AssetRecordType,
                                credential_record: Option<(&CredUserSecretKey,
                                        &ZeiCredential,
                                        &CredCommitmentKey)>,
                                txn_file: Option<&str>,
                                tracing_policy: Option<AssetTracingPolicy>,
                                identity_commitment: Option<CredCommitment>)
                                -> Result<TransactionBuilder, PlatformError> {
  // Asset issuance is always nonconfidential
  let (blind_asset_record, _, owner_memo) =
      get_blind_asset_record_and_memos(issuer_key_pair.get_pk(),
                                       amount,
                                       token_code,
                                       AssetRecordType::from_booleans(record_type.is_confidential_amount(), false),
                                       tracing_policy.clone())?;

  // Transfer Operation
  let output_template = if let Some(policy) = tracing_policy.clone() {
    AssetRecordTemplate::with_asset_tracking(amount,
                                             token_code.val,
                                             record_type,
                                             recipient_key_pair.get_pk(),
                                             policy)
  } else {
    AssetRecordTemplate::with_no_asset_tracking(amount,
                                                token_code.val,
                                                record_type,
                                                recipient_key_pair.get_pk())
  };

  let xfr_op = TransferOperationBuilder::new().add_input(TxoRef::Relative(0),
                                                          open_blind_asset_record(&blind_asset_record,
                                                                                  &owner_memo,
                                                                                  issuer_key_pair.get_sk_ref()).map_err(|e| PlatformError::ZeiError(error_location!(),e))?,
                                                          None,
                                                          None,
                                                          amount)?
                                                 .add_output(&output_template,
                                                             tracing_policy.clone(),
                                                             identity_commitment,
                                                             credential_record)?
                                                 .balance()?
                                                 .create(TransferType::Standard)?
                                                 .sign(issuer_key_pair)?
                                                 .transaction()?;

  // Issue and Transfer transaction
  let mut txn_builder = TransactionBuilder::default();
  txn_builder.add_operation_issue_asset(issuer_key_pair,
                                        &token_code,
                                        get_and_update_sequence_number(data_dir)?,
                                        &[(TxOutput(blind_asset_record), owner_memo)],
                                        tracing_policy)?
             .add_operation(xfr_op)
             .transaction();

  if let Some(file) = txn_file {
    store_txn_to_file(file, &txn_builder)?;
  }

  Ok(txn_builder)
}

/// Issues and transfers an asset, submits the transactio with the standalone ledger, and get the UTXO SID, amount blinds and type blind.
#[allow(clippy::too_many_arguments)]
pub fn issue_transfer_and_get_utxo_and_blinds<R: CryptoRng + RngCore>(
  issuer_key_pair: &XfrKeyPair,
  recipient_key_pair: &XfrKeyPair,
  amount: u64,
  code: AssetTypeCode,
  record_type: AssetRecordType,
  sequence_number: u64,
  mut prng: &mut R,
  ledger_standalone: &LedgerStandalone)
  -> Result<(u64, (Scalar, Scalar), Scalar), PlatformError> {
  // Issue and transfer the asset
  let pc_gens = PublicParams::new().pc_gens;
  let input_template = AssetRecordTemplate::with_no_asset_tracking(amount, code.val, AssetRecordType::NonConfidentialAmount_NonConfidentialAssetType, issuer_key_pair.get_pk());
  let input_blind_asset_record =
    build_blind_asset_record(&mut prng, &pc_gens, &input_template, None).0;
  let output_template = AssetRecordTemplate::with_no_asset_tracking(amount,
                                                                    code.val,
                                                                    record_type,
                                                                    recipient_key_pair.get_pk());
  let blinds = &mut ((Scalar::default(), Scalar::default()), Scalar::default());
  let xfr_op = TransferOperationBuilder::new().add_input(TxoRef::Relative(0),
                                                           open_blind_asset_record(&input_blind_asset_record,
                                                                                   &None,
                                                                                   issuer_key_pair.get_sk_ref()).map_err(|e| {
                                                                                     PlatformError::ZeiError(error_location!(), e)
                                                                                   })?,
                                                           None,
                                                           None,
                                                           amount)?
                                                .add_output_and_store_blinds(&output_template, None, prng, blinds)?.balance()?
                                                .create(TransferType::Standard)?
                                                .sign(issuer_key_pair)?
                                                .transaction()?;

  let mut txn_builder = TransactionBuilder::default();
  let txn = txn_builder.add_operation_issue_asset(issuer_key_pair,
                                                  &code,
                                                  sequence_number,
                                                  &[(TxOutput(input_blind_asset_record), None)],
                                                  None)?
                       .add_operation(xfr_op)
                       .transaction();

  // Submit the transaction, and get the UTXO and asset type blind
  Ok((ledger_standalone.submit_transaction_and_fetch_utxos(&txn)[0].0, blinds.0, blinds.1))
}

/// Defines, issues and transfers an asset, and submits the transactions with the standalone ledger.
/// Returns the UTXO SID, the blinding factors for the asset amount, and the blinding factor for the asset type code.
#[allow(clippy::too_many_arguments)]
pub fn define_issue_transfer_and_get_utxo_and_blinds<R: CryptoRng + RngCore>(
  issuer_key_pair: &XfrKeyPair,
  recipient_key_pair: &XfrKeyPair,
  amount: u64,
  code: AssetTypeCode,
  rules: AssetRules,
  record_type: AssetRecordType,
  ledger_standalone: &LedgerStandalone,
  prng: &mut R)
  -> Result<(u64, (Scalar, Scalar), Scalar), PlatformError> {
  // Define the asset
  define_and_submit(issuer_key_pair, code, rules, ledger_standalone)?;

  // Issue and transfer the asset, and get the UTXO SID and asset type blind
  issue_transfer_and_get_utxo_and_blinds(issuer_key_pair,
                                         recipient_key_pair,
                                         amount,
                                         code,
                                         record_type,
                                         1,
                                         prng,
                                         ledger_standalone)
}

/// protocol and host information
pub struct ProtocolHost(pub String, pub String);

/// Queries a value.
///
/// # Arguments
<<<<<<< HEAD
/// * `protocol`: either `https` or `http`.
/// * `host`: either `testnet.findora.org` or `localhost`.
/// * `port`: either `LEDGER_PORT` or `SUBMIT_PORT`.
=======
/// * `protocol_host`:
///   * protocol: either `https` or `http`
///   * host: either `testnet.findora.org` or `localhost`.
/// * `port`: either `QUERY_PORT` or `SUBMIT_PORT`.
>>>>>>> bf0d8609
/// * `route`: route to query.
/// * `value`: value to look up.
///
/// # Examples
/// * To query the BlindAssetRecord with utxo_sid 100 from https://testnet.findora.org:
/// use txn_cli::txn_lib::query;
<<<<<<< HEAD
/// query("https", "testnet.findora.org", LEDGER_PORT, "utxo_sid", "100").unwrap();
pub fn query(protocol: &str,
             host: &str,
=======
/// query("https", "testnet.findora.org", QUERY_PORT, "utxo_sid", "100").unwrap();
pub fn query(protocol_host: &ProtocolHost,
>>>>>>> bf0d8609
             port: &str,
             route: &str,
             value: &str)
             -> Result<String, PlatformError> {
  let mut res = if let Ok(response) =
    reqwest::get(&format!("{}://{}:{}/{}/{}",
                          &protocol_host.0, &protocol_host.1, port, route, value))
  {
    response
  } else {
    return Err(PlatformError::SubmissionServerError(format!("[{}] {}",
                                                            &error_location!(),
                                                            &"Failed to query.")));
  };

  // Log body
  println!("Querying status: {}", res.status());
  let text = res.text().or_else(|_| {
                          Err(PlatformError::SubmissionServerError(format!("[{}] {}",
                                                                           &error_location!(),
                                                                           &"Failed to query.")))
                        })?;
  println!("Querying result: {}", text);

  Ok(text)
}

/// Queries the UTXO SID and gets the asset type commitment.
/// Asset should be confidential, otherwise the commitmemt will be null.
pub fn query_utxo_and_get_type_commitment(utxo: u64,
                                          protocol_host: &ProtocolHost)
                                          -> Result<CompressedRistretto, PlatformError> {
<<<<<<< HEAD
  let res = query(protocol,
                  host,
                  LEDGER_PORT,
                  "utxo_sid",
                  &format!("{}", utxo))?;
=======
  let res = query(protocol_host, QUERY_PORT, "utxo_sid", &format!("{}", utxo))?;
>>>>>>> bf0d8609
  let blind_asset_record =
    serde_json::from_str::<BlindAssetRecord>(&res).or_else(|_| Err(des_fail!()))?;
  match blind_asset_record.asset_type {
    XfrAssetType::Confidential(commitment) => Ok(commitment),
    _ => {
      println!("Found nonconfidential asset.");
      Err(PlatformError::InputsError(error_location!()))
    }
  }
}

/// Queries the UTXO SID to get the amount, either confidential or nonconfidential.
pub fn query_utxo_and_get_amount(utxo: u64,
                                 protocol_host: &ProtocolHost)
                                 -> Result<XfrAmount, PlatformError> {
<<<<<<< HEAD
  let res = query(protocol,
                  host,
                  LEDGER_PORT,
                  "utxo_sid",
                  &format!("{}", utxo))?;
=======
  let res = query(protocol_host, QUERY_PORT, "utxo_sid", &format!("{}", utxo))?;
>>>>>>> bf0d8609
  let blind_asset_record =
    serde_json::from_str::<BlindAssetRecord>(&res).or_else(|_| Err(des_fail!()))?;
  Ok(blind_asset_record.amount)
}

/// Submits a transaction.
///
/// Either this function or `submit_and_get_sids` should be called after a transaction is composed by any of the following:
/// * `air_assign`
/// * `define_asset`
/// * `issue_asset`
/// * `transfer_asset`
/// * `issue_and_transfer_asset`
///
/// # Arguments
/// * `protocol`: either `https` or `http`.
/// * `host`: either `testnet.findora.org` or `localhost`.
/// * `txn_builder`: transation builder.
pub fn submit(protocol_host: &ProtocolHost,
              txn_builder: TransactionBuilder)
              -> Result<(), PlatformError> {
  // Submit transaction
  let client = reqwest::Client::new();
  let txn = txn_builder.transaction();
  let mut res =
    client.post(&format!("{}://{}:{}/{}",
                         protocol_host.0, protocol_host.1, SUBMIT_PORT, "submit_transaction"))
          .json(&txn)
          .send()
          .or_else(|_| {
            Err(PlatformError::SubmissionServerError(format!("[{}] {}",
                                                             &error_location!(),
                                                             &"Failed to submit.")))
          })?;
  // Log body
  let txt = res.text().expect("no response");
  let handle = serde_json::from_str::<TxnHandle>(&txt).unwrap_or_else(|e| {
                                                        panic!("<Invalid JSON> ({}): \"{}\"",
                                                               &e, &txt)
                                                      });
  println!("Submission response: {}", handle);
  println!("Submission status: {}", res.status());
  Ok(())
}

/// Submits a transaction and gets the UTXO (unspent transaction output) SIDs.
///
/// Either this function or `submit` should be called after a transaction is composed by any of the following:
/// * `air_assign`
/// * `define_asset`
/// * `issue_asset`
/// * `transfer_asset`
/// * `issue_and_transfer_asset`
///
/// # Arguments
/// * `protocol_host`:
///   * protocol: either `https` or `http`.
///   * host: either `testnet.findora.org` or `localhost`.
/// * `txn_builder`: transation builder.
pub fn submit_and_get_sids(protocol_host: &ProtocolHost,
                           txn_builder: TransactionBuilder)
                           -> Result<Vec<TxoSID>, PlatformError> {
  // Submit transaction
  let client = reqwest::Client::new();
  let txn = txn_builder.transaction();
  let mut res =
    client.post(&format!("{}://{}:{}/{}",
                         protocol_host.0, protocol_host.1, SUBMIT_PORT, "submit_transaction"))
          .json(&txn)
          .send()
          .or_else(|_| {
            Err(PlatformError::SubmissionServerError(format!("[{}] {}",
                                                             &error_location!(),
                                                             &"Failed to submit.")))
          })?;

  // Log body
  let txt = res.text().expect("no response");
  let handle = serde_json::from_str::<TxnHandle>(&txt).unwrap_or_else(|e| {
                                                        panic!("<Invalid JSON> ({}): \"{}\"",
                                                               &e, &txt)
                                                      });
  println!("Submission response: {}", handle);
  println!("Submission status: {}", res.status());

  // Return sid
  let res = query(protocol_host, SUBMIT_PORT, "txn_status", &handle.0)?;
  match serde_json::from_str::<TxnStatus>(&res).or_else(|_| Err(des_fail!()))? {
    TxnStatus::Committed((_sid, txos)) => Ok(txos),
    _ => Err(des_fail!()),
  }
}

/// Querys the blind asset record by querying the UTXO (unspent transaction output) SID.
/// # Arguments
/// * `txn_file`: path to the transaction file.
/// * `key_pair`: key pair of the asset record.
/// * `owner_memo`: Memo associated with utxo.
pub fn query_open_asset_record(protocol_host: &ProtocolHost,
                               sid: TxoSID,
                               key_pair: &XfrKeyPair,
                               owner_memo: &Option<OwnerMemo>)
                               -> Result<OpenAssetRecord, PlatformError> {
<<<<<<< HEAD
  let res = query(protocol,
                  host,
                  LEDGER_PORT,
                  "utxo_sid",
                  &format!("{}", sid.0))?;
=======
  let res = query(protocol_host, QUERY_PORT, "utxo_sid", &format!("{}", sid.0))?;
>>>>>>> bf0d8609
  let blind_asset_record =
    serde_json::from_str::<BlindAssetRecord>(&res).or_else(|_| Err(des_fail!()))?;
  open_blind_asset_record(&blind_asset_record, owner_memo, key_pair.get_sk_ref()).or_else(|error| {
                                                Err(PlatformError::ZeiError(error_location!(), error))
                                              })
}

/// Uses environment variable RUST_LOG to select log level and filters output by module or regex.
///
/// By default, log everything "trace" level or greater to stdout.
///
/// # Examples
/// RUST_LOG="info,txn_cli=trace" ../../target/debug/txn_cli create_txn_builder
pub fn init_logging() {
  flexi_logger::Logger::with_env_or_str("trace").start()
                                                .unwrap();
}

/// Matches the PlatformError with an exitcode and exits.
/// * SerializationError: exits with code `DATAERR`.
/// * DeserializationError: exits with code `DATAERR`.
/// * IoError:
///   * If the input file doesn't exist: exits with code `NOINPUT`.
///     * Note: make sure the error message contains "File doesn't exist:" when constructing the PlatformError.
///   * If the input file isn't readable: exits with code `NOINPUT`.
///     * Note: make sure the error message contains "Failed to read" when constructing the PlatformError.
///   * If the output file or directory can't be created: exits with code `CANTCREAT`.
///     * Note: make sure the error message contains "Failed to create" when constructing the PlatformError.
///   * Otherwise: exits with code `IOERR`.
/// * SubmissionServerError: exits with code `UNAVAILABLE`.
/// * Otherwise: exits with code `USAGE`.
pub fn match_error_and_exit(error: PlatformError) {
  match error {
    PlatformError::SerializationError(_) => exit(exitcode::DATAERR),
    PlatformError::DeserializationError(_) => exit(exitcode::DATAERR),
    PlatformError::IoError(io_error) => {
      if io_error.contains("File doesn't exist:") || io_error.contains("Failed to read") {
        exit(exitcode::NOINPUT)
      }
      if io_error.contains("Failed to create") {
        exit(exitcode::CANTCREAT)
      }
      exit(exitcode::IOERR)
    }
    _ => exit(exitcode::USAGE),
  }
}

#[cfg(test)]
mod tests {
  use super::*;
  use rand_chacha::ChaChaRng;
  use rand_core::SeedableRng;
  use tempfile::tempdir;

  #[test]
  fn test_define_asset() {
    let tmp_dir = tempdir().unwrap();
    let data_dir = tmp_dir.path().to_str().unwrap();

    // Create key pair
    let mut prng: ChaChaRng = ChaChaRng::from_entropy();
    let issuer_key_pair = XfrKeyPair::generate(&mut prng);

    // Define asset
    let res = define_asset(data_dir,
                           false,
                           &issuer_key_pair,
                           AssetTypeCode::gen_random(),
                           "Define asset",
                           AssetRules::default(),
                           None);

    assert!(res.is_ok());

    tmp_dir.close().unwrap();
  }

  #[test]
  fn test_issue_and_transfer_asset() {
    let tmp_dir = tempdir().unwrap();
    let data_dir = tmp_dir.path().to_str().unwrap();

    // Create key pairs
    let mut prng: ChaChaRng = ChaChaRng::from_entropy();
    let issuer_key_pair = XfrKeyPair::generate(&mut prng);
    let recipient_key_pair = XfrKeyPair::generate(&mut prng);

    // Issue and transfer asset
    let code = AssetTypeCode::gen_random();
    let amount = 1000;
    let res =
      issue_and_transfer_asset(data_dir,
                               &issuer_key_pair,
                               &recipient_key_pair,
                               amount,
                               code,
                               AssetRecordType::NonConfidentialAmount_NonConfidentialAssetType,
                               None,
                               None,
                               None,
                               None);

    assert!(res.is_ok());

    tmp_dir.close().unwrap();
  }
}<|MERGE_RESOLUTION|>--- conflicted
+++ resolved
@@ -270,30 +270,18 @@
 /// Queries a value.
 ///
 /// # Arguments
-<<<<<<< HEAD
-/// * `protocol`: either `https` or `http`.
-/// * `host`: either `testnet.findora.org` or `localhost`.
-/// * `port`: either `LEDGER_PORT` or `SUBMIT_PORT`.
-=======
 /// * `protocol_host`:
 ///   * protocol: either `https` or `http`
 ///   * host: either `testnet.findora.org` or `localhost`.
-/// * `port`: either `QUERY_PORT` or `SUBMIT_PORT`.
->>>>>>> bf0d8609
+/// * `port`: either `LEDGER_PORT` or `SUBMIT_PORT`.
 /// * `route`: route to query.
 /// * `value`: value to look up.
 ///
 /// # Examples
 /// * To query the BlindAssetRecord with utxo_sid 100 from https://testnet.findora.org:
 /// use txn_cli::txn_lib::query;
-<<<<<<< HEAD
 /// query("https", "testnet.findora.org", LEDGER_PORT, "utxo_sid", "100").unwrap();
-pub fn query(protocol: &str,
-             host: &str,
-=======
-/// query("https", "testnet.findora.org", QUERY_PORT, "utxo_sid", "100").unwrap();
 pub fn query(protocol_host: &ProtocolHost,
->>>>>>> bf0d8609
              port: &str,
              route: &str,
              value: &str)
@@ -326,15 +314,7 @@
 pub fn query_utxo_and_get_type_commitment(utxo: u64,
                                           protocol_host: &ProtocolHost)
                                           -> Result<CompressedRistretto, PlatformError> {
-<<<<<<< HEAD
-  let res = query(protocol,
-                  host,
-                  LEDGER_PORT,
-                  "utxo_sid",
-                  &format!("{}", utxo))?;
-=======
-  let res = query(protocol_host, QUERY_PORT, "utxo_sid", &format!("{}", utxo))?;
->>>>>>> bf0d8609
+  let res = query(protocol_host, LEDGER_PORT, "utxo_sid", &format!("{}", utxo))?;
   let blind_asset_record =
     serde_json::from_str::<BlindAssetRecord>(&res).or_else(|_| Err(des_fail!()))?;
   match blind_asset_record.asset_type {
@@ -350,15 +330,7 @@
 pub fn query_utxo_and_get_amount(utxo: u64,
                                  protocol_host: &ProtocolHost)
                                  -> Result<XfrAmount, PlatformError> {
-<<<<<<< HEAD
-  let res = query(protocol,
-                  host,
-                  LEDGER_PORT,
-                  "utxo_sid",
-                  &format!("{}", utxo))?;
-=======
-  let res = query(protocol_host, QUERY_PORT, "utxo_sid", &format!("{}", utxo))?;
->>>>>>> bf0d8609
+  let res = query(protocol_host, LEDGER_PORT, "utxo_sid", &format!("{}", utxo))?;
   let blind_asset_record =
     serde_json::from_str::<BlindAssetRecord>(&res).or_else(|_| Err(des_fail!()))?;
   Ok(blind_asset_record.amount)
@@ -462,15 +434,10 @@
                                key_pair: &XfrKeyPair,
                                owner_memo: &Option<OwnerMemo>)
                                -> Result<OpenAssetRecord, PlatformError> {
-<<<<<<< HEAD
-  let res = query(protocol,
-                  host,
+  let res = query(protocol_host,
                   LEDGER_PORT,
                   "utxo_sid",
                   &format!("{}", sid.0))?;
-=======
-  let res = query(protocol_host, QUERY_PORT, "utxo_sid", &format!("{}", sid.0))?;
->>>>>>> bf0d8609
   let blind_asset_record =
     serde_json::from_str::<BlindAssetRecord>(&res).or_else(|_| Err(des_fail!()))?;
   open_blind_asset_record(&blind_asset_record, owner_memo, key_pair.get_sk_ref()).or_else(|error| {
