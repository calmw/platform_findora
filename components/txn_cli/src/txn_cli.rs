--- conflicted
+++ resolved
@@ -1081,38 +1081,6 @@
   Ok(())
 }
 
-// TODO (Keyao): Move this enum to data_model and make it public?
-#[allow(non_camel_case_types)]
-#[allow(clippy::enum_variant_names)]
-/// Represents whether an asset is updatable and/or traceable.
-enum AssetAccessType {
-  Updatable_Traceable,
-  Updatable_NotTraceable,
-  NotUpdatable_Traceable,
-  NotUpdatable_NotTraceable,
-}
-
-impl AssetAccessType {
-  /// Converts the asset access type
-  fn get_booleans(self) -> (bool, bool) {
-    match self {
-      AssetAccessType::Updatable_Traceable => (true, true),
-      AssetAccessType::Updatable_NotTraceable => (true, false),
-      AssetAccessType::NotUpdatable_Traceable => (false, true),
-      AssetAccessType::NotUpdatable_NotTraceable => (false, false),
-    }
-  }
-
-  fn from_booleans(updatable: bool, traceable: bool) -> Self {
-    match (updatable, traceable) {
-      (true, true) => AssetAccessType::Updatable_Traceable,
-      (true, false) => AssetAccessType::Updatable_NotTraceable,
-      (false, true) => AssetAccessType::NotUpdatable_Traceable,
-      (false, false) => AssetAccessType::NotUpdatable_NotTraceable,
-    }
-  }
-}
-
 /// Defines an asset.
 ///
 /// Note: the transaction isn't submitted until `submit` or `submit_and_get_sids` is called.
@@ -1132,15 +1100,9 @@
                 txn_file: &str)
                 -> Result<TransactionBuilder, PlatformError> {
   let mut txn_builder = TransactionBuilder::default();
-  let (updatable, traceable) = access_type.get_booleans();
   txn_builder.add_operation_create_asset(issuer_key_pair,
                                          Some(token_code),
-<<<<<<< HEAD
                                          access_type,
-=======
-                                         updatable,
-                                         traceable,
->>>>>>> a98ec2d8
                                          &memo,
                                          PolicyChoice::Fungible())?;
   store_txn_to_file(&txn_file, &txn_builder)?;
@@ -3868,16 +3830,16 @@
     assert_eq!(data.loans[0].status, LoanStatus::Active);
     assert_eq!(data.loans[0].balance, loan_amount);
 
-    // // Pay loan
-    // let payment_amount = 200;
-    // pay_loan(0, payment_amount, PROTOCOL, HOST).unwrap();
-    // data = load_data().unwrap();
+    // Pay loan
+    let payment_amount = 200;
+    pay_loan(0, payment_amount, PROTOCOL, HOST).unwrap();
+    data = load_data().unwrap();
 
     let _ = fs::remove_file(DATA_FILE);
     fs::remove_file(txn_builder_path).unwrap();
     fs::remove_file("tb_loan.debt.0").unwrap();
     fs::remove_file("tb_loan.fiat.0").unwrap();
 
-    // assert_eq!(data.loans[0].payments, 1);
+    assert_eq!(data.loans[0].payments, 1);
   }
 }