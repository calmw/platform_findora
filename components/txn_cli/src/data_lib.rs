use credentials::{credential_issuer_key_gen, CredIssuerPublicKey, CredIssuerSecretKey};
use ledger::data_model::errors::PlatformError;
use ledger::data_model::{AssetTypeCode, TxoSID};
use ledger::{des_fail, error_location, ser_fail};
use log::trace; // Other options: debug, info, warn
use rand_chacha::ChaChaRng;
use rand_core::SeedableRng;
use serde::{Deserialize, Serialize};
use std::fs;
use std::path::{Path, PathBuf};
use txn_builder::TransactionBuilder;
use zei::serialization::ZeiFromToBytes;
use zei::setup::PublicParams;
use zei::xfr::asset_record::{build_blind_asset_record, open_blind_asset_record, AssetRecordType};
use zei::xfr::asset_tracer::gen_asset_tracer_keypair;
use zei::xfr::sig::{XfrKeyPair, XfrPublicKey};
use zei::xfr::structs::{
  AssetRecordTemplate, AssetTracerKeyPair, AssetTracerMemo, AssetTracingPolicies,
  AssetTracingPolicy, BlindAssetRecord, OpenAssetRecord, OwnerMemo,
};

/// Path to the initial data when the program starts.
// TODO (Keyao): Redmine issue: #42: Store txn_cli data externally
// Make this data driven, not embedded in the Rust code.
// The attribute names will be determined by the customer's application and will differ from customer to customer.
// Or we'll develop a standard registry or dictionary of attributes.
const INIT_DATA_PATH: &str = "init_data.json";
/// Path to the data file.
const DATA_FILE: &str = "data.json";
/// Arbitrary choice of the maximum backup extension number.
const BACKUP_COUNT_MAX: i32 = 10000;

/// Tuple of blind asset record and associated tracer and owner memos. Memos are optional.
pub(crate) type BlindAssetRecordAndMemos =
  (BlindAssetRecord, Vec<AssetTracerMemo>, Option<OwnerMemo>);
/// Tuple of tracer and owner memos, optional.
pub(crate) type TracerAndOwnerMemos = (Vec<AssetTracerMemo>, Option<OwnerMemo>);

//
// Credentials
//
/// Credential value comparison types.
pub(crate) enum ComparisonType {
  /// Requirement: attribute value == required value
  Equal,
  /// Requirement: attribute value >= required value
  AtLeast,
}

#[derive(Clone, Copy, Deserialize, Debug, Eq, PartialEq, Serialize)]
/// Credential attribute names and their corresponding indices in the credential's values data and lender's requirements data.
///
/// See `get_name_and_length` for the value length of each attribute.
///
/// # Examples
/// * `"values": ["630", null, "1"]` in a credential's data indicates:
///   * Lower bound of the borrower's credit score is 630.
///   * Lower bound of the borrower's income isn't provided.
///   * The country code of the borrower's citizenship is 1.
/// * `"requirements": [null, "900", "7"]` in a lender's requirements data indicates:
///   * Lower bound of the credit score isn't required.
///   * Lower bound of the borrower's income must be at least 900.
///   * The country code of the borrower's citizenship must be 7.
// Note: If this pub(crate) enum is modified, update the `create_or_overwrite_credential` command too.
pub enum CredentialIndex {
  /// Lower bound of the credit score
  MinCreditScore = 0,
  /// lower bound of the income
  MinIncome = 1,
  /// Country code of citizenship
  /// See https://countrycode.org/ for country code definition.
  Citizenship = 2,
}

impl CredentialIndex {
  /// Gets the attribute name.
  pub fn get_name(self) -> String {
    match self {
      CredentialIndex::MinCreditScore => "min_credit_score".to_string(),
      CredentialIndex::MinIncome => "min_income".to_string(),
      _ => "citizenship".to_string(),
    }
  }

  /// Gets the attribute name and length.
  pub(crate) fn get_name_and_length(self) -> (String, usize) {
    match self {
      CredentialIndex::MinCreditScore => ("min_credit_score".to_string(), 3 as usize),
      CredentialIndex::MinIncome => ("min_income".to_string(), 4 as usize),
      _ => ("citizenship".to_string(), 3 as usize),
    }
  }

  /// Convertes the index in the credential record to CredentialIndex
  pub(crate) fn get_credential_index(index: u64) -> Result<Self, PlatformError> {
    match index {
      0 => Ok(CredentialIndex::MinCreditScore),
      1 => Ok(CredentialIndex::MinIncome),
      2 => Ok(CredentialIndex::Citizenship),
      _ => {
        println!("Index too large: {}", index);
        Err(PlatformError::InputsError(error_location!()))
      }
    }
  }

  /// Gets the requirement type based on the index in the credential record.
  /// See the enum `ComparisonType` for supported requirement types.
  /// See the enum `CredentialIndex` for how the credential attributes are ordered.
  pub(crate) fn get_requirement_type(index: u64) -> ComparisonType {
    if index <= 1 {
      ComparisonType::AtLeast
    } else {
      ComparisonType::Equal
    }
  }
}

#[derive(Clone, Deserialize, Debug, Serialize)]
/// Borrower's credential records.
pub struct Credential {
  /// Credential ID
  id: u64,
  /// Borrower ID
  borrower: u64,
  /// Credential issuer ID
  pub credential_issuer: u64,
  /// Credential values, in the order defined in the enum `CredentialIndex`.
  /// Null value indicates the credential value isn't provided yet.
  /// # Examples
  /// * `"attributes": ["630", null, "1"]` indicates:
  /// * Lower bound of the borrower's credit score is 630.
  /// * Lower bound of the borrower's income isn't provided.
  /// * The country code of the borrower's citizenship is 1.
  pub values: Vec<Option<String>>,
}

impl Credential {
  /// Conpub(crate) structs a credential
  /// # Arguments
  /// `id`: credential ID
  /// `borrower`: borrower ID
  /// `credential_issuer`: credential issuer ID
  /// `values`: credential values, in the order defined in the enum `CredentialIndex`.
  pub fn new(id: u64, borrower: u64, credential_issuer: u64, values: Vec<Option<String>>) -> Self {
    Credential { id,
                 borrower,
                 credential_issuer,
                 values }
  }
}

//
// Users
//
#[derive(Clone, Debug, Deserialize, Serialize)]
/// Asset issuer's account information.
pub(crate) struct AssetIssuer {
  /// AssetIssuer ID
  id: u64,
  /// Name
  name: String,
  /// Serialized key pair
  key_pair: String,
  /// Serialized asset tracer key pair
  tracer_key_pair: String,
}

impl AssetIssuer {
  pub fn new(id: usize, name: String) -> Result<Self, PlatformError> {
    // Generate asset issuer key pair
    let key_pair = XfrKeyPair::generate(&mut ChaChaRng::from_entropy());
    let key_pair_str = hex::encode(key_pair.zei_to_bytes());

    // Generate asset tracer key pair
    let tracer_key_pair = gen_asset_tracer_keypair(&mut ChaChaRng::from_entropy());
    let tracer_key_pair_str =
      serde_json::to_string(&tracer_key_pair).or_else(|e| Err(ser_fail!(e)))?;

    Ok(AssetIssuer { id: id as u64,
                     name,
                     key_pair: key_pair_str,
                     tracer_key_pair: tracer_key_pair_str })
  }
}

#[derive(Clone, Deserialize, Serialize)]
/// Credential issuer's account information.
pub struct CredentialIssuer {
  /// Credential issuer ID
  id: u64,
  /// Name
  name: String,
  /// Serialized key pair
  key_pair: String,
}

impl CredentialIssuer {
  /// Conpub(crate) structs a credential issuer for the credit score attribute.
  pub fn new(id: usize,
             name: String,
             attributes: Vec<CredentialIndex>)
             -> Result<Self, PlatformError> {
    let mut attribute_names_and_sizes = Vec::new();
    for attribute in attributes {
      attribute_names_and_sizes.push(attribute.get_name_and_length());
    }

    let key_pair =
      credential_issuer_key_gen(&mut ChaChaRng::from_entropy(), &attribute_names_and_sizes);
    let key_pair_str = serde_json::to_string(&key_pair).or_else(|e| Err(ser_fail!(e)))?;

    Ok(CredentialIssuer { id: id as u64,
                          name,
                          key_pair: hex::encode(key_pair_str) })
  }
}

#[derive(Clone, Deserialize, Serialize)]
/// Lender's account information.
pub struct Lender {
  /// Lender ID
  id: u64,
  /// Name
  name: String,
  /// Serialized key pair
  key_pair: String,
  /// Credential requirements, in the order defined in the enum `CredentialIndex`.
  /// Null value indicates the credential attribute isn't required.
  /// # Examples  
  /// * `"requirements": [null, "900", "7"]` indicates:
  ///   * Lower bound of the credit score isn't requirement.
  ///   * Lower bound of the borrower's income must be at least 900.
  ///   * The country code of the borrower's citizenship must be 7.
  pub requirements: Vec<Option<String>>,
  /// List of loan IDs
  pub loans: Vec<u64>,
}

impl Lender {
  pub fn new(id: usize, name: String) -> Self {
    let key_pair = XfrKeyPair::generate(&mut ChaChaRng::from_entropy());
    let key_pair_str = hex::encode(key_pair.zei_to_bytes());
    Lender { id: id as u64,
             name,
             key_pair: key_pair_str,
             requirements: vec![None, None, None],
             loans: Vec::new() }
  }
}

#[derive(Clone, Deserialize, Serialize)]
/// Borrower's account information.
pub struct Borrower {
  /// Borrower ID
  id: u64,
  /// Name
  pub name: String,
  /// Serialized key pair
  key_pair: String,
  /// Credential ID, if exists
  pub credentials: Option<u64>,
  /// List of loan IDs
  pub loans: Vec<u64>,
  /// Balance
  pub balance: u64,
  /// Fiat asset UTXO (unspent transaction output) SIDs, if any
  pub fiat_utxo: Option<TxoSID>,
}

impl Borrower {
  pub fn new(id: usize, name: String) -> Self {
    // Get the encoded key pair
    let key_pair = XfrKeyPair::generate(&mut ChaChaRng::from_entropy());
    let key_pair_str = hex::encode(key_pair.zei_to_bytes());

    // Conpub(crate) struct the Borrower
    Borrower { id: id as u64,
               name,
               key_pair: key_pair_str,
               credentials: None,
               loans: Vec::new(),
               balance: 0,
               fiat_utxo: None }
  }
}

//
// Loan
//
#[derive(Clone, Deserialize, Debug, PartialEq, Serialize)]
/// Loan statuses.
pub enum LoanStatus {
  /// The borrower has requested the loan, but the lender hasn't fulfill it
  Requested,
  /// The lender has declined the loan
  Declined,
  /// The lender has fulfilled the loan, but the borrower hasn't paid it off
  Active,
  /// The borrower has paid off the loan
  Complete,
}

#[derive(Clone, Deserialize, Debug, Serialize)]
/// Loan information.
pub struct Loan {
  /// Loan ID
  id: u64,
  /// Issuer ID, null if the loan isn't fulfilled          
  pub issuer: Option<u64>,
  /// Lender ID           
  pub lender: u64,
  /// Borrower ID          
  pub borrower: u64,
  /// Loan status, possible values defined in the enum `LoanStatus`
  pub status: LoanStatus,
  /// Total amount
  pub amount: u64,
  /// Outstanding balance
  pub balance: u64,
  /// Interest per 1000
  /// # Examples
  /// * `120`: interest rate is 0.12        
  pub interest_per_mille: u64,
  /// Loan duration
  duration: u64,
  /// Number of payments that have been made
  pub payments: u64,
  /// Serialized debt token code, null if the loan isn't fulfilled     
  pub code: Option<String>,
  /// Debt asset UTXO (unspent transaction output) SIDs, null if the loan isn't fulfilled     
  pub debt_utxo: Option<TxoSID>,
}

impl Loan {
  pub fn new(id: usize,
             lender: u64,
             borrower: u64,
             amount: u64,
             interest_per_mille: u64,
             duration: u64)
             -> Self {
    Loan { id: id as u64,
           issuer: None,
           lender,
           borrower,
           status: LoanStatus::Requested,
           amount,
           balance: amount,
           interest_per_mille,
           duration,
           payments: 0,
           code: None,
           debt_utxo: None }
  }
}

//
// Data
//
#[derive(Clone, Deserialize, Serialize)]
/// Information of users, loans, fiat token code, and sequence number.
pub struct Data {
  /// List of user records
  asset_issuers: Vec<AssetIssuer>,
  pub credential_issuers: Vec<CredentialIssuer>,
  pub lenders: Vec<Lender>,
  pub borrowers: Vec<Borrower>,

  /// List of loan records
  pub loans: Vec<Loan>,

  /// List of credential records
  pub credentials: Vec<Credential>,

  /// Serialized token code of fiat asset, if defined
  pub fiat_code: Option<String>,

  /// Sequence number of the next transaction
  sequence_number: u64,
}

impl Data {
  pub fn add_loan(&mut self,
                  data_dir: &str,
                  lender: u64,
                  borrower: u64,
                  amount: u64,
                  interest_per_mille: u64,
                  duration: u64)
                  -> Result<(), PlatformError> {
    let id = self.loans.len();
    self.loans
        .push(Loan::new(id, lender, borrower, amount, interest_per_mille, duration));
    self.lenders[lender as usize].loans.push(id as u64);
    self.borrowers[borrower as usize].loans.push(id as u64);
    store_data_to_file(self.clone(), data_dir)
  }

  pub fn add_asset_issuer(&mut self, data_dir: &str, name: String) -> Result<(), PlatformError> {
    let id = self.asset_issuers.len();
    self.asset_issuers.push(AssetIssuer::new(id, name.clone())?);
    println!("{}'s id is {}.", name, id);
    store_data_to_file(self.clone(), data_dir)
  }

  pub fn get_asset_issuer_key_pair(&self, id: u64) -> Result<XfrKeyPair, PlatformError> {
    let key_pair_str = &self.asset_issuers[id as usize].key_pair;
    Ok(XfrKeyPair::zei_from_bytes(&hex::decode(key_pair_str).or_else(|e| Err(ser_fail!(e)))?))
  }

  pub fn get_asset_tracer_key_pair(&self, id: u64) -> Result<AssetTracerKeyPair, PlatformError> {
    let tracer_key_pair_str = &self.asset_issuers[id as usize].tracer_key_pair;
    let tracer_key_pair =
      serde_json::from_str(&tracer_key_pair_str).or_else(|e| Err(des_fail!(e)))?;
    Ok(tracer_key_pair)
  }

  pub fn add_credential_issuer(&mut self,
                               data_dir: &str,
                               name: String,
                               attributes: Vec<CredentialIndex>)
                               -> Result<(), PlatformError> {
    let id = self.credential_issuers.len();
    self.credential_issuers
        .push(CredentialIssuer::new(id, name.clone(), attributes)?);
    println!("{}'s id is {}.", name, id);
    store_data_to_file(self.clone(), data_dir)
  }

  pub fn get_credential_issuer_key_pair(
    &self,
    id: u64)
    -> Result<(CredIssuerPublicKey, CredIssuerSecretKey), PlatformError> {
    let key_pair_str = &self.credential_issuers[id as usize].key_pair;
    let key_pair = serde_json::from_str(&key_pair_str).or_else(|e| Err(des_fail!(e)))?;
    Ok(key_pair)
  }

  pub fn add_lender(&mut self, data_dir: &str, name: String) -> Result<(), PlatformError> {
    let id = self.lenders.len();
    self.lenders.push(Lender::new(id, name.clone()));
    println!("{}'s id is {}.", name, id);
    store_data_to_file(self.clone(), data_dir)
  }

  pub(crate) fn get_lender_key_pair(&self, id: u64) -> Result<XfrKeyPair, PlatformError> {
    let key_pair_str = &self.lenders[id as usize].key_pair;
    Ok(XfrKeyPair::zei_from_bytes(&hex::decode(key_pair_str).or_else(|e| Err(des_fail!(e)))?))
  }

  /// Creates or overwrites a credential requirement.
  /// * If the requirement attribute doesn't exist, add it to the requirements.
  /// * Otherwise, overwrite the value.
  ///
  /// # Arguments
  /// * `lender_id`: lender ID.
  /// * `attribute`: credential attribute, possible names defined in the enum `CredentialIndex`.
  /// * `requirement`: required value.
  pub fn create_or_overwrite_requirement(&mut self,
                                         data_dir: &str,
                                         lender_id: u64,
                                         attribute: CredentialIndex,
                                         requirement: &str)
                                         -> Result<(), PlatformError> {
    if self.lenders[lender_id as usize].requirements[attribute as usize] == None {
      println!("Adding the credential requirement.");
    } else {
      println!("Overwriting the credential requirement.");
    }
    self.lenders[lender_id as usize].requirements[attribute as usize] =
      Some(requirement.to_string());

    // Update the data
    store_data_to_file(self.clone(), data_dir)
  }

  pub fn add_borrower(&mut self, data_dir: &str, name: String) -> Result<(), PlatformError> {
    let id = self.borrowers.len();
    self.borrowers.push(Borrower::new(id, name.clone()));
    println!("{}'s id is {}.", name, id);
    store_data_to_file(self.clone(), data_dir)
  }

  pub fn get_borrower_key_pair(&self, id: u64) -> Result<XfrKeyPair, PlatformError> {
    let key_pair_str = &self.borrowers[id as usize].key_pair;
    Ok(XfrKeyPair::zei_from_bytes(&hex::decode(key_pair_str).or_else(|e| Err(des_fail!(e)))?))
  }

  /// Creates or overwrites a credential data.
  /// * If the credential attribute doesn't exist, add it to the credential data.
  /// * Otherwise, overwrite the value.
  ///
  /// # Arguments
  /// * `borrower_id`: borrower ID.
  /// * `credential_issuer_id`: credential issuer ID.
  /// * `attribute`: credential attribute, possible names defined in the enum `CredentialIndex`.
  /// * `value`: credential value.
  pub fn create_or_overwrite_credential(&mut self,
                                        data_dir: &str,
                                        borrower_id: u64,
                                        credential_issuer_id: u64,
                                        attribute: CredentialIndex,
                                        value: &str)
                                        -> Result<(), PlatformError> {
    // If the borrower has some credential data, update it
    // Otherwise, create a new credential to the borrower's data
    if let Some(credential_id) = self.borrowers[borrower_id as usize].credentials {
      if self.credentials[credential_id as usize].values[attribute as usize].clone() == None
         && credential_issuer_id == self.credentials[credential_id as usize].credential_issuer
      {
        println!("Adding the credential attribute.");
      } else {
        println!("Overwriting the credential attribute.");
      }
      self.credentials[credential_id as usize].values[attribute as usize] = Some(value.to_string());
    } else {
      println!("Creating the credential record.");
      let credential_id = self.credentials.len();
      let mut values = vec![None, None, None];
      values[attribute as usize] = Some(value.to_string());
      self.credentials.push(Credential::new(credential_id as u64,
                                            borrower_id,
                                            credential_issuer_id,
                                            values));
      self.borrowers[borrower_id as usize].credentials = Some(credential_id as u64);
    }

    // Update the data
    store_data_to_file(self.clone(), data_dir)
  }
}

/// Gets the sequence number and increments it.
pub fn get_and_update_sequence_number(data_dir: &str) -> Result<u64, PlatformError> {
  // Get the sequence number
  let mut data = load_data(data_dir)?;
  let sequence_number = data.sequence_number;
  println!("Sequence number: {}", sequence_number);

  // Increment the sequence number
  data.sequence_number += 1;
  store_data_to_file(data, data_dir)?;

  Ok(sequence_number)
}

/// Parses a string to u64.
/// # Arguments
/// * `val_str`: string representation of a value.
pub fn parse_to_u64(val_str: &str) -> Result<u64, PlatformError> {
  if let Ok(val) = val_str.trim().parse::<u64>() {
    Ok(val)
  } else {
    println!("Improperly formatted number.");
    Err(PlatformError::InputsError(error_location!()))
  }
}

/// Parses a string to a list of u64 values.
/// # Arguments
/// * `vals_str`: string representation of a list of values.
pub fn parse_to_u64_vec(vals_str: &str) -> Result<Vec<u64>, PlatformError> {
  let vals_vec = split_arg(vals_str);
  let mut vals = Vec::new();
  for val_str in vals_vec {
    if let Ok(val) = val_str.trim().parse::<u64>() {
      vals.push(val);
    } else {
      return Err(PlatformError::InputsError(error_location!()));
    }
  }
  Ok(vals)
}

//
// Load functions
//
/// Loads data.
/// * If the data file exists, loads data from it.
/// * Otherwise, loads the initial data.
pub fn load_data(data_dir: &str) -> Result<Data, PlatformError> {
  let data_file_path = format!("{}/{}", data_dir, DATA_FILE);
  match fs::read_to_string(data_file_path) {
    Ok(data) => serde_json::from_str::<Data>(&data).or_else(|e| Err(des_fail!(e))),
    Err(_) => match fs::read_to_string(INIT_DATA_PATH) {
      Ok(init_data) => {
        let data = serde_json::from_str::<Data>(&init_data).or_else(|e| Err(des_fail!(e)))?;
        store_data_to_file(data.clone(), data_dir)?;
        Ok(data)
      }
      Err(_) => Err(PlatformError::IoError(format!("Failed to read file: {}", INIT_DATA_PATH))),
    },
  }
}

/// Loads transaction record from file
/// # Arguments
/// * `file_path`: file path.
pub fn load_txn_from_file(file_path: &str) -> Result<TransactionBuilder, PlatformError> {
  let txn = fs::read_to_string(file_path).or_else(|_| {
              Err(PlatformError::IoError(format!("Failed to read file: {}", file_path)))
            })?;
  println!("Parsing builder from file contents: \"{}\"", &txn);
  match serde_json::from_str(&txn) {
    Ok(builder) => Ok(builder),
    Err(e) => Err(des_fail!(e)),
  }
}

/// Split a string by comma (`,`).
/// # Arguments
/// * `string`: string to split
pub fn split_arg(string: &str) -> Vec<&str> {
  string.split(',').collect::<Vec<&str>>()
}

/// Loads UTXO (unspent transaction output) SIDs from file.
/// # Arguments
/// * `file_path`: file path
pub fn load_sids_from_file(file_path: &str) -> Result<Vec<u64>, PlatformError> {
  let sids_str = fs::read_to_string(file_path).or_else(|_| {
                   Err(PlatformError::IoError(format!("Failed to read file: {}", file_path)))
                 })?;

  let mut sids = Vec::new();
  for sid_str in split_arg(&sids_str) {
    if sid_str == "" {
      break;
    }
    sids.push(parse_to_u64(sid_str)?);
  }

  Ok(sids)
}

/// Loads blind asset record and optional owner memo from transaction file.
/// # Arguments
/// * `file_path`: file path to transaction record.
pub(crate) fn load_blind_asset_record_and_owner_memo_from_file(
  file_path: &str)
  -> Result<(BlindAssetRecord, Option<OwnerMemo>), PlatformError> {
  let txn = fs::read_to_string(file_path).or_else(|_| {
              Err(PlatformError::IoError(format!("Failed to read file: {}", file_path)))
            })?;
  let _ = fs::remove_file(file_path);
  println!("Parsing builder from file contents: \"{}\"", &txn);
  match serde_json::from_str::<TransactionBuilder>(&txn) {
<<<<<<< HEAD
    Ok(builder) => Ok(((builder.get_owner_record_and_memo(0).unwrap().0.clone()).record,
                       builder.get_owner_record_and_memo(0).unwrap().1.clone())),
=======
    Ok(builder) => {
      Ok((builder.get_output_ref(0).0.clone(), builder.get_owner_memo_ref(0).cloned()))
    }
>>>>>>> ac61282f
    Err(e) => Err(des_fail!(e)),
  }
}

/// Loads blind asset records and optional owner memos from transaction files.
/// # Arguments
/// * `file_paths`: file paths to transaction records.
pub fn load_blind_asset_records_and_owner_memos_from_files(
  file_paths: &str)
  -> Result<Vec<(BlindAssetRecord, Option<OwnerMemo>)>, PlatformError> {
  let mut bars_and_owner_memos = Vec::new();
  for file_path in split_arg(file_paths) {
    let blind_asset_record_and_owner_memo =
      load_blind_asset_record_and_owner_memo_from_file(file_path)?;
    bars_and_owner_memos.push(blind_asset_record_and_owner_memo);
  }
  Ok(bars_and_owner_memos)
}

/// Loads the open asset record by getting the blind asset record and owner memo from transaction file and removes the file.
/// # Arguments
/// * `file_path`: path to the transaction file.
/// * `key_pair`: key pair of the asset record.
pub(crate) fn load_open_asset_record_from_file(file_path: &str,
                                               key_pair: &XfrKeyPair)
                                               -> Result<OpenAssetRecord, PlatformError> {
  let (blind_asset_record, owner_memo) =
    load_blind_asset_record_and_owner_memo_from_file(file_path)?;
  open_blind_asset_record(&blind_asset_record, &owner_memo, key_pair.get_sk_ref()).or_else(|error| {
                                                                            Err(PlatformError::ZeiError(error_location!(), error))
                                                                          })
}

/// Loads tracer memo from memo file
/// # Arguments
/// * `file_path`: file path to the tracer memo.
pub fn load_tracer_memo_from_file(file_path: &str) -> Result<AssetTracerMemo, PlatformError> {
  let tracer_memo = fs::read_to_string(file_path).or_else(|_| {
                      Err(PlatformError::IoError(format!("Failed to read file: {}", file_path)))
                    })?;
  println!("Parsing tracer memo from file contents: \"{}\"",
           &tracer_memo);
  serde_json::from_str::<AssetTracerMemo>(&tracer_memo).or_else(|e| Err(des_fail!(e)))
}

/// Loads tracer and owner memos from memo files
/// # Arguments
/// * `file_paths`: file paths to the tracer and owner memos.
pub fn load_tracer_and_owner_memos_from_files(
  file_paths: &str)
  -> Result<Vec<TracerAndOwnerMemos>, PlatformError> {
  let mut tracer_and_owner_memos = Vec::new();
  for file_path in split_arg(file_paths) {
    let memos = fs::read_to_string(file_path).or_else(|_| {
                  Err(PlatformError::IoError(format!("Failed to read file: {}", file_path)))
                })?;
    println!("Parsing tracer and owner memos from file contents: \"{}\"",
             &memos);
    match serde_json::from_str::<TracerAndOwnerMemos>(&memos) {
      Ok(memos) => {
        tracer_and_owner_memos.push(memos);
      }
      Err(e) => {
        return Err(des_fail!(e));
      }
    }
  }
  Ok(tracer_and_owner_memos)
}

//
// Store functions
//
/// Stores the program data to `DATA_FILE`, when the program starts or the data is updated.
/// # Arguments
/// * `data`: data to store.
pub(crate) fn store_data_to_file(data: Data, data_dir: &str) -> Result<(), PlatformError> {
  let data_file_path = format!("{}/{}", data_dir, DATA_FILE);
  if let Ok(as_json) = serde_json::to_string(&data) {
    if let Err(error) = fs::write(data_file_path, &as_json) {
      return Err(PlatformError::IoError(format!("Failed to create file {}: {}.",
                                                DATA_FILE, error)));
    };
  }
  Ok(())
}

/// Stores transaction record to file.
/// # Arguments
/// * `path_str`: file path to store the transaction record.
/// * `txn`: transaction builder.
pub fn store_txn_to_file(path_str: &str, txn: &TransactionBuilder) -> Result<(), PlatformError> {
  if let Ok(as_json) = serde_json::to_string(txn) {
    if let Err(error) = fs::write(path_str, &as_json) {
      return Err(PlatformError::IoError(format!("Failed to create file {}: {}.",
                                                path_str, error)));
    };
  }
  Ok(())
}

/// Stores SIDs to file.
/// # Arguments
/// * `path_str`: file path to store the key pair.
/// * `sids`: SIDs to store, separated by comma (`,`).
pub fn store_sids_to_file(path_str: &str, sids: &str) -> Result<(), PlatformError> {
  if let Err(error) = fs::write(path_str, sids) {
    return Err(PlatformError::IoError(format!("Failed to create file {}: {}.", path_str, error)));
  };
  Ok(())
}

/// Stores tracer memo to file.
/// # Arguments
/// * `path_str`: file path to store the tracer memo.
/// * `tracer_memo`: tracer memo to store.
pub(crate) fn store_tracer_memo_to_file(path_str: &str,
                                        tracer_memo: AssetTracerMemo)
                                        -> Result<(), PlatformError> {
  if let Ok(as_json) = serde_json::to_string(&tracer_memo) {
    if let Err(error) = fs::write(path_str, &as_json) {
      return Err(PlatformError::IoError(format!("Failed to create file {}: {}.",
                                                path_str, error)));
    };
  }
  Ok(())
}

/// Stores tracer and owner memos to file.
/// # Arguments
/// * `path_str`: file path to store the tracer and owner memos.
/// * `tracer_and_owner_memos`: tracer and owner memos to store.
pub fn store_tracer_and_owner_memos_to_file(path_str: &str,
                                            tracer_and_owner_memos: TracerAndOwnerMemos)
                                            -> Result<(), PlatformError> {
  if let Ok(as_json) = serde_json::to_string(&tracer_and_owner_memos) {
    if let Err(error) = fs::write(path_str, &as_json) {
      return Err(PlatformError::IoError(format!("Failed to create file {}: {}.",
                                                path_str, error)));
    };
  }
  Ok(())
}

/// Gets the blind asset record and associated memos.
/// # Arguments
/// * `pub_key`: public key of the asset record.
/// * `amount`: amount of the asset record.
/// * `token_code`: token code of the asset rercord.
/// * `asset_record_type`: booleans representing whether the amount and asset are confidential.
/// * `tracing_policy`: asset tracing policy, optional.
pub fn get_blind_asset_record_and_memos(pub_key: XfrPublicKey,
                                        amount: u64,
                                        token_code: AssetTypeCode,
                                        asset_record_type: AssetRecordType,
                                        tracing_policy: Option<AssetTracingPolicy>)
                                        -> Result<BlindAssetRecordAndMemos, PlatformError> {
  let mut policies = AssetTracingPolicies::new();
  if let Some(policy) = tracing_policy {
    policies.add(policy);
  }
  let template = AssetRecordTemplate::with_asset_tracking(amount,
                                                          token_code.val,
                                                          asset_record_type,
                                                          pub_key,
                                                          policies);
  let mut prng = ChaChaRng::from_entropy();
  let params = PublicParams::new();
  Ok(build_blind_asset_record(&mut prng, &params.pc_gens, &template, vec![None]))
}

/// Gets and stores tracer and owner memos to file.
/// # Arguments
/// * `path_str`: file path to store the tracer and owner memos.
/// * `pub_key`: issuer public key.
/// * `amount`: asset amount.
/// * `token_code`: asset token code.
/// * `record_type`: booleans representing whether the amount and asset are confidential.
pub fn get_and_store_memos_to_file(path_str: &str,
                                   pub_key: XfrPublicKey,
                                   amount: u64,
                                   token_code: AssetTypeCode,
                                   record_type: AssetRecordType,
                                   policy: Option<AssetTracingPolicy>)
                                   -> Result<(), PlatformError> {
  let (_, tracer_memo, owner_memo) =
    get_blind_asset_record_and_memos(pub_key, amount, token_code, record_type, policy)?;
  store_tracer_and_owner_memos_to_file(path_str, (tracer_memo, owner_memo))
}

//
// Path related helper functions
//
/// Creates the directory for the file if missing.
/// # Arguments
/// * `path_str`: string representation of the file path.
pub(crate) fn create_directory_if_missing(path_str: &str) -> Result<(), PlatformError> {
  let path = Path::new(path_str);
  if path.exists() {
    return Ok(());
  }

  if let Some(parent) = path.parent() {
    if parent.exists() {
      return Ok(());
    }
    if let Err(error) = fs::create_dir_all(&parent) {
      return Err(PlatformError::IoError(format!("Failed to create directory for the parent path of {}: {}", path_str, error)));
    }
  }

  Ok(())
}

/// Creates the directory for the file, and renames the file with the same path if it exists.
/// # Arguments
/// * `path_str`: string representation of the file path.
/// * `overwrite`: whether to overwrite or find the available path if the file exists.
pub fn create_directory_and_rename_path(path_str: &str,
                                        overwrite: bool)
                                        -> Result<(), PlatformError> {
  let path = Path::new(&path_str);
  create_directory_if_missing(&path_str)?;
  if path.exists() && !overwrite {
    rename_existing_path(&path)?;
  }
  Ok(())
}

/// Recursively finds a backup file name not currently in use.
///
/// All path components of path must exist and be readable.
///
/// Assumes:
/// * The extension of path can be replaced by n.
/// * It is safe to check the existence of the path after doing so.
/// * Recursion won't hurt us here.
///
/// # Arguments
/// * `path`: base path to look at.
/// * `n`: extension number to try and increment.
pub(crate) fn find_available_path(path: &Path, n: i32) -> Result<PathBuf, PlatformError> {
  if n < BACKUP_COUNT_MAX {
    let path_n = path.with_extension(&n.to_string());
    if path_n.exists() {
      find_available_path(path, n + 1)
    } else {
      Ok(path_n)
    }
  } else {
    Err(PlatformError::IoError(format!("Too many backups for {:?}. Use --path to specify another path.",
    path)))
  }
}

/// Derives a backup file path.
///
/// The path must not be empty and must not be dot (".").
///
/// # Arguments
/// * `path`: path to derive from.
pub(crate) fn next_path(path: &Path) -> Result<PathBuf, PlatformError> {
  pub(crate) fn add_backup_extension(path: &Path) -> Result<PathBuf, PlatformError> {
    let mut pb = PathBuf::from(path);
    if let Some(name) = path.file_name() {
      if let Some(name_str) = name.to_str() {
        pb.set_file_name(format!("{}.0", name_str));
        Ok(pb)
      } else {
        Err(PlatformError::IoError("Failed to convert the path to string.".to_owned()))
      }
    } else {
      Err(PlatformError::IoError("Failed to get the file name.".to_owned()))
    }
  }

  if let Some(ext) = path.extension() {
    let ext_str = if let Some(string) = ext.to_str() {
      string
    } else {
      return Err(PlatformError::IoError("Failed to convert the path to string.".to_owned()));
    };

    if let Ok(n) = ext_str.parse::<i32>() {
      // Has a numeric extension
      find_available_path(path, n)
    } else {
      // Doesn't have a numeric extension
      find_available_path(&add_backup_extension(&path)?, 0)
    }
  } else {
    // Doesn't have any extension.
    if path.components().next() == None {
      println!("Is empty: {:?}. Specify a file path.", path);
      Err(PlatformError::InputsError(error_location!()))
    } else if path.file_name() == None {
      println!("Is directory: {:?}. Specify a file path.", path);
      Err(PlatformError::InputsError(error_location!()))
    } else {
      find_available_path(&add_backup_extension(&path)?, 0)
    }
  }
}

/// Renames the file
/// # Arguments
/// * `path`: file path.
pub fn rename_existing_path(path: &Path) -> Result<(), PlatformError> {
  let next = next_path(path)?;
  trace!("Next path for {:?} is {:?}", &path, &next);
  if let Err(error) = fs::rename(path, next.as_path()) {
    return Err(PlatformError::IoError(format!("Failed to rename path: {}", error)));
  }
  Ok(())
}

#[cfg(test)]
mod tests {
  use super::*;

  fn check_next_path(input: &str, expected: &str) {
    let as_path = Path::new(input);
    if let Ok(result) = next_path(as_path) {
      let as_str = result.to_str().unwrap();
      if as_str != expected {
        panic!("{} failed:  {}", input, as_str);
      }
    }
  }

  // Note: creates and removes a file of the given name.
  // If such a file was present, it gets overwritten
  // and then removed.
  fn check_next_path_typical(input: &str, expected: &str) {
    trace!("check_next_path_typical({}, {})", input, expected);
    if let Err(e) = fs::write(input, "txn_cli next_path() test detritus") {
      panic!("write error: {:?}", e);
    }
    check_next_path(input, expected);
    if let Err(e) = fs::remove_file(input) {
      panic!("remove_file error: {:?}", e);
    }
  }

  fn check_next_path_nonextant(input: &str, expected: &str) {
    check_next_path(input, expected)
  }

  #[test]
  fn test_next_path() {
    check_next_path_typical("1000", "1000.0");
    check_next_path_nonextant("1000", "1000.0");

    check_next_path_typical("abc", "abc.0");
    check_next_path_nonextant("abc", "abc.0");

    check_next_path_typical("abc.def", "abc.def.0");
    check_next_path_nonextant("abc.def", "abc.def.0");

    check_next_path_typical("a.12", "a.13");
    check_next_path_nonextant("a.12", "a.12");

    check_next_path_typical(".12", ".12.0");
    check_next_path_nonextant(".12", ".12.0");

    check_next_path_typical("abc.12", "abc.13");
    check_next_path_nonextant("abc.12", "abc.12");

    check_next_path_typical("abc.0", "abc.1");
    check_next_path_nonextant("abc.0", "abc.0");
  }

  #[test]
  fn test_store_and_load_sids() {
    let paths = vec!["sids1", "sids2", "sids3"];
    let sids = vec!["1,2,4", "1,2, 4", "1,a,4"];

    for i in 0..3 {
      store_sids_to_file(paths[i], sids[i]).unwrap();
    }

    let expected_txo_refs = vec![1, 2, 4];

    assert_eq!(load_sids_from_file(paths[0]).unwrap(), expected_txo_refs);
    assert_eq!(load_sids_from_file(paths[1]).unwrap(), expected_txo_refs);
    assert!(load_sids_from_file(paths[2]).is_err());

    paths.into_iter()
         .map(|path| fs::remove_file(path).unwrap())
         .collect()
  }

  #[test]
  fn test_parse_to_u64_vec() {
    let amounts_arg = "1, 2,4";
    let expected_amounts = vec![1, 2, 4];

    assert_eq!(parse_to_u64_vec(amounts_arg).unwrap(), expected_amounts);
  }
}<|MERGE_RESOLUTION|>--- conflicted
+++ resolved
@@ -646,14 +646,9 @@
   let _ = fs::remove_file(file_path);
   println!("Parsing builder from file contents: \"{}\"", &txn);
   match serde_json::from_str::<TransactionBuilder>(&txn) {
-<<<<<<< HEAD
-    Ok(builder) => Ok(((builder.get_owner_record_and_memo(0).unwrap().0.clone()).record,
-                       builder.get_owner_record_and_memo(0).unwrap().1.clone())),
-=======
     Ok(builder) => {
-      Ok((builder.get_output_ref(0).0.clone(), builder.get_owner_memo_ref(0).cloned()))
-    }
->>>>>>> ac61282f
+      Ok((builder.get_output_ref(0).record.clone(), builder.get_owner_memo_ref(0).cloned()))
+    }
     Err(e) => Err(des_fail!(e)),
   }
 }
