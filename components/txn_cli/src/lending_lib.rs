#![deny(warnings)]
use crate::data_lib::*;
use crate::txn_lib::*;
use credentials::{
  credential_commit, credential_sign, credential_user_key_gen, Credential as WrapperCredential,
};
use ledger::data_model::errors::PlatformError;
use ledger::data_model::{AssetRules, AssetTypeCode, TransferType, TxoRef};
use ledger::policies::{DebtMemo, Fraction};
use ledger::{error_location, ser_fail};
use ledger_api_service::RestfulLedgerAccess;
use rand_chacha::ChaChaRng;
use rand_core::SeedableRng;
use submission_api::RestfulLedgerUpdate;
use txn_builder::{BuildsTransactions, TransactionBuilder, TransferOperationBuilder};
use zei::api::anon_creds::ac_confidential_open_commitment;
use zei::serialization::ZeiFromToBytes;
use zei::xfr::asset_record::{open_blind_asset_record, AssetRecordType};
use zei::xfr::sig::{XfrKeyPair, XfrPublicKey};
use zei::xfr::structs::{AssetRecordTemplate, AssetTracerMemo, BlindAssetRecord, OwnerMemo};

/// Merges two asset records.
/// # Arguments
/// * `key_pair`: key pair of the two records.
/// * `seq_id`: seq_id, currently the block_commit_count
/// * `sid1`: SID of the first record.
/// * `sid2`: SID of the second record.
/// * `blind_asset_record1`: blind asset record of the first record.
/// * `blind_asset_record2`: blind asset record of the second record.
/// * `token_code`: asset token code of the two records.
pub(crate) fn merge_records(key_pair: &XfrKeyPair,
                            seq_id: u64,
                            sid1: TxoRef,
                            sid2: TxoRef,
                            blind_asset_record1: (BlindAssetRecord, Option<OwnerMemo>),
                            blind_asset_record2: (BlindAssetRecord, Option<OwnerMemo>),
                            token_code: AssetTypeCode)
                            -> Result<TransactionBuilder, PlatformError> {
  let oar1 =
    open_blind_asset_record(&blind_asset_record1.0,
                            &blind_asset_record1.1,
                            key_pair.get_sk_ref()).map_err(|e| {
                                                    PlatformError::ZeiError(error_location!(), e)
                                                  })?;
  let oar2 =
    open_blind_asset_record(&blind_asset_record2.0,
                            &blind_asset_record2.1,
                            key_pair.get_sk_ref()).map_err(|e| {
                                                    PlatformError::ZeiError(error_location!(), e)
                                                  })?;
  if oar1.get_record_type() != oar2.get_record_type() {
    return Err(PlatformError::InputsError(error_location!()));
  }
  let amount1 = *oar1.get_amount();
  let amount2 = *oar2.get_amount();

  // Transfer Operation
  let template = AssetRecordTemplate::with_no_asset_tracking(amount1 + amount2,
                                                             token_code.val,
                                                             oar1.get_record_type(),
                                                             key_pair.get_pk());
  let xfr_op = TransferOperationBuilder::new().add_input(sid1, oar1, None, None, amount1)?
                                              .add_input(sid2, oar2, None, None, amount2)?
                                              .add_output(&template, None, None, None)?
                                              .create(TransferType::Standard)?
                                              .sign(key_pair)?
                                              .transaction()?;

  // Merge records
  let mut txn_builder = TransactionBuilder::from_seq_id(seq_id);
  txn_builder.add_operation(xfr_op).transaction();
  Ok(txn_builder)
}

/// Loads funds.
/// # Arguments
/// * `issuer_id`: issuer ID.
/// * `recipient_id`: recipient's ID.
/// * `amount`: amount to load.
/// * `memo_file`: path to store the tracer and owner memos, optional.
/// * `rest_client`: http client
pub fn load_funds<T>(data_dir: &str,
                     seq_id: u64,
                     issuer_id: u64,
                     recipient_id: u64,
                     amount: u64,
                     rest_client: &mut T)
                     -> Result<(), PlatformError>
  where T: RestfulLedgerAccess + RestfulLedgerUpdate
{
  // Get data
  let data = load_data(data_dir)?;
  let issuer_key_pair = &data.get_asset_issuer_key_pair(issuer_id)?;
  let recipient = &data.borrowers[recipient_id as usize];
  let recipient_key_pair = &data.clone().get_borrower_key_pair(recipient_id)?;

  // Get or define fiat asset
  let token_code = if let Some(code) = &data.fiat_code {
    AssetTypeCode::new_from_base64(code)?
  } else {
    let fiat_code = AssetTypeCode::gen_random();
    let txn_builder = define_asset(data_dir,
                                   seq_id,
                                   true,
                                   issuer_key_pair,
                                   fiat_code,
                                   "Fiat asset",
                                   AssetRules::default(),
                                   None)?;
    // Store data before submitting the transaction to avoid data overwriting
    let data = load_data(data_dir)?;
    rest_client.submit_transaction(&txn_builder.transaction())?;
    store_data_to_file(data, data_dir)?;
    fiat_code
  };

  // Issue and transfer asset
  let txn_builder =
    issue_and_transfer_asset(data_dir,
                             seq_id,
                             issuer_key_pair,
                             recipient_key_pair,
                             amount,
                             token_code,
                             AssetRecordType::NonConfidentialAmount_NonConfidentialAssetType,
                             None,
                             None,
                             None,
                             None)?;

  // Submit transaction and get the new record
  let sid_new = submit_and_get_sids(rest_client, txn_builder)?[0];
  let blind_asset_record_new = (rest_client.get_utxo(sid_new).unwrap().0).0;
  // Merge records
  let sid_merged = if let Some(sid_pre) = recipient.fiat_utxo {
    let blind_asset_record_pre = (rest_client.get_utxo(sid_pre).unwrap().0).0;
    let txn_builder = merge_records(recipient_key_pair,
                                    seq_id,
                                    TxoRef::Absolute(sid_pre),
                                    TxoRef::Absolute(sid_new),
                                    (blind_asset_record_pre, None), // no associated owner memo with blind asset record
                                    (blind_asset_record_new, None), // no associated owner memo with blind asset record
                                    token_code)?;

    submit_and_get_sids(rest_client, txn_builder)?[0]
  } else {
    sid_new
  };

  // Update data
  let mut data = load_data(data_dir)?;
  data.borrowers[recipient_id as usize].balance = recipient.balance + amount;
  data.borrowers[recipient_id as usize].fiat_utxo = Some(sid_merged);
  store_data_to_file(data, data_dir)
}

/// Fulfills a loan.
/// # Arguments
/// * `loan_id`: loan ID.
/// * `issuer_id`: issuer ID.
/// * `rest_client`: path to store the asset tracer memo and owner memo, optional.
pub fn fulfill_loan<T>(data_dir: &str,
                       seq_id: u64,
                       loan_id: u64,
                       issuer_id: u64,
                       memo_file: Option<&str>,
                       rest_client: &mut T)
                       -> Result<(), PlatformError>
  where T: RestfulLedgerUpdate + RestfulLedgerAccess
{
  // Get data
  let mut data = load_data(data_dir)?;
  let issuer_key_pair = &data.get_asset_issuer_key_pair(issuer_id)?;
  let loan = &data.loans[loan_id as usize].clone();

  // Check if loan has been fulfilled
  match loan.status {
    LoanStatus::Declined => {
      return Err(PlatformError::InputsError(format!("{}: Loan {} has been declined.",
                                                    error_location!(),
                                                    loan_id)));
    }
    LoanStatus::Active => {
      return Err(PlatformError::InputsError(format!("{}: Loan {} has been fulfilled.",
                                                    error_location!(),
                                                    loan_id)));
    }
    LoanStatus::Complete => {
      return Err(PlatformError::InputsError(format!("{}: Loan {} has been paid off.",
                                                    error_location!(),
                                                    loan_id)));
    }
    _ => {}
  }

  let tracer_enc_keys = data.get_asset_tracer_key_pair(issuer_id)?.enc_key;
  let lender_id = loan.lender;
  let lender = &data.lenders[lender_id as usize];
  let lender_key_pair = &data.get_lender_key_pair(loan.lender)?;
  let borrower_id = loan.borrower;
  let borrower = &data.borrowers[borrower_id as usize].clone();
  let borrower_key_pair = &data.get_borrower_key_pair(borrower_id)?;
  let amount = loan.amount;

  // Credential check
  let credential_id = if let Some(id) = borrower.credentials {
    id as usize
  } else {
    println!("Credential is required. Use create_or_overwrite_credential.");
    return Err(PlatformError::InputsError(error_location!()));
  };
  let credential = &data.credentials[credential_id as usize];
  let credential_issuer_id = credential.credential_issuer;

  // Check if the credential values meet the requirements
  let values = credential.values.clone();
  let mut value_iter = values.iter();
  let requirements = lender.requirements.clone();
  let mut requirement_iter = requirements.iter();
  let mut count = 0;
  let mut attributes = Vec::new();
  let mut attribute_names = Vec::new();
  let mut attibutes_with_value_as_vec = Vec::new();
  let mut reveal_map = Vec::new();

  // For each credential attribute:
  // If the lender doesn't have a requirement, skip it
  // Otherwise:
  // * If the borrower doesn't provide the corresponding attribute value, return an error
  // * Otherwise, check if the value meets the requirement
  while count < 3 {
    if let Some(requirement_next) = requirement_iter.next() {
      if let Some(requirement) = requirement_next {
        if let Some(value_next) = value_iter.next() {
          if let Some(value) = value_next {
            let requirement_u64 = parse_to_u64(requirement)?;
            let requirement_type = CredentialIndex::get_requirement_type(count);
            match requirement_type {
              ComparisonType::AtLeast => {
                if parse_to_u64(value)? < requirement_u64 {
                  // Update loans data
                  data.loans[loan_id as usize].status = LoanStatus::Declined;
                  store_data_to_file(data, data_dir)?;
                  return Err(PlatformError::InputsError(format!("{}: Credential value should be at least: {}.",
                                                                error_location!(),
                                                                requirement_u64)));
                }
              }
              _ => {
                if parse_to_u64(value)? != requirement_u64 {
                  // Update loans data
                  data.loans[loan_id as usize].status = LoanStatus::Declined;
                  store_data_to_file(data, data_dir)?;
                  return Err(PlatformError::InputsError(format!("{}: Credential value should be at least: {}.",
                                                                error_location!(),
                                                                requirement_u64)));
                }
              }
            }
            let attribute = CredentialIndex::get_credential_index(count)?;
            let value_bytes = value.as_bytes();
            attributes.push((attribute.get_name().to_string(), value_bytes));
            attribute_names.push(attribute.get_name().to_string());
            attibutes_with_value_as_vec.push((attribute.get_name().to_string(),
                                              value_bytes.to_vec()));
            reveal_map.push(true);
          } else {
            println!("Missing credential value. Use subcommand borrower create_or_overwrite_credential.");
            return Err(PlatformError::InputsError(error_location!()));
          }
        } else {
          println!("More credential value expected.");
          return Err(PlatformError::InputsError(error_location!()));
        }
      }
    } else {
      println!("More credential requirement expected.");
      return Err(PlatformError::InputsError(error_location!()));
    }
    count += 1;
  }

  // Prove and attest the credential
  let (credential_issuer_public_key, credential_issuer_secret_key) =
    data.get_credential_issuer_key_pair(credential_issuer_id)?;
  let mut prng: ChaChaRng = ChaChaRng::from_entropy();
  let (user_pk, user_secret_key) =
    credential_user_key_gen(&mut prng, &credential_issuer_public_key);
  let signature = credential_sign(&mut prng,
                                  &credential_issuer_secret_key,
                                  &user_pk,
                                  &attributes).unwrap();
  let wrapper_credential = WrapperCredential { attributes: attibutes_with_value_as_vec,
                                               issuer_pub_key: credential_issuer_public_key,
                                               signature };
  let ac_credential =
    wrapper_credential.to_ac_credential()
                      .or_else(|e| Err(PlatformError::ZeiError(error_location!(), e)))?;
  let (_, _, commitment_key) =
    credential_commit(&mut prng, &user_secret_key, &wrapper_credential, b"").unwrap();

  // Store the tracer memo to file
  if let Some(file) = memo_file {
    let ciphertext =
      ac_confidential_open_commitment(&mut prng,
                                      &user_secret_key.get_ref(),
                                      &ac_credential,
                                      &commitment_key,
                                      &tracer_enc_keys.attrs_enc_key,
                                      &reveal_map,
                                      &[]).or_else(|e| {
                                            Err(PlatformError::ZeiError(error_location!(), e))
                                          })?
                                          .ctexts;
    let tracer_memo = AssetTracerMemo { enc_key: tracer_enc_keys,
                                        lock_amount: None,
                                        lock_asset_type: None,
                                        lock_attributes: Some(ciphertext) };
    store_tracer_memo_to_file(file, tracer_memo)?;
  }

  // Get or define fiat asset
  let fiat_code = if let Some(code) = data.fiat_code.clone() {
    println!("Fiat code: {}", code);
    AssetTypeCode::new_from_base64(&code)?
  } else {
    let fiat_code = AssetTypeCode::gen_random();
    let txn_builder = define_asset(data_dir,
                                   seq_id,
                                   true,
                                   issuer_key_pair,
                                   fiat_code,
                                   "Fiat asset",
                                   AssetRules::default(),
                                   None)?;
    // Store data before submitting the transaction to avoid data overwriting
    let data = load_data(data_dir)?;
    rest_client.submit_transaction(&txn_builder.transaction())?;
    store_data_to_file(data, data_dir)?;
    fiat_code
  };

  // Issue and transfer fiat token
  let fiat_txn_file = &format!("{}/{}", data_dir, "fiat_txn_file");
  let txn_builder =
    issue_and_transfer_asset(data_dir,
                             seq_id,
                             issuer_key_pair,
                             lender_key_pair,
                             amount,
                             fiat_code,
                             AssetRecordType::NonConfidentialAmount_NonConfidentialAssetType,
                             None,
                             Some(fiat_txn_file),
                             None,
                             None)?;
  let fiat_sid = submit_and_get_sids(rest_client, txn_builder)?[0];
  println!("Fiat sid: {}", fiat_sid.0);
  let (_, owner_memo) = load_blind_asset_record_and_owner_memo_from_file(fiat_txn_file)?;
  let fiat_open_asset_record =
    query_open_asset_record(rest_client, fiat_sid, lender_key_pair, &owner_memo)?;

  // Define debt asset
  let debt_code = AssetTypeCode::gen_random();
  println!("Generated debt code: {}",
           serde_json::to_string(&debt_code.val).or_else(|_| { Err(ser_fail!()) })?);
  let memo = DebtMemo { interest_rate: Fraction::new(loan.interest_per_mille, 1000),
                        fiat_code,
                        loan_amount: amount };
  let memo_str = serde_json::to_string(&memo).or_else(|_| Err(ser_fail!()))?;
  let txn_builder = define_asset(data_dir,
                                 seq_id,
                                 false,
                                 borrower_key_pair,
                                 debt_code,
                                 &memo_str,
                                 AssetRules::default(),
                                 None)?;
  // Store data before submitting the transaction to avoid data overwriting
  rest_client.submit_transaction(&txn_builder.transaction())?;
  store_data_to_file(data, data_dir)?;

  // Issue and transfer debt token
  let debt_txn_file = "debt_txn_file";
  let txn_builder =
    issue_and_transfer_asset(data_dir,
                             seq_id,
                             borrower_key_pair,
                             borrower_key_pair,
                             amount,
                             debt_code,
                             AssetRecordType::NonConfidentialAmount_NonConfidentialAssetType,
                             None,
                             Some(debt_txn_file),
                             None,
                             None)?;
  let debt_sid = submit_and_get_sids(rest_client, txn_builder)?[0];
  println!("Debt sid: {}", debt_sid.0);
  let debt_open_asset_record = load_open_asset_record_from_file(debt_txn_file, borrower_key_pair)?;

  // Initiate loan
  let lender_template =
      AssetRecordTemplate::with_no_asset_tracking(amount,
                                                  debt_code.val,
                                                  AssetRecordType::NonConfidentialAmount_NonConfidentialAssetType,
                                                  lender_key_pair.get_pk());
  let borrower_template =
      AssetRecordTemplate::with_no_asset_tracking(amount,
                                                  fiat_code.val,
                                                  AssetRecordType::NonConfidentialAmount_NonConfidentialAssetType,
                                                  borrower_key_pair.get_pk());
  let xfr_op = TransferOperationBuilder::new().add_input(TxoRef::Absolute(fiat_sid),
                                                         fiat_open_asset_record,
                                                         None,
                                                         None,
                                                         amount)?
                                              .add_input(TxoRef::Absolute(debt_sid),
                                                         debt_open_asset_record,
                                                         None,
                                                         None,
                                                         amount)?
                                              .add_output(&lender_template, None, None, None)?
                                              .add_output(&borrower_template, None, None, None)?
                                              .create(TransferType::Standard)?
                                              .sign(lender_key_pair)?
                                              .sign(borrower_key_pair)?
                                              .transaction()?;
  let mut txn_builder = TransactionBuilder::from_seq_id(seq_id);
  txn_builder.add_operation(xfr_op);

  // Submit transaction
  let sids_new = submit_and_get_sids(rest_client, txn_builder)?;

  // Merge records
  let fiat_sid_merged = if let Some(sid_pre) = borrower.fiat_utxo {
    let blind_asset_record_pre = (rest_client.get_utxo(sid_pre)?.0).0;
    let blind_asset_record_new = (rest_client.get_utxo(sids_new[1])?.0).0;
    let txn_builder = merge_records(borrower_key_pair,
                                    seq_id,
                                    TxoRef::Absolute(sid_pre),
                                    TxoRef::Absolute(sids_new[1]),
                                    (blind_asset_record_pre, None),
                                    (blind_asset_record_new, None),
                                    fiat_code)?;
    submit_and_get_sids(rest_client, txn_builder)?[0]
  } else {
    sids_new[1]
  };
  println!("New debt utxo sid: {}, fiat utxo sid: {}.",
           sids_new[0].0, fiat_sid_merged.0);

  // Update data
  let mut data = load_data(data_dir)?;
  data.loans[loan_id as usize].issuer = Some(issuer_id);
  data.fiat_code = Some(fiat_code.to_base64());
  data.loans[loan_id as usize].status = LoanStatus::Active;
  data.loans[loan_id as usize].code = Some(debt_code.to_base64());
  data.loans[loan_id as usize].debt_utxo = Some(sids_new[0]);
  data.borrowers[borrower_id as usize].balance = borrower.balance + amount;
  data.borrowers[borrower_id as usize].fiat_utxo = Some(fiat_sid_merged);
  store_data_to_file(data, data_dir)
}

/// Pays loan.
/// # Arguments
/// * `loan_id`: loan ID.
/// * `amount`: amount to pay.
/// * `rest_client`: http client
pub fn pay_loan<T>(data_dir: &str,
                   seq_id: u64,
                   loan_id: u64,
                   amount: u64,
                   rest_client: &mut T)
                   -> Result<(), PlatformError>
  where T: RestfulLedgerAccess + RestfulLedgerUpdate
{
  // Get data
  let data = load_data(data_dir)?;
  let loan = &data.loans[loan_id as usize];

  // Check if it's valid to pay
  match loan.status {
    LoanStatus::Requested => {
      return Err(PlatformError::InputsError(format!("{}: Loan {} hasn't been fulfilled yet. Use issuer fulfill_loan.",
                                                    error_location!(),
                                                    loan_id)));
    }
    LoanStatus::Declined => {
      return Err(PlatformError::InputsError(format!("{}: Loan {} has been declined.",
                                                    error_location!(),
                                                    loan_id)));
    }
    LoanStatus::Complete => {
      return Err(PlatformError::InputsError(format!("{}: Loan {} has been paid off.",
                                                    error_location!(),
                                                    loan_id)));
    }
    _ => {}
  }

  let lender_id = loan.lender;
  let borrower_id = loan.borrower;
  let borrower = &data.borrowers[borrower_id as usize];
  let lender_key_pair = &data.get_lender_key_pair(lender_id)?;
  let borrower_key_pair = &data.get_borrower_key_pair(borrower_id)?;

  // Check if funds are sufficient
  if amount > borrower.balance {
    println!("Insufficient funds. Use --load_funds to load more funds.");
    return Err(PlatformError::InputsError(error_location!()));
  }

  // Check if the amount meets the minimum requirement, i.e., the fee
  let fee =
    ledger::policies::calculate_fee(loan.balance, Fraction::new(loan.interest_per_mille, 1000));
  if amount < fee {
    println!("Payment amount should be at least: {}", fee);
    return Err(PlatformError::InputsError(error_location!()));
  }

  // Get the amount to burn the balance, and the total amount the borrow will spend
  let mut amount_to_burn = amount - fee;
  if amount_to_burn > loan.balance {
    println!("Paying {} is enough.", loan.balance);
    amount_to_burn = loan.balance;
  }
  let amount_to_spend = amount_to_burn + fee;
  println!("The borrower will spend {} to burn {}.",
           amount_to_spend, amount_to_burn);

  // Get fiat and debt sids
  let fiat_sid = if let Some(sid) = borrower.fiat_utxo {
    sid
  } else {
    println!("Missing fiat utxo in the borrower record. Try --fulfill_loan.");
    return Err(PlatformError::InputsError(error_location!()));
  };
  let debt_sid = if let Some(sid) = loan.debt_utxo {
    sid
  } else {
    println!("Missing debt utxo in the loan record. Try --fulfill_loan.");
    return Err(PlatformError::InputsError(error_location!()));
  };

  // Get fiat and debt open asset records
  let fiat_open_asset_record =
    query_open_asset_record(rest_client, fiat_sid, lender_key_pair, &None)?;
  let debt_open_asset_record =
    query_open_asset_record(rest_client, debt_sid, borrower_key_pair, &None)?;

  // Get fiat and debt codes
  let fiat_code = if let Some(code) = data.clone().fiat_code {
    AssetTypeCode::new_from_base64(&code)?
  } else {
    println!("Missing fiat code. Try --active_loan.");
    return Err(PlatformError::InputsError(error_location!()));
  };
  let debt_code = if let Some(code) = &loan.code {
    AssetTypeCode::new_from_base64(&code)?
  } else {
    println!("Missing debt code in the loan record. Try --fulfill_loan.");
    return Err(PlatformError::InputsError(error_location!()));
  };

  println!("Fiat code: {}", serde_json::to_string(&fiat_code.val)?);
  println!("Debt code: {}", serde_json::to_string(&debt_code.val)?);

  // Get templates
  let spend_template =
AssetRecordTemplate::with_no_asset_tracking(amount_to_spend,
                             fiat_code.val,
                             AssetRecordType::NonConfidentialAmount_NonConfidentialAssetType,
                             lender_key_pair.get_pk());
  let burn_template =
AssetRecordTemplate::with_no_asset_tracking(amount_to_burn,
                             debt_code.val,
                             AssetRecordType::NonConfidentialAmount_NonConfidentialAssetType,
                             XfrPublicKey::zei_from_bytes(&[0; 32]));
  let lender_template =
AssetRecordTemplate::with_no_asset_tracking(loan.balance - amount_to_burn,
                             debt_code.val,
                             AssetRecordType::NonConfidentialAmount_NonConfidentialAssetType,
                             lender_key_pair.get_pk());
  let borrower_template =
AssetRecordTemplate::with_no_asset_tracking(borrower.balance - amount_to_spend,
                             fiat_code.val,
                             AssetRecordType::NonConfidentialAmount_NonConfidentialAssetType,
                             borrower_key_pair.get_pk());
  let op = TransferOperationBuilder::new().add_input(TxoRef::Absolute(debt_sid),
                                                     debt_open_asset_record,
                                                     None,
                                                     None,
                                                     amount_to_burn)?
                                          .add_input(TxoRef::Absolute(fiat_sid),
                                                     fiat_open_asset_record,
                                                     None,
                                                     None,
                                                     amount_to_spend)?
                                          .add_output(&spend_template, None, None, None)?
                                          .add_output(&burn_template, None, None, None)?
                                          .add_output(&lender_template, None, None, None)?
                                          .add_output(&borrower_template, None, None, None)?
                                          .create(TransferType::DebtSwap)?
                                          .sign(borrower_key_pair)?
                                          .transaction()?;
  let mut txn_builder = TransactionBuilder::from_seq_id(seq_id);
  txn_builder.add_operation(op).transaction();

  // Submit transaction and update data
  let sids = submit_and_get_sids(rest_client, txn_builder)?;

  let mut data = load_data(data_dir)?;
  let balance = loan.balance - amount_to_burn;
  if balance == 0 {
    data.loans[loan_id as usize].status = LoanStatus::Complete;
  }
  data.loans[loan_id as usize].balance = balance;
  data.loans[loan_id as usize].payments = loan.payments + 1;
  data.loans[loan_id as usize].debt_utxo = Some(sids[2]);
  data.borrowers[borrower_id as usize].balance = borrower.balance - amount_to_spend;
  data.borrowers[borrower_id as usize].fiat_utxo = Some(sids[3]);

  store_data_to_file(data, data_dir)
}

#[cfg(test)]
mod tests {
  use super::*;
  use ledger::data_model::TxoSID;
  use network::MockLedgerStandalone;
  use tempfile::tempdir;
  #[test]
  fn test_merge_records() {
    // Create key pair
    let mut prng: ChaChaRng = ChaChaRng::from_entropy();
    let key_pair = XfrKeyPair::generate(&mut prng);

    // Build blind asset records
    let code = AssetTypeCode::gen_random();
    let asset_record_type = AssetRecordType::NonConfidentialAmount_NonConfidentialAssetType;
    let (bar1, _, memo1) = get_blind_asset_record_and_memos(key_pair.get_pk(),
                                                            1000,
                                                            code,
                                                            asset_record_type,
                                                            None).unwrap();
    let (bar2, _, memo2) = get_blind_asset_record_and_memos(key_pair.get_pk(),
                                                            500,
                                                            code,
                                                            asset_record_type,
                                                            None).unwrap();

    // Merge records
    assert!(merge_records(&key_pair,
                          0, // OK to use 0 for seq_id as this doesn't get submitted
                          TxoRef::Absolute(TxoSID(1)),
                          TxoRef::Absolute(TxoSID(2)),
                          (bar1, memo1),
                          (bar2, memo2),
                          code).is_ok());
  }

<<<<<<< HEAD
  #[allow(unused)]
=======
  #[test]
  #[ignore]
  // This test fails a clean build on master
>>>>>>> bbd0cb50
  fn test_request_fulfill_and_pay_loan() {
    let mut ledger_standalone = MockLedgerStandalone::new_mock(1);

    // Load funds
    let tmp_dir = tempdir().unwrap();
    let data_dir = tmp_dir.path().to_str().unwrap();

    let funds_amount = 1000;
    let (_, seq_id, _) = ledger_standalone.get_state_commitment().unwrap();
    load_funds(data_dir, seq_id, 0, 0, funds_amount, &mut ledger_standalone).unwrap();
    let data = load_data(data_dir).unwrap();

    assert_eq!(data.borrowers[0].balance, funds_amount);

    tmp_dir.close().unwrap();

    // Request a loan
    let tmp_dir = tempdir().unwrap();
    let data_dir = tmp_dir.path().to_str().unwrap();

    let loan_amount = 1200;
    let mut data = load_data(data_dir).unwrap();
    data.add_loan(data_dir, 0, 0, loan_amount, 100, 8).unwrap();

    assert_eq!(data.loans.len(), 1);

    // Fulfill the loan request
    let seq_id = 0; // OK
    fulfill_loan(data_dir, seq_id, 0, 0, None, &mut ledger_standalone).unwrap();
    data = load_data(data_dir).unwrap();

    assert_eq!(data.loans[0].status, LoanStatus::Active);
    assert_eq!(data.loans[0].balance, loan_amount);

    // Pay loan
    let payment_amount = 200;
    pay_loan(data_dir, seq_id, 0, payment_amount, &mut ledger_standalone).unwrap();
    data = load_data(data_dir).unwrap();

    assert_eq!(data.loans[0].payments, 1);

    tmp_dir.close().unwrap();
  }
}<|MERGE_RESOLUTION|>--- conflicted
+++ resolved
@@ -659,13 +659,8 @@
                           code).is_ok());
   }
 
-<<<<<<< HEAD
-  #[allow(unused)]
-=======
   #[test]
   #[ignore]
-  // This test fails a clean build on master
->>>>>>> bbd0cb50
   fn test_request_fulfill_and_pay_loan() {
     let mut ledger_standalone = MockLedgerStandalone::new_mock(1);
 
