#![deny(warnings)]
use crate::data_lib::*;
use crate::txn_lib::*;
use credentials::{
  credential_commit, credential_sign, credential_user_key_gen, Credential as WrapperCredential,
};
use ledger::data_model::errors::PlatformError;
use ledger::data_model::{AssetRules, AssetTypeCode, TransferType, TxoRef};
use ledger::policies::{DebtMemo, Fraction};
use ledger::{error_location, ser_fail};
use ledger_api_service::RestfulLedgerAccess;
use rand_chacha::ChaChaRng;
use rand_core::SeedableRng;
use submission_api::RestfulLedgerUpdate;
use txn_builder::{BuildsTransactions, TransactionBuilder, TransferOperationBuilder};
use zei::api::anon_creds::ac_confidential_open_commitment;
use zei::serialization::ZeiFromToBytes;
use zei::xfr::asset_record::{open_blind_asset_record, AssetRecordType};
use zei::xfr::sig::{XfrKeyPair, XfrPublicKey};
use zei::xfr::structs::{AssetRecordTemplate, AssetTracerMemo, BlindAssetRecord, OwnerMemo};

/// Merges two asset records.
/// # Arguments
/// * `key_pair`: key pair of the two records.
/// * `seq_id`: seq_id, currently the block_commit_count
/// * `sid1`: SID of the first record.
/// * `sid2`: SID of the second record.
/// * `blind_asset_record1`: blind asset record of the first record.
/// * `blind_asset_record2`: blind asset record of the second record.
/// * `token_code`: asset token code of the two records.
pub(crate) fn merge_records(key_pair: &XfrKeyPair,
                            seq_id: u64,
                            sid1: TxoRef,
                            sid2: TxoRef,
                            blind_asset_record1: (BlindAssetRecord, Option<OwnerMemo>),
                            blind_asset_record2: (BlindAssetRecord, Option<OwnerMemo>),
                            token_code: AssetTypeCode)
                            -> Result<TransactionBuilder, PlatformError> {
  let oar1 =
    open_blind_asset_record(&blind_asset_record1.0,
                            &blind_asset_record1.1,
                            key_pair.get_sk_ref()).map_err(|e| {
                                                    PlatformError::ZeiError(error_location!(), e)
                                                  })?;
  let oar2 =
    open_blind_asset_record(&blind_asset_record2.0,
                            &blind_asset_record2.1,
                            key_pair.get_sk_ref()).map_err(|e| {
                                                    PlatformError::ZeiError(error_location!(), e)
                                                  })?;
  if oar1.get_record_type() != oar2.get_record_type() {
    return Err(PlatformError::InputsError(error_location!()));
  }
  let amount1 = *oar1.get_amount();
  let amount2 = *oar2.get_amount();

  // Transfer Operation
  let template = AssetRecordTemplate::with_no_asset_tracking(amount1 + amount2,
                                                             token_code.val,
                                                             oar1.get_record_type(),
                                                             key_pair.get_pk());
  let xfr_op = TransferOperationBuilder::new().add_input(sid1, oar1, None, None, amount1)?
                                              .add_input(sid2, oar2, None, None, amount2)?
                                              .add_output(&template, None, None, None)?
                                              .create(TransferType::Standard)?
                                              .sign(key_pair)?
                                              .transaction()?;

  // Merge records
  let mut txn_builder = TransactionBuilder::from_seq_id(seq_id);
  txn_builder.add_operation(xfr_op).transaction();
  Ok(txn_builder)
}

/// Loads funds.
/// # Arguments
/// * `issuer_id`: issuer ID.
/// * `recipient_id`: recipient's ID.
/// * `amount`: amount to load.
/// * `memo_file`: path to store the tracer and owner memos, optional.
/// * `rest_client`: http client
pub fn load_funds<T>(data_dir: &str,
                     seq_id: u64,
                     issuer_id: u64,
                     recipient_id: u64,
                     amount: u64,
                     rest_client: &mut T)
                     -> Result<(), PlatformError>
  where T: RestfulLedgerAccess + RestfulLedgerUpdate
{
  // Get data
  let data = load_data(data_dir)?;
  let issuer_key_pair = &data.get_asset_issuer_key_pair(issuer_id)?;
  let recipient = &data.borrowers[recipient_id as usize];
  let recipient_key_pair = &data.clone().get_borrower_key_pair(recipient_id)?;

  // Get or define fiat asset
  let token_code = if let Some(code) = &data.fiat_code {
    AssetTypeCode::new_from_base64(code)?
  } else {
    let fiat_code = AssetTypeCode::gen_random();
    let txn_builder = define_asset(data_dir,
                                   seq_id,
                                   true,
                                   issuer_key_pair,
                                   fiat_code,
                                   "Fiat asset",
                                   AssetRules::default(),
                                   None)?;
    // Store data before submitting the transaction to avoid data overwriting
    let data = load_data(data_dir)?;
    rest_client.submit_transaction(&txn_builder.transaction())?;
    store_data_to_file(data, data_dir)?;
    fiat_code
  };

  // Issue and transfer asset
  let txn_builder =
    issue_and_transfer_asset(data_dir,
                             seq_id,
                             issuer_key_pair,
                             recipient_key_pair,
                             amount,
                             token_code,
                             AssetRecordType::NonConfidentialAmount_NonConfidentialAssetType,
                             None,
                             None,
                             None,
                             None)?;

  // Submit transaction and get the new record
  let sid_new = submit_and_get_sids(rest_client, txn_builder)?[0];
<<<<<<< HEAD
  let blind_asset_record_new = (rest_client.get_utxo(sid_new).unwrap().0).record;
  // Merge records
  let sid_merged = if let Some(sid_pre) = recipient.fiat_utxo {
    let blind_asset_record_pre = (rest_client.get_utxo(sid_pre).unwrap().0).record;
=======
  let blind_asset_record_new = (rest_client.get_utxo(sid_new).unwrap().utxo.0).0;
  // Merge records
  let sid_merged = if let Some(sid_pre) = recipient.fiat_utxo {
    let blind_asset_record_pre = (rest_client.get_utxo(sid_pre).unwrap().utxo.0).0;
>>>>>>> cfc3d4e2
    let txn_builder = merge_records(recipient_key_pair,
                                    seq_id,
                                    TxoRef::Absolute(sid_pre),
                                    TxoRef::Absolute(sid_new),
                                    (blind_asset_record_pre, None), // no associated owner memo with blind asset record
                                    (blind_asset_record_new, None), // no associated owner memo with blind asset record
                                    token_code)?;

    submit_and_get_sids(rest_client, txn_builder)?[0]
  } else {
    sid_new
  };

  // Update data
  let mut data = load_data(data_dir)?;
  data.borrowers[recipient_id as usize].balance = recipient.balance + amount;
  data.borrowers[recipient_id as usize].fiat_utxo = Some(sid_merged);
  store_data_to_file(data, data_dir)
}

/// Fulfills a loan.
/// # Arguments
/// * `loan_id`: loan ID.
/// * `issuer_id`: issuer ID.
/// * `rest_client`: path to store the asset tracer memo and owner memo, optional.
pub fn fulfill_loan<T>(data_dir: &str,
                       seq_id: u64,
                       loan_id: u64,
                       issuer_id: u64,
                       memo_file: Option<&str>,
                       rest_client: &mut T)
                       -> Result<(), PlatformError>
  where T: RestfulLedgerUpdate + RestfulLedgerAccess
{
  // Get data
  let mut data = load_data(data_dir)?;
  let issuer_key_pair = &data.get_asset_issuer_key_pair(issuer_id)?;
  let loan = &data.loans[loan_id as usize].clone();

  // Check if loan has been fulfilled
  match loan.status {
    LoanStatus::Declined => {
      return Err(PlatformError::InputsError(format!("{}: Loan {} has been declined.",
                                                    error_location!(),
                                                    loan_id)));
    }
    LoanStatus::Active => {
      return Err(PlatformError::InputsError(format!("{}: Loan {} has been fulfilled.",
                                                    error_location!(),
                                                    loan_id)));
    }
    LoanStatus::Complete => {
      return Err(PlatformError::InputsError(format!("{}: Loan {} has been paid off.",
                                                    error_location!(),
                                                    loan_id)));
    }
    _ => {}
  }

  let tracer_enc_keys = data.get_asset_tracer_key_pair(issuer_id)?.enc_key;
  let lender_id = loan.lender;
  let lender = &data.lenders[lender_id as usize];
  let lender_key_pair = &data.get_lender_key_pair(loan.lender)?;
  let borrower_id = loan.borrower;
  let borrower = &data.borrowers[borrower_id as usize].clone();
  let borrower_key_pair = &data.get_borrower_key_pair(borrower_id)?;
  let amount = loan.amount;

  // Credential check
  let credential_id = if let Some(id) = borrower.credentials {
    id as usize
  } else {
    println!("Credential is required. Use create_or_overwrite_credential.");
    return Err(PlatformError::InputsError(error_location!()));
  };
  let credential = &data.credentials[credential_id as usize];
  let credential_issuer_id = credential.credential_issuer;

  // Check if the credential values meet the requirements
  let values = credential.values.clone();
  let mut value_iter = values.iter();
  let requirements = lender.requirements.clone();
  let mut requirement_iter = requirements.iter();
  let mut count = 0;
  let mut attributes = Vec::new();
  let mut attribute_names = Vec::new();
  let mut attibutes_with_value_as_vec = Vec::new();
  let mut reveal_map = Vec::new();

  // For each credential attribute:
  // If the lender doesn't have a requirement, skip it
  // Otherwise:
  // * If the borrower doesn't provide the corresponding attribute value, return an error
  // * Otherwise, check if the value meets the requirement
  while count < 3 {
    if let Some(requirement_next) = requirement_iter.next() {
      if let Some(requirement) = requirement_next {
        if let Some(value_next) = value_iter.next() {
          if let Some(value) = value_next {
            let requirement_u64 = parse_to_u64(requirement)?;
            let requirement_type = CredentialIndex::get_requirement_type(count);
            match requirement_type {
              ComparisonType::AtLeast => {
                if parse_to_u64(value)? < requirement_u64 {
                  // Update loans data
                  data.loans[loan_id as usize].status = LoanStatus::Declined;
                  store_data_to_file(data, data_dir)?;
                  return Err(PlatformError::InputsError(format!("{}: Credential value should be at least: {}.",
                                                                error_location!(),
                                                                requirement_u64)));
                }
              }
              _ => {
                if parse_to_u64(value)? != requirement_u64 {
                  // Update loans data
                  data.loans[loan_id as usize].status = LoanStatus::Declined;
                  store_data_to_file(data, data_dir)?;
                  return Err(PlatformError::InputsError(format!("{}: Credential value should be at least: {}.",
                                                                error_location!(),
                                                                requirement_u64)));
                }
              }
            }
            let attribute = CredentialIndex::get_credential_index(count)?;
            let value_bytes = value.as_bytes();
            attributes.push((attribute.get_name().to_string(), value_bytes));
            attribute_names.push(attribute.get_name().to_string());
            attibutes_with_value_as_vec.push((attribute.get_name().to_string(),
                                              value_bytes.to_vec()));
            reveal_map.push(true);
          } else {
            println!("Missing credential value. Use subcommand borrower create_or_overwrite_credential.");
            return Err(PlatformError::InputsError(error_location!()));
          }
        } else {
          println!("More credential value expected.");
          return Err(PlatformError::InputsError(error_location!()));
        }
      }
    } else {
      println!("More credential requirement expected.");
      return Err(PlatformError::InputsError(error_location!()));
    }
    count += 1;
  }

  // Prove and attest the credential
  let (credential_issuer_public_key, credential_issuer_secret_key) =
    data.get_credential_issuer_key_pair(credential_issuer_id)?;
  let mut prng: ChaChaRng = ChaChaRng::from_entropy();
  let (user_pk, user_secret_key) =
    credential_user_key_gen(&mut prng, &credential_issuer_public_key);
  let signature = credential_sign(&mut prng,
                                  &credential_issuer_secret_key,
                                  &user_pk,
                                  &attributes).unwrap();
  let wrapper_credential = WrapperCredential { attributes: attibutes_with_value_as_vec,
                                               issuer_pub_key: credential_issuer_public_key,
                                               signature };
  let ac_credential =
    wrapper_credential.to_ac_credential()
                      .or_else(|e| Err(PlatformError::ZeiError(error_location!(), e)))?;
  let (_, _, commitment_key) =
    credential_commit(&mut prng, &user_secret_key, &wrapper_credential, b"").unwrap();

  // Store the tracer memo to file
  if let Some(file) = memo_file {
    let ciphertext =
      ac_confidential_open_commitment(&mut prng,
                                      &user_secret_key.get_ref(),
                                      &ac_credential,
                                      &commitment_key,
                                      &tracer_enc_keys.attrs_enc_key,
                                      &reveal_map,
                                      &[]).or_else(|e| {
                                            Err(PlatformError::ZeiError(error_location!(), e))
                                          })?
                                          .ctexts;
    let tracer_memo = AssetTracerMemo { enc_key: tracer_enc_keys,
                                        lock_amount: None,
                                        lock_asset_type: None,
                                        lock_attributes: Some(ciphertext) };
    store_tracer_memo_to_file(file, tracer_memo)?;
  }

  // Get or define fiat asset
  let fiat_code = if let Some(code) = data.fiat_code.clone() {
    println!("Fiat code: {}", code);
    AssetTypeCode::new_from_base64(&code)?
  } else {
    let fiat_code = AssetTypeCode::gen_random();
    let txn_builder = define_asset(data_dir,
                                   seq_id,
                                   true,
                                   issuer_key_pair,
                                   fiat_code,
                                   "Fiat asset",
                                   AssetRules::default(),
                                   None)?;
    // Store data before submitting the transaction to avoid data overwriting
    let data = load_data(data_dir)?;
    rest_client.submit_transaction(&txn_builder.transaction())?;
    store_data_to_file(data, data_dir)?;
    fiat_code
  };

  // Issue and transfer fiat token
  let fiat_txn_file = &format!("{}/{}", data_dir, "fiat_txn_file");
  let txn_builder =
    issue_and_transfer_asset(data_dir,
                             seq_id,
                             issuer_key_pair,
                             lender_key_pair,
                             amount,
                             fiat_code,
                             AssetRecordType::NonConfidentialAmount_NonConfidentialAssetType,
                             None,
                             Some(fiat_txn_file),
                             None,
                             None)?;
  let fiat_sid = submit_and_get_sids(rest_client, txn_builder)?[0];
  println!("Fiat sid: {}", fiat_sid.0);
  let (_, owner_memo) = load_blind_asset_record_and_owner_memo_from_file(fiat_txn_file)?;
  let fiat_open_asset_record =
    query_open_asset_record(rest_client, fiat_sid, lender_key_pair, &owner_memo)?;

  // Define debt asset
  let debt_code = AssetTypeCode::gen_random();
  println!("Generated debt code: {}",
           serde_json::to_string(&debt_code.val).or_else(|_| { Err(ser_fail!()) })?);
  let memo = DebtMemo { interest_rate: Fraction::new(loan.interest_per_mille, 1000),
                        fiat_code,
                        loan_amount: amount };
  let memo_str = serde_json::to_string(&memo).or_else(|_| Err(ser_fail!()))?;
  let txn_builder = define_asset(data_dir,
                                 seq_id,
                                 false,
                                 borrower_key_pair,
                                 debt_code,
                                 &memo_str,
                                 AssetRules::default(),
                                 None)?;
  // Store data before submitting the transaction to avoid data overwriting
  rest_client.submit_transaction(&txn_builder.transaction())?;
  store_data_to_file(data, data_dir)?;

  // Issue and transfer debt token
  let debt_txn_file = "debt_txn_file";
  let txn_builder =
    issue_and_transfer_asset(data_dir,
                             seq_id,
                             borrower_key_pair,
                             borrower_key_pair,
                             amount,
                             debt_code,
                             AssetRecordType::NonConfidentialAmount_NonConfidentialAssetType,
                             None,
                             Some(debt_txn_file),
                             None,
                             None)?;
  let debt_sid = submit_and_get_sids(rest_client, txn_builder)?[0];
  println!("Debt sid: {}", debt_sid.0);
  let debt_open_asset_record = load_open_asset_record_from_file(debt_txn_file, borrower_key_pair)?;

  // Initiate loan
  let lender_template =
      AssetRecordTemplate::with_no_asset_tracking(amount,
                                                  debt_code.val,
                                                  AssetRecordType::NonConfidentialAmount_NonConfidentialAssetType,
                                                  lender_key_pair.get_pk());
  let borrower_template =
      AssetRecordTemplate::with_no_asset_tracking(amount,
                                                  fiat_code.val,
                                                  AssetRecordType::NonConfidentialAmount_NonConfidentialAssetType,
                                                  borrower_key_pair.get_pk());
  let xfr_op = TransferOperationBuilder::new().add_input(TxoRef::Absolute(fiat_sid),
                                                         fiat_open_asset_record,
                                                         None,
                                                         None,
                                                         amount)?
                                              .add_input(TxoRef::Absolute(debt_sid),
                                                         debt_open_asset_record,
                                                         None,
                                                         None,
                                                         amount)?
                                              .add_output(&lender_template, None, None, None)?
                                              .add_output(&borrower_template, None, None, None)?
                                              .create(TransferType::Standard)?
                                              .sign(lender_key_pair)?
                                              .sign(borrower_key_pair)?
                                              .transaction()?;
  let mut txn_builder = TransactionBuilder::from_seq_id(seq_id);
  txn_builder.add_operation(xfr_op);

  // Submit transaction
  let sids_new = submit_and_get_sids(rest_client, txn_builder)?;

  // Merge records
  let fiat_sid_merged = if let Some(sid_pre) = borrower.fiat_utxo {
<<<<<<< HEAD
    let blind_asset_record_pre = (rest_client.get_utxo(sid_pre)?.0).record;
    let blind_asset_record_new = (rest_client.get_utxo(sids_new[1])?.0).record;
=======
    let blind_asset_record_pre = (rest_client.get_utxo(sid_pre)?.utxo.0).0;
    let blind_asset_record_new = (rest_client.get_utxo(sids_new[1])?.utxo.0).0;
>>>>>>> cfc3d4e2
    let txn_builder = merge_records(borrower_key_pair,
                                    seq_id,
                                    TxoRef::Absolute(sid_pre),
                                    TxoRef::Absolute(sids_new[1]),
                                    (blind_asset_record_pre, None),
                                    (blind_asset_record_new, None),
                                    fiat_code)?;
    submit_and_get_sids(rest_client, txn_builder)?[0]
  } else {
    sids_new[1]
  };
  println!("New debt utxo sid: {}, fiat utxo sid: {}.",
           sids_new[0].0, fiat_sid_merged.0);

  // Update data
  let mut data = load_data(data_dir)?;
  data.loans[loan_id as usize].issuer = Some(issuer_id);
  data.fiat_code = Some(fiat_code.to_base64());
  data.loans[loan_id as usize].status = LoanStatus::Active;
  data.loans[loan_id as usize].code = Some(debt_code.to_base64());
  data.loans[loan_id as usize].debt_utxo = Some(sids_new[0]);
  data.borrowers[borrower_id as usize].balance = borrower.balance + amount;
  data.borrowers[borrower_id as usize].fiat_utxo = Some(fiat_sid_merged);
  store_data_to_file(data, data_dir)
}

/// Pays loan.
/// # Arguments
/// * `loan_id`: loan ID.
/// * `amount`: amount to pay.
/// * `rest_client`: http client
pub fn pay_loan<T>(data_dir: &str,
                   seq_id: u64,
                   loan_id: u64,
                   amount: u64,
                   rest_client: &mut T)
                   -> Result<(), PlatformError>
  where T: RestfulLedgerAccess + RestfulLedgerUpdate
{
  // Get data
  let data = load_data(data_dir)?;
  let loan = &data.loans[loan_id as usize];

  // Check if it's valid to pay
  match loan.status {
    LoanStatus::Requested => {
      return Err(PlatformError::InputsError(format!("{}: Loan {} hasn't been fulfilled yet. Use issuer fulfill_loan.",
                                                    error_location!(),
                                                    loan_id)));
    }
    LoanStatus::Declined => {
      return Err(PlatformError::InputsError(format!("{}: Loan {} has been declined.",
                                                    error_location!(),
                                                    loan_id)));
    }
    LoanStatus::Complete => {
      return Err(PlatformError::InputsError(format!("{}: Loan {} has been paid off.",
                                                    error_location!(),
                                                    loan_id)));
    }
    _ => {}
  }

  let lender_id = loan.lender;
  let borrower_id = loan.borrower;
  let borrower = &data.borrowers[borrower_id as usize];
  let lender_key_pair = &data.get_lender_key_pair(lender_id)?;
  let borrower_key_pair = &data.get_borrower_key_pair(borrower_id)?;

  // Check if funds are sufficient
  if amount > borrower.balance {
    println!("Insufficient funds. Use --load_funds to load more funds.");
    return Err(PlatformError::InputsError(error_location!()));
  }

  // Check if the amount meets the minimum requirement, i.e., the fee
  let fee =
    ledger::policies::calculate_fee(loan.balance, Fraction::new(loan.interest_per_mille, 1000));
  if amount < fee {
    println!("Payment amount should be at least: {}", fee);
    return Err(PlatformError::InputsError(error_location!()));
  }

  // Get the amount to burn the balance, and the total amount the borrow will spend
  let mut amount_to_burn = amount - fee;
  if amount_to_burn > loan.balance {
    println!("Paying {} is enough.", loan.balance);
    amount_to_burn = loan.balance;
  }
  let amount_to_spend = amount_to_burn + fee;
  println!("The borrower will spend {} to burn {}.",
           amount_to_spend, amount_to_burn);

  // Get fiat and debt sids
  let fiat_sid = if let Some(sid) = borrower.fiat_utxo {
    sid
  } else {
    println!("Missing fiat utxo in the borrower record. Try --fulfill_loan.");
    return Err(PlatformError::InputsError(error_location!()));
  };
  let debt_sid = if let Some(sid) = loan.debt_utxo {
    sid
  } else {
    println!("Missing debt utxo in the loan record. Try --fulfill_loan.");
    return Err(PlatformError::InputsError(error_location!()));
  };

  // Get fiat and debt open asset records
  let fiat_open_asset_record =
    query_open_asset_record(rest_client, fiat_sid, lender_key_pair, &None)?;
  let debt_open_asset_record =
    query_open_asset_record(rest_client, debt_sid, borrower_key_pair, &None)?;

  // Get fiat and debt codes
  let fiat_code = if let Some(code) = data.clone().fiat_code {
    AssetTypeCode::new_from_base64(&code)?
  } else {
    println!("Missing fiat code. Try --active_loan.");
    return Err(PlatformError::InputsError(error_location!()));
  };
  let debt_code = if let Some(code) = &loan.code {
    AssetTypeCode::new_from_base64(&code)?
  } else {
    println!("Missing debt code in the loan record. Try --fulfill_loan.");
    return Err(PlatformError::InputsError(error_location!()));
  };

  println!("Fiat code: {}", serde_json::to_string(&fiat_code.val)?);
  println!("Debt code: {}", serde_json::to_string(&debt_code.val)?);

  // Get templates
  let spend_template =
AssetRecordTemplate::with_no_asset_tracking(amount_to_spend,
                             fiat_code.val,
                             AssetRecordType::NonConfidentialAmount_NonConfidentialAssetType,
                             lender_key_pair.get_pk());
  let burn_template =
AssetRecordTemplate::with_no_asset_tracking(amount_to_burn,
                             debt_code.val,
                             AssetRecordType::NonConfidentialAmount_NonConfidentialAssetType,
                             XfrPublicKey::zei_from_bytes(&[0; 32])
                                              .map_err(|e| PlatformError::ZeiError(error_location!(), e))?);
  let lender_template =
AssetRecordTemplate::with_no_asset_tracking(loan.balance - amount_to_burn,
                             debt_code.val,
                             AssetRecordType::NonConfidentialAmount_NonConfidentialAssetType,
                             lender_key_pair.get_pk());
  let borrower_template =
AssetRecordTemplate::with_no_asset_tracking(borrower.balance - amount_to_spend,
                             fiat_code.val,
                             AssetRecordType::NonConfidentialAmount_NonConfidentialAssetType,
                             borrower_key_pair.get_pk());
  let op = TransferOperationBuilder::new().add_input(TxoRef::Absolute(debt_sid),
                                                     debt_open_asset_record,
                                                     None,
                                                     None,
                                                     amount_to_burn)?
                                          .add_input(TxoRef::Absolute(fiat_sid),
                                                     fiat_open_asset_record,
                                                     None,
                                                     None,
                                                     amount_to_spend)?
                                          .add_output(&spend_template, None, None, None)?
                                          .add_output(&burn_template, None, None, None)?
                                          .add_output(&lender_template, None, None, None)?
                                          .add_output(&borrower_template, None, None, None)?
                                          .create(TransferType::DebtSwap)?
                                          .sign(borrower_key_pair)?
                                          .transaction()?;
  let mut txn_builder = TransactionBuilder::from_seq_id(seq_id);
  txn_builder.add_operation(op).transaction();

  // Submit transaction and update data
  let sids = submit_and_get_sids(rest_client, txn_builder)?;

  let mut data = load_data(data_dir)?;
  let balance = loan.balance - amount_to_burn;
  if balance == 0 {
    data.loans[loan_id as usize].status = LoanStatus::Complete;
  }
  data.loans[loan_id as usize].balance = balance;
  data.loans[loan_id as usize].payments = loan.payments + 1;
  data.loans[loan_id as usize].debt_utxo = Some(sids[2]);
  data.borrowers[borrower_id as usize].balance = borrower.balance - amount_to_spend;
  data.borrowers[borrower_id as usize].fiat_utxo = Some(sids[3]);

  store_data_to_file(data, data_dir)
}

#[cfg(test)]
mod tests {
  use super::*;
  use ledger::data_model::TxoSID;
  use network::MockLedgerStandalone;
  use tempfile::tempdir;
  #[test]
  fn test_merge_records() {
    // Create key pair
    let mut prng: ChaChaRng = ChaChaRng::from_entropy();
    let key_pair = XfrKeyPair::generate(&mut prng);

    // Build blind asset records
    let code = AssetTypeCode::gen_random();
    let asset_record_type = AssetRecordType::NonConfidentialAmount_NonConfidentialAssetType;
    let (bar1, _, memo1) = get_blind_asset_record_and_memos(key_pair.get_pk(),
                                                            1000,
                                                            code,
                                                            asset_record_type,
                                                            None).unwrap();
    let (bar2, _, memo2) = get_blind_asset_record_and_memos(key_pair.get_pk(),
                                                            500,
                                                            code,
                                                            asset_record_type,
                                                            None).unwrap();

    // Merge records
    assert!(merge_records(&key_pair,
                          0, // OK to use 0 for seq_id as this doesn't get submitted
                          TxoRef::Absolute(TxoSID(1)),
                          TxoRef::Absolute(TxoSID(2)),
                          (bar1, memo1),
                          (bar2, memo2),
                          code).is_ok());
  }

  #[test]
  fn test_request_fulfill_and_pay_loan() {
    let mut ledger_standalone = MockLedgerStandalone::new_mock(1);

    // Load funds
    let tmp_dir = tempdir().unwrap();
    let data_dir = tmp_dir.path().to_str().unwrap();

    let funds_amount = 1000;
    let (_, seq_id, _) = ledger_standalone.get_state_commitment().unwrap();
    load_funds(data_dir, seq_id, 0, 0, funds_amount, &mut ledger_standalone).unwrap();
    let data = load_data(data_dir).unwrap();

    assert_eq!(data.borrowers[0].balance, funds_amount);

    tmp_dir.close().unwrap();

    // Request a loan
    let tmp_dir = tempdir().unwrap();
    let data_dir = tmp_dir.path().to_str().unwrap();

    let loan_amount = 1200;
    let mut data = load_data(data_dir).unwrap();
    data.add_loan(data_dir, 0, 0, loan_amount, 100, 8).unwrap();

    assert_eq!(data.loans.len(), 1);

    // Fulfill the loan request
    let seq_id = 0; // OK
    fulfill_loan(data_dir, seq_id, 0, 0, None, &mut ledger_standalone).unwrap();
    data = load_data(data_dir).unwrap();

    assert_eq!(data.loans[0].status, LoanStatus::Active);
    assert_eq!(data.loans[0].balance, loan_amount);

    // Pay loan
    let payment_amount = 200;
    pay_loan(data_dir, seq_id, 0, payment_amount, &mut ledger_standalone).unwrap();
    data = load_data(data_dir).unwrap();

    assert_eq!(data.loans[0].payments, 1);

    tmp_dir.close().unwrap();
  }
}<|MERGE_RESOLUTION|>--- conflicted
+++ resolved
@@ -130,17 +130,10 @@
 
   // Submit transaction and get the new record
   let sid_new = submit_and_get_sids(rest_client, txn_builder)?[0];
-<<<<<<< HEAD
-  let blind_asset_record_new = (rest_client.get_utxo(sid_new).unwrap().0).record;
+  let blind_asset_record_new = (rest_client.get_utxo(sid_new).unwrap().utxo.0).record;
   // Merge records
   let sid_merged = if let Some(sid_pre) = recipient.fiat_utxo {
-    let blind_asset_record_pre = (rest_client.get_utxo(sid_pre).unwrap().0).record;
-=======
-  let blind_asset_record_new = (rest_client.get_utxo(sid_new).unwrap().utxo.0).0;
-  // Merge records
-  let sid_merged = if let Some(sid_pre) = recipient.fiat_utxo {
-    let blind_asset_record_pre = (rest_client.get_utxo(sid_pre).unwrap().utxo.0).0;
->>>>>>> cfc3d4e2
+    let blind_asset_record_pre = (rest_client.get_utxo(sid_pre).unwrap().utxo.0).record;
     let txn_builder = merge_records(recipient_key_pair,
                                     seq_id,
                                     TxoRef::Absolute(sid_pre),
@@ -440,13 +433,8 @@
 
   // Merge records
   let fiat_sid_merged = if let Some(sid_pre) = borrower.fiat_utxo {
-<<<<<<< HEAD
-    let blind_asset_record_pre = (rest_client.get_utxo(sid_pre)?.0).record;
-    let blind_asset_record_new = (rest_client.get_utxo(sids_new[1])?.0).record;
-=======
-    let blind_asset_record_pre = (rest_client.get_utxo(sid_pre)?.utxo.0).0;
-    let blind_asset_record_new = (rest_client.get_utxo(sids_new[1])?.utxo.0).0;
->>>>>>> cfc3d4e2
+    let blind_asset_record_pre = (rest_client.get_utxo(sid_pre)?.utxo.0).record;
+    let blind_asset_record_new = (rest_client.get_utxo(sids_new[1])?.utxo.0).record;
     let txn_builder = merge_records(borrower_key_pair,
                                     seq_id,
                                     TxoRef::Absolute(sid_pre),
