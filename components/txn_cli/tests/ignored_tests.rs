#![deny(warnings)]
use ledger::data_model::errors::PlatformError;
use ledger::data_model::AssetTypeCode;
#[cfg(test)]
use network::MockLedgerStandalone;
use tempfile::tempdir;
use txn_cli::txn_app::{get_cli_app, process_inputs};

extern crate exitcode;

#[cfg(test)]
fn submit_command(cmd_vec: Vec<&str>,
                  rest_client: &mut MockLedgerStandalone)
                  -> Result<(), PlatformError> {
  let app = get_cli_app();
  let inputs = app.get_matches_from_safe(cmd_vec).unwrap();
  process_inputs(inputs, 0, rest_client)
}

//
// Helper functions: view records
//
#[cfg(test)]
fn view_loan_all(dir: &str,
                 user_type: &str,
                 user_id: &str,
                 rest_client: &mut MockLedgerStandalone)
                 -> Result<(), PlatformError> {
  let args = vec!["Transaction Builder",
                  "--dir",
                  dir,
                  user_type,
                  "--id",
                  user_id,
                  "view_loan"];
  submit_command(args, rest_client)
}

#[cfg(test)]
fn view_loan_with_loan_id(dir: &str,
                          user_type: &str,
                          user_id: &str,
                          loan_id: &str,
                          rest_client: &mut MockLedgerStandalone)
                          -> Result<(), PlatformError> {
  let args = vec!["Transaction Builder",
                  "--dir",
                  dir,
                  user_type,
                  "--id",
                  user_id,
                  "view_loan",
                  "--loan",
                  loan_id];
  submit_command(args, rest_client)
}

#[cfg(test)]
fn view_loan_with_filter(dir: &str,
                         user_type: &str,
                         user_id: &str,
                         filter: &str,
                         rest_client: &mut MockLedgerStandalone)
                         -> Result<(), PlatformError> {
  let args = vec!["Transaction Builder",
                  "--dir",
                  dir,
                  user_type,
                  "--id",
                  user_id,
                  "view_loan",
                  "--filter",
                  filter];
  submit_command(args, rest_client)
}

#[cfg(test)]
fn view_credential_all(borrower_id: &str,
                       rest_client: &mut MockLedgerStandalone)
                       -> Result<(), PlatformError> {
  let args = vec!["Transaction Builder",
                  "borrower",
                  "--id",
                  borrower_id,
                  "view_credential"];
  submit_command(args, rest_client)
}

#[cfg(test)]
fn view_credential_attribute(borrower_id: &str,
                             attribute: &str,
                             rest_client: &mut MockLedgerStandalone)
                             -> Result<(), PlatformError> {
  let args = vec!["Transaction Builder",
                  "borrower",
                  "--id",
                  borrower_id,
                  "view_credential",
                  "--attribute",
                  attribute];
  submit_command(args, rest_client)
}

//
// Helper functions: sign up an account
//
#[cfg(test)]
fn sign_up_borrower(dir: &str,
                    name: &str,
                    rest_client: &mut MockLedgerStandalone)
                    -> Result<(), PlatformError> {
  let args = vec!["Transaction Builder",
                  "--dir",
                  dir,
                  "borrower",
                  "sign_up",
                  "--name",
                  name];
  submit_command(args, rest_client)
}

//
// Helper functions: create and store without path
//
#[cfg(test)]
fn create_or_overwrite_credential(dir: &str,
                                  id: &str,
                                  attribute: &str,
                                  value: &str,
                                  rest_client: &mut MockLedgerStandalone)
                                  -> Result<(), PlatformError> {
  let args = vec!["Transaction Builder",
                  "--dir",
                  dir,
                  "borrower",
                  "--id",
                  id,
                  "create_or_overwrite_credential",
                  "--credential_issuer",
                  "0",
                  "--attribute",
                  attribute,
                  "--value",
                  value];
  submit_command(args, rest_client)
}

#[cfg(test)]
fn request_loan(dir: &str,
                lender: &str,
                borrower: &str,
                amount: &str,
                interest_per_mille: &str,
                duration: &str,
                rest_client: &mut MockLedgerStandalone)
                -> Result<(), PlatformError> {
  let args = vec!["Transaction Builder",
                  "--dir",
                  dir,
                  "borrower",
                  "--id",
                  borrower,
                  "request_loan",
                  "--lender",
                  lender,
                  "--amount",
                  amount,
                  "--interest_per_mille",
                  interest_per_mille,
                  "--duration",
                  duration];
  submit_command(args, rest_client)
}

//
// Helper functions: create and store with path
//
#[cfg(test)]
fn create_txn_builder_with_path(path: &str,
                                rest_client: &mut MockLedgerStandalone)
                                -> Result<(), PlatformError> {
  let arg_vec = vec!["Transaction Builder", "create_txn_builder", "--name", path];
  submit_command(arg_vec, rest_client)
}

#[cfg(test)]
fn store_memos_with_confidential_amount(dir: &str,
                                        id: &str,
                                        amount: &str,
                                        token_code: &str,
                                        file: &str,
                                        rest_client: &mut MockLedgerStandalone)
                                        -> Result<(), PlatformError> {
  let args = vec!["Transaction Builder",
                  "--dir",
                  dir,
                  "asset_issuer",
                  "--id",
                  id,
                  "store_memos",
                  "--amount",
                  amount,
                  "--confidential_amount",
                  "--token_code",
                  token_code,
                  "--file",
                  file];
  submit_command(args, rest_client)
}

#[cfg(test)]
fn trace_and_verify_asset(dir: &str,
                          id: &str,
                          memo_file: &str,
                          expected_amount: &str,
                          rest_client: &mut MockLedgerStandalone)
                          -> Result<(), PlatformError> {
  let args = vec!["Transaction Builder",
                  "--dir",
                  dir,
                  "asset_issuer",
                  "--id",
                  id,
                  "trace_and_verify_asset",
                  "--memo_file",
                  memo_file,
                  "--expected_amount",
                  expected_amount];
  submit_command(args, rest_client)
}

#[cfg(test)]
fn trace_credential(dir: &str,
                    id: &str,
                    memo_file: &str,
                    attribute: &str,
                    expected_value: &str,
                    rest_client: &mut MockLedgerStandalone)
                    -> Result<(), PlatformError> {
  let args = vec!["Transaction Builder",
                  "--dir",
                  dir,
                  "asset_issuer",
                  "--id",
                  id,
                  "trace_credential",
                  "--memo_file",
                  memo_file,
                  "--attribute",
                  attribute,
                  "--expected_value",
                  expected_value];
  submit_command(args, rest_client)
}

//
// Helper functions: define, issue and transfer
//

// This test is ignored because it does not work (no proof is being passed in)
#[cfg(test)]
fn air_assign(dir: &str,
              txn_builder_path: &str,
              issuer_id: &str,
              address: &str,
              data: &str,
              rest_client: &mut MockLedgerStandalone)
              -> Result<(), PlatformError> {
  let args = vec!["Transaction Builder",
                  "--dir",
                  dir,
                  "--txn",
                  txn_builder_path,
                  "asset_issuer",
                  "--id",
                  issuer_id,
                  "air_assign",
                  "--address",
                  address,
                  "--data",
                  data];
  submit_command(args, rest_client)
}

#[cfg(test)]
fn define_asset(dir: &str,
                txn_builder_path: &str,
                issuer_id: &str,
                token_code: &str,
                memo: &str,
                rest_client: &mut MockLedgerStandalone)
                -> Result<(), PlatformError> {
  let args = vec!["Transaction Builder",
                  "--dir",
                  dir,
                  "--txn",
                  txn_builder_path,
                  "asset_issuer",
                  "--id",
                  issuer_id,
                  "define_asset",
                  "--token_code",
                  token_code,
                  "--memo",
                  memo];
  submit_command(args, rest_client)
}

#[cfg(test)]
fn issue_asset_with_confidential_amount(dir: &str,
                                        txn_builder_path: &str,
                                        id: &str,
                                        token_code: &str,
                                        amount: &str,
                                        rest_client: &mut MockLedgerStandalone)
                                        -> Result<(), PlatformError> {
  let args = vec!["Transaction Builder",
                  "--dir",
                  dir,
                  "--txn",
                  txn_builder_path,
                  "asset_issuer",
                  "--id",
                  id,
                  "issue_asset",
                  "--token_code",
                  token_code,
                  "--amount",
                  amount,
                  "--confidential_amount"];
  submit_command(args, rest_client)
}

#[cfg(test)]
fn transfer_asset(dir: &str,
                  txn_builder_path: &str,
                  issuer_id: &str,
                  recipient_ids: &str,
                  sids_file: &str,
                  issuance_txn_files: &str,
                  input_amounts: &str,
                  output_amounts: &str,
                  rest_client: &mut MockLedgerStandalone)
                  -> Result<(), PlatformError> {
  let args = vec!["Transaction Builder",
                  "--dir",
                  dir,
                  "--txn",
                  txn_builder_path,
                  "asset_issuer",
                  "--id",
                  issuer_id,
                  "transfer_asset",
                  "--recipients",
                  recipient_ids,
                  "--sids_file",
                  sids_file,
                  "--issuance_txn_files",
                  issuance_txn_files,
                  "--input_amounts",
                  input_amounts,
                  "--output_amounts",
                  output_amounts];
  submit_command(args, rest_client)
}

#[cfg(test)]
fn issue_and_transfer_asset_confidential(txn_builder_path: &str,
                                         issuer_id: &str,
                                         recipient_id: &str,
                                         amount: &str,
                                         token_code: &str,
                                         rest_client: &mut MockLedgerStandalone)
                                         -> Result<(), PlatformError> {
  let args = vec!["Transaction Builder",
                  "--txn",
                  txn_builder_path,
                  "asset_issuer",
                  "--id",
                  issuer_id,
                  "issue_and_transfer_asset",
                  "--recipient",
                  recipient_id,
                  "--amount",
                  amount,
                  "--token_code",
                  token_code,
                  "--confidential_amount",
                  "--confidential_asset"];
  submit_command(args, rest_client)
}

#[cfg(test)]
fn submit(txn_builder_path: &str,
          rest_client: &mut MockLedgerStandalone)
          -> Result<(), PlatformError> {
  let arg_vec = vec!["Transaction Builder", "--txn", txn_builder_path, "submit"];
  submit_command(arg_vec, rest_client)
}

#[cfg(test)]
fn submit_and_store_sids(txn_builder_path: &str,
                         sids_file: &str,
                         rest_client: &mut MockLedgerStandalone)
                         -> Result<(), PlatformError> {
  let args = vec!["Transaction Builder",
                  "--txn",
                  txn_builder_path,
                  "submit",
                  "--sids_file",
                  sids_file];
  submit_command(args, rest_client)
}

// Helper function: load funds
#[cfg(test)]
fn load_funds(dir: &str,
              issuer_id: &str,
              borrower_id: &str,
              amount: &str,
              rest_client: &mut MockLedgerStandalone)
              -> Result<(), PlatformError> {
  let args = vec!["Transaction Builder",
                  "--dir",
                  dir,
                  "borrower",
                  "--id",
                  borrower_id,
                  "load_funds",
                  "--issuer",
                  issuer_id,
                  "--amount",
                  amount];
  submit_command(args, rest_client)
}

// Helper functions: initiate and pay loan
#[cfg(test)]
fn fulfill_loan(dir: &str,
                lender_id: &str,
                loan_id: &str,
                issuer_id: &str,
                memo_file: Option<&str>,
                rest_client: &mut MockLedgerStandalone)
                -> Result<(), PlatformError> {
  let arg_vec = if let Some(file) = memo_file {
    vec!["Transaction Builder",
         "--dir",
         dir,
         "lender",
         "--id",
         lender_id,
         "fulfill_loan",
         "--loan",
         loan_id,
         "--issuer",
         issuer_id,
         "--memo_file",
         file]
  } else {
    vec!["Transaction Builder",
         "--dir",
         dir,
         "lender",
         "--id",
         lender_id,
         "fulfill_loan",
         "--loan",
         loan_id,
         "--issuer",
         issuer_id]
  };
  submit_command(arg_vec, rest_client)
}

#[cfg(test)]
fn pay_loan(dir: &str,
            borrower_id: &str,
            loan_id: &str,
            amount: &str,
            rest_client: &mut MockLedgerStandalone)
            -> Result<(), PlatformError> {
  let args = vec!["Transaction Builder",
                  "--dir",
                  dir,
                  "borrower",
                  "--id",
                  borrower_id,
                  "pay_loan",
                  "--loan",
                  loan_id,
                  "--amount",
                  amount];
  submit_command(args, rest_client)
}

// This test passes individually, but we ignore it since it occasionally fails with SubmissionServerError when run with other tests
// which also use the standalone ledger
// GitHub issue: #324
// Redmind issue: #38
#[test]
fn test_create_or_overwrite_credentials() {
  let tmp_dir = tempdir().unwrap();
  let dir = tmp_dir.path().to_str().unwrap();
  let mut ledger_standalone = MockLedgerStandalone::new_mock(1);

  // Create a borrower
  sign_up_borrower(dir, "Borrower B", &mut ledger_standalone).expect("Failed to create a borrower");

  // Create the credential with minimum credit score record
  create_or_overwrite_credential(dir, "1", "min_credit_score", "600", &mut ledger_standalone).expect("Failed to create a min_credit_score credential");

  // Overwrite the minimum credit score record
  create_or_overwrite_credential(dir, "1", "min_credit_score", "680", &mut ledger_standalone).expect("Failed to overwrite the min_credit_score credential");

  // Add the minimum income record to the credential

  create_or_overwrite_credential(dir, "1", "min_income", "1000", &mut ledger_standalone).expect("Failed to create a min_income credential");

  tmp_dir.close().unwrap();
}

//
// Lender or borrower views loans or credentials
//
<<<<<<< HEAD
#[allow(unused)]
=======
#[cfg(test)]
#[allow(unused)]
// This test fails a clean build on master
>>>>>>> bf39c80c
fn test_view() {
  let tmp_dir = tempdir().unwrap();
  let dir = tmp_dir.path().to_str().unwrap();

  let mut ledger_standalone = MockLedgerStandalone::new_mock(1);

  // Add a credential
  create_or_overwrite_credential(dir, "0", "min_credit_score", "550", &mut ledger_standalone).expect("Failed to create a credential");

  // Create loans
  request_loan(dir, "0", "0", "100", "100", "3", &mut ledger_standalone).expect("Failed to request the loan");
  request_loan(dir, "0", "0", "200", "150", "6", &mut ledger_standalone).expect("Failed to request the loan");
  request_loan(dir, "1", "0", "300", "200", "9", &mut ledger_standalone).expect("Failed to request the loan");
  request_loan(dir, "1", "0", "500", "300", "15", &mut ledger_standalone).expect("Failed to request the loan");

  // Fulfill some of the loans
  fulfill_loan(dir, "0", "0", "0", None, &mut ledger_standalone).expect("Failed to fulfill the loan");
  fulfill_loan(dir, "0", "1", "0", None, &mut ledger_standalone).expect("Failed to fulfill the loan");
  // Should fail with InputsError
  match fulfill_loan(dir, "1", "2", "0", None, &mut ledger_standalone) {
    Err(PlatformError::InputsError(_)) => {}
    unexpected_result => {
      panic!(format!("Expected InputsError, found {:?}.", unexpected_result));
    }
  }

  // View loans
  // 1. View all loans of a lender
  view_loan_all(dir, "lender", "1", &mut ledger_standalone).expect("Failed to view the loan");
  // 2. View all loans of a borrower
  view_loan_all(dir, "borrower", "0", &mut ledger_standalone).expect("Failed to view the loan");

  // 3.   View a loan by its id
  // 3.1  The loan is owned by the user
  view_loan_with_loan_id(dir, "lender", "0", "0", &mut ledger_standalone).expect("Failed to view the loan");

  // 3.2  The loan isn't owned by the user
  // Should fail with InputsError
  match view_loan_with_loan_id(dir, "lender", "0", "2", &mut ledger_standalone) {
    Err(PlatformError::InputsError(_)) => {}
    unexpected_result => {
      panic!(format!("Expected InputsError, found {:?}.", unexpected_result));
    }
  }

  // 4. View loans with a filter
  // 4.1 Requested but not fulfilled loan
  view_loan_with_filter(dir, "borrower", "0", "requested", &mut ledger_standalone).expect("Failed to view the loan");

  // 4.2. View fulfilled loan
  view_loan_with_filter(dir, "borrower", "0", "fulfilled", &mut ledger_standalone).expect("Failed to view the loan");

  // 4.3. View declined loan
  view_loan_with_filter(dir, "borrower", "0", "declined", &mut ledger_standalone).expect("Failed to view the loan");

  // 4.4. View active loan
  view_loan_with_filter(dir, "borrower", "0", "active", &mut ledger_standalone).expect("Failed to view the loan");

  // 4.5. View complete loan
  view_loan_with_filter(dir, "borrower", "0", "complete", &mut ledger_standalone).expect("Failed to view the loan");

  // View credentials
  // 1. View all credentials of a borrower
  view_credential_all("0", &mut ledger_standalone).expect("Failed to view the loan");

  // 2. View a credential attribute
  view_credential_attribute("0", "min_income", &mut ledger_standalone).expect("Failed to view the attribute");

  tmp_dir.close().unwrap();
}

//
// Compose transaction and submit
//

// This test passes individually, but we ignore it since it occasionally fails when run with other tests
// which also use the standalone ledger
// GitHub issue: #324
// Redmind issue: #38
#[test]
fn test_define_asset_simple_policies() {
  let tmp_dir = tempdir().unwrap();
  let dir = tmp_dir.path().to_str().unwrap();
  let mut ledger_standalone = MockLedgerStandalone::new_mock(1);
  let txn_builder_buf = tmp_dir.path().join("tb_define_policies");
  let txn_builder_file = txn_builder_buf.to_str().unwrap();
  sign_up_borrower(dir, "Borrower B", &mut ledger_standalone).expect("Failed to create a borrower");

  // Create txn builder and key pairs
  create_txn_builder_with_path(txn_builder_file, &mut ledger_standalone).expect("Failed to create transaction builder");

  // Define token code
  let token_code = AssetTypeCode::gen_random().to_base64();

  // Define asset
  let app = get_cli_app();
  let inputs_vec = vec!["Transaction Builder",
                        "--dir",
                        dir,
                        "--txn",
                        txn_builder_file,
                        "asset_issuer",
                        "--id",
                        "0",
                        "define_asset",
                        "--token_code",
                        &token_code,
                        "--memo",
                        "Define an asset",
                        "--cosigners",
                        "1",
                        "--traceable",
                        "--non_transferable"];
  dbg!(&inputs_vec);
  let inputs = app.get_matches_from_safe(inputs_vec).unwrap();
  process_inputs(inputs, 0, &mut ledger_standalone).expect("Failed to define asset");

  submit(txn_builder_file, &mut ledger_standalone).expect("Failed to submit transaction");

  tmp_dir.close().unwrap();
}

// This test passes individually, but we ignore it since it occasionally fails with SubmissionServerError when run with other tests
// which also use the standalone ledger
// GitHub issue: #324
// // Redmind issue: #38
// #[test]
#[cfg(test)]
#[allow(unused)]
fn test_define_issue_transfer_and_submit_with_args() {
  // Create users and files
  let tmp_dir = tempdir().unwrap();
  let dir = tmp_dir.path().to_str().unwrap();
  let mut ledger_standalone = MockLedgerStandalone::new_mock(1);
  sign_up_borrower(dir, "Borrower 1", &mut ledger_standalone).expect("Failed to create a borrower");
  sign_up_borrower(dir, "Borrower 2", &mut ledger_standalone).expect("Failed to create a borrower");
  let creation_txn_builder_buf = tmp_dir.path().join("tb_define_and_submit");
  let issuance_txn_builder_buf = tmp_dir.path().join("tb_issue_submit");
  let transfer_txn_builder_buf = tmp_dir.path().join("tb_transfer_submit");
  let sids_buf = tmp_dir.path().join("sids_define_issue_transfer_and_submit");
  let creation_txn_builder_file = creation_txn_builder_buf.to_str().unwrap();
  let issuance_txn_builder_file = issuance_txn_builder_buf.to_str().unwrap();
  let transfer_txn_builder_file = transfer_txn_builder_buf.to_str().unwrap();
  let sids_file = sids_buf.to_str().unwrap();

  // Define asset
  let token_code = AssetTypeCode::gen_random().to_base64();
  define_asset(dir,
               creation_txn_builder_file,
               "0",
               &token_code,
               "Define an asset",
               &mut ledger_standalone).expect("Failed to define asset");

  // Submit transaction
  submit(creation_txn_builder_file, &mut ledger_standalone).expect("Failed to submit transaction");

  // Issue asset
  let amount_issue = "50";

  issue_asset_with_confidential_amount(dir,
                                       issuance_txn_builder_file,
                                       "0",
                                       &token_code,
                                       amount_issue,
                                       &mut ledger_standalone).expect("Failed to issue asset");

  // Submit transaction

  submit_and_store_sids(issuance_txn_builder_file, sids_file, &mut ledger_standalone).expect("Failed to submit transaction");

  // Transfer asset
  transfer_asset(dir,
                 transfer_txn_builder_file,
                 "0",
                 "1,2",
                 sids_file,
                 issuance_txn_builder_file,
                 "50",
                 "30, 20",
                 &mut ledger_standalone).expect("Failed to transfer asset");

  // Submit transaction
  submit(transfer_txn_builder_file, &mut ledger_standalone).expect("Failed to submit transaction");

  tmp_dir.close().unwrap();
}

// This test passes individually, but we ignore it since it occasionally fails when run with other tests
// which also use the standalone ledger
// GitHub issue: #324
// Redmind issue: #38
#[cfg(test)]
#[allow(unused)]
// This test fails a clean build on master
fn test_issue_transfer_trace_and_submit_with_args() {
  let tmp_dir = tempdir().unwrap();
  let dir = tmp_dir.path().to_str().unwrap();
  let txn_builder_buf = tmp_dir.path().join("tb_issue_transfer_args");
  let txn_builder_file = txn_builder_buf.to_str().unwrap();
  let memo_buf = tmp_dir.path().join("memos_issue_transfer_and_submit");
  let mut ledger_standalone = MockLedgerStandalone::new_mock(1);
  let memo_file = memo_buf.to_str().unwrap();

  // Create txn builder and key pairs
  create_txn_builder_with_path(txn_builder_file, &mut ledger_standalone).expect("Failed to create transaction builder");

  // Define token code
  let token_code = AssetTypeCode::gen_random().to_base64();

  // Define asset
  define_asset(dir,
               txn_builder_file,
               "0",
               &token_code,
               "Define an asset",
               &mut ledger_standalone).expect("Failed to define asset");
  submit(txn_builder_file, &mut ledger_standalone).expect("Failed to submit transaction");

  // Issue and transfer
  let amount = "1000";
  issue_and_transfer_asset_confidential(txn_builder_file,
                           "0",
                           "0",
                           amount,
                           &token_code, &mut ledger_standalone).expect("Failed to issue and transfer asset");

  // Store tracer and owner memos

  store_memos_with_confidential_amount(dir,
                                       "0",
                                       amount,
                                       &token_code,
                                       memo_file,
                                       &mut ledger_standalone).expect("Failed to store memos");

  // Trace the asset and verify the amount

  trace_and_verify_asset(dir, "0", memo_file, amount, &mut ledger_standalone).expect("Failed to trace the asset");

  // Submit transaction

  submit(txn_builder_file, &mut ledger_standalone).expect("Failed to submit transaction");

  tmp_dir.close().unwrap();
}

// This test is broken - POK isn't being passed in
// Redmine #70
// #[test]
// #[ignore]
#[cfg(test)]
#[allow(unused)]
fn test_air_assign() {
  // Create txn builder and key pair
  let tmp_dir = tempdir().unwrap();
  let dir = tmp_dir.path().to_str().unwrap();
  let txn_builder_buf = tmp_dir.path().join("tb_air_assign");
  let mut ledger_standalone = MockLedgerStandalone::new_mock(1);
  let txn_builder_file = txn_builder_buf.to_str().unwrap();
  create_txn_builder_with_path(txn_builder_file, &mut ledger_standalone).expect("Failed to create transaction builder");

  // Air assigning
  air_assign(dir,
             txn_builder_file,
             "0",
             "666",
             "Hell",
             &mut ledger_standalone).expect("Failed to assign to AIR");

  // Submit transaction

  submit(txn_builder_file, &mut ledger_standalone).expect("Failed to submit transaction");

  tmp_dir.close().unwrap();
}

// Test funds loading, loan request, fulfilling and repayment
#[cfg(test)]
#[allow(unused)]
fn test_request_fulfill_and_pay_loan_with_args() {
  let tmp_dir = tempdir().unwrap();
  let dir = tmp_dir.path().to_str().unwrap();
  let memo_buf = tmp_dir.path().join("memo_fulfill_loan_args");
  let mut ledger_standalone = MockLedgerStandalone::new_mock(1);
  let memo_file = memo_buf.to_str().unwrap();

  // Load funds

  load_funds(dir, "0", "0", "5000", &mut ledger_standalone).expect("Failed to load funds");

  // Request the first loan
  request_loan(dir, "0", "0", "1500", "100", "8", &mut ledger_standalone).expect("Failed to request a loan");

  // Request the second loan
  request_loan(dir, "1", "0", "1000", "80", "10", &mut ledger_standalone).expect("Failed to request a loan");

  // Fulfill the first loan
  // 1. First time:
  //    Add the credential proof, then successfully initiate the loan
  //    Trace the credential associated with the first loan
  fulfill_loan(dir, "0", "0", "0", Some(memo_file), &mut ledger_standalone).expect("Failed to initiate the loan");
  let output_trace_fail = trace_credential(dir,
                                           "0",
                                           memo_file,
                                           "min_income",
                                           "1000",
                                           &mut ledger_standalone);
  assert!(output_trace_fail.is_err());

  trace_credential(dir,
                   "0",
                   memo_file,
                   "min_credit_score",
                   "650",
                   &mut ledger_standalone).expect("Failed to trace the credential");

  // 2. Second time:
  //    Fail because the loan has been fulfilled
  let output = fulfill_loan(dir, "0", "0", "0", None, &mut ledger_standalone);
  assert!(output.is_err());

  // Fulfill the second loan
  // 1. First time:
  //    Should fail with InputsError because the requirement isn't met
  match fulfill_loan(dir, "1", "1", "0", None, &mut ledger_standalone) {
    Err(PlatformError::InputsError(msg)) => {
      assert!(msg.contains("Credential value should be at least"))
    }
    unexpected_result => {
      panic!(format!("Expected InputsError, found {:?}.", unexpected_result));
    }
  }

  // 2. Second time:
  //    Should fail because the loan has been declined
  match fulfill_loan(dir, "1", "1", "0", None, &mut ledger_standalone) {
    Err(PlatformError::InputsError(msg)) => assert!(msg.contains("has been declined")),
    unexpected_result => {
      panic!(format!("Expected InputsError, found {:?}.", unexpected_result));
    }
  }

  // Pay loan
  // 1. First time:
  //    Burn part of the loan balance
  pay_loan(dir, "0", "0", "300", &mut ledger_standalone).expect("Failed to pay loan");

  // 2. Second time
  //    Pay off the loan
  pay_loan(dir, "0", "0", "2000", &mut ledger_standalone).expect("Failed to pay loan");

  // 3. Third time:
  //    Should fail because the loan has been paid off
  match pay_loan(dir, "0", "0", "3000", &mut ledger_standalone) {
    Err(PlatformError::InputsError(msg)) => assert!(msg.contains("has been paid off")),
    unexpected_result => {
      panic!(format!("Expected InputsError, found {:?}.", unexpected_result));
    }
  }
  tmp_dir.close().unwrap();
}<|MERGE_RESOLUTION|>--- conflicted
+++ resolved
@@ -523,13 +523,8 @@
 //
 // Lender or borrower views loans or credentials
 //
-<<<<<<< HEAD
+#[cfg(test)]
 #[allow(unused)]
-=======
-#[cfg(test)]
-#[allow(unused)]
-// This test fails a clean build on master
->>>>>>> bf39c80c
 fn test_view() {
   let tmp_dir = tempdir().unwrap();
   let dir = tmp_dir.path().to_str().unwrap();
