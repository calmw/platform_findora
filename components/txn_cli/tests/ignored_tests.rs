--- conflicted
+++ resolved
@@ -637,14 +637,6 @@
 
   // Define token code
   let token_code = AssetTypeCode::gen_random().to_base64();
-<<<<<<< HEAD
-  let token_code = if token_code.chars().next() == Some('-') {
-    format!("\\{}", &token_code)
-  } else {
-    token_code
-  };
-=======
->>>>>>> 091c6344
 
   // Define asset
   let app = get_cli_app();
@@ -692,13 +684,6 @@
 
   // Define asset
   let token_code = AssetTypeCode::gen_random().to_base64();
-<<<<<<< HEAD
-  let token_code = if token_code.chars().next() == Some('-') {
-    format!("\\{}", &token_code)
-  } else {
-    token_code
-  };
-=======
   define_asset(dir,
                creation_txn_builder_file,
                "0",
@@ -764,7 +749,6 @@
                                                                                .skip(1))
                                              .collect::<String>()).unwrap()
                                                                   .to_base64();
->>>>>>> 091c6344
   define_asset(dir,
                creation_txn_builder_file,
                "0",
