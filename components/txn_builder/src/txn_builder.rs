#![deny(warnings)]
extern crate ledger;
extern crate serde;
extern crate zei;
#[macro_use]
extern crate serde_derive;

use credentials::{
  CredCommitment, CredIssuerPublicKey, CredPoK, CredUserPublicKey, CredUserSecretKey,
};
use curve25519_dalek::scalar::Scalar;
use ledger::data_model::errors::PlatformError;
use ledger::data_model::*;
use ledger::policies::Fraction;
use ledger::policy_script::{Policy, PolicyGlobals, TxnCheckInputs, TxnPolicyData};
use ledger::{error_location, inv_fail};
use rand_chacha::ChaChaRng;
use rand_core::{CryptoRng, RngCore, SeedableRng};
use sparse_merkle_tree::Key;
use std::cmp::Ordering;
use std::collections::HashSet;
use zei::api::anon_creds::{
  ac_confidential_open_commitment, ACCommitment, ACCommitmentKey, ConfidentialAC, Credential,
};
use zei::serialization::ZeiFromToBytes;
use zei::setup::PublicParams;
use zei::xfr::asset_record::{
  build_blind_asset_record, build_open_asset_record, open_blind_asset_record, AssetRecordType,
};
use zei::xfr::lib::XfrNotePoliciesNoRef;
use zei::xfr::sig::{XfrKeyPair, XfrPublicKey};
use zei::xfr::structs::{
  AssetRecord, AssetRecordTemplate, AssetTracingPolicies, AssetTracingPolicy, BlindAssetRecord,
  OpenAssetRecord, OwnerMemo,
};

#[derive(Deserialize, Serialize, PartialEq)]
pub enum PolicyChoice {
  Fungible(),
  LoanToken(Fraction, AssetTypeCode, u64),
}

impl Default for PolicyChoice {
  fn default() -> Self {
    Self::Fungible()
  }
}

fn debt_policy() -> Policy {
  use ledger::policy_script::*;
  Policy { num_id_globals: 1,
           num_rt_globals: 2,
           num_amt_globals: 1,
           num_frac_globals: 1,
           init_check: TxnCheck { name: "init_txn".to_string(),
                                  in_params: vec![],
                                  out_params: vec![],
                                  id_ops: vec![],
                                  rt_ops: vec![],
                                  fraction_ops: vec![FractionOp::Const(Fraction::new(0, 1)),
                                                     FractionOp::Var(FractionVar(0)),
                                                     FractionOp::Const(Fraction::new(1, 1)),],
                                  amount_ops: vec![AmountOp::Const(0),
                                                   AmountOp::Var(AmountVar(0)),],
                                  bool_ops: vec![BoolOp::FracGe(FractionVar(1),
                                                                FractionVar(1)),
                                                 BoolOp::FracGe(FractionVar(2),
                                                                FractionVar(1)),
                                                 BoolOp::FracEq(FractionVar(2),
                                                                FractionVar(1)),
                                                 BoolOp::Not(BoolVar(2)),
                                                 BoolOp::FracGe(FractionVar(2),
                                                                FractionVar(1)),
                                                 BoolOp::And(BoolVar(3), BoolVar(4)),
                                                 BoolOp::FracGe(FractionVar(3),
                                                                FractionVar(1)),
                                                 BoolOp::FracEq(FractionVar(3),
                                                                FractionVar(2)),
                                                 BoolOp::Not(BoolVar(7)),
                                                 BoolOp::FracGe(FractionVar(3),
                                                                FractionVar(2)),
                                                 BoolOp::And(BoolVar(8), BoolVar(9)),
                                                 BoolOp::AmtGe(AmountVar(1), AmountVar(1)),
                                                 BoolOp::AmtGe(AmountVar(2), AmountVar(1)),],
                                  assertions: vec![BoolVar(0),
                                                   BoolVar(1),
                                                   BoolVar(5),
                                                   BoolVar(6),
                                                   BoolVar(10),
                                                   BoolVar(11),
                                                   BoolVar(12),],
                                  required_signatures: vec![],
                                  txn_template: vec![] },
           txn_choices: vec![
                             TxnCheck { name: "setup_loan".to_string(),
                                        in_params: vec![],
                                        out_params: vec![ResourceTypeVar(0)],
                                        id_ops: vec![
    IdOp::OwnerOf(ResourceVar(0)),
    IdOp::Var(IdVar(0)),
  ],
                                        rt_ops: vec![],
                                        fraction_ops: vec![],
                                        amount_ops: vec![AmountOp::Var(AmountVar(0))],
                                        bool_ops: vec![
    BoolOp::IdEq(IdVar(1), IdVar(2)),
    BoolOp::AmtEq(AmountVar(1), AmountVar(1)),
  ],
                                        assertions: vec![BoolVar(0), BoolVar(1)],
                                        required_signatures: vec![IdVar(0)],
                                        txn_template: vec![TxnOp::Issue(
    AmountVar(1),
    ResourceTypeVar(0),
    ResourceVar(0),
  )], },
                             TxnCheck { name: "start_loan".to_string(),
                                        in_params: vec![
    ResourceTypeVar(0),
    ResourceTypeVar(1),
  ],
                                        out_params: vec![
    ResourceTypeVar(0),
    ResourceTypeVar(1),
  ],
                                        id_ops: vec![
    IdOp::OwnerOf(ResourceVar(0)),
    IdOp::Var(IdVar(0)),
    IdOp::OwnerOf(ResourceVar(1)),
    IdOp::OwnerOf(ResourceVar(2)),
  ],
                                        rt_ops: vec![],
                                        fraction_ops: vec![],
                                        amount_ops: vec![
    AmountOp::AmountOf(ResourceVar(1)),
    AmountOp::AmountOf(ResourceVar(0)),
    AmountOp::Const(0),
    AmountOp::Minus(AmountVar(1), AmountVar(2)),
    AmountOp::Minus(AmountVar(2), AmountVar(2)),
  ],
                                        bool_ops: vec![
    BoolOp::AmtGe(AmountVar(1), AmountVar(2)),
    BoolOp::IdEq(IdVar(1), IdVar(2)),
    BoolOp::IdEq(IdVar(4), IdVar(3)),
    BoolOp::AmtEq(AmountVar(2), AmountVar(2)),
    BoolOp::AmtGe(AmountVar(3), AmountVar(3)),
    BoolOp::AmtEq(AmountVar(4), AmountVar(3)),
    BoolOp::AmtGe(AmountVar(2), AmountVar(2)),
    BoolOp::AmtEq(AmountVar(5), AmountVar(3)),
  ],
                                        assertions: vec![
    BoolVar(0),
    BoolVar(1),
    BoolVar(2),
    BoolVar(3),
    BoolVar(4),
    BoolVar(5),
    BoolVar(6),
    BoolVar(7),
  ],
                                        required_signatures: vec![IdVar(0), IdVar(3)],
                                        txn_template: vec![
    TxnOp::Transfer(AmountVar(2), ResourceVar(1), Some(ResourceVar(3))),
    TxnOp::Transfer(AmountVar(2), ResourceVar(0), Some(ResourceVar(2))),
  ], },
                             TxnCheck { name: "repay_loan".to_string(),
                                        in_params: vec![
    ResourceTypeVar(0),
    ResourceTypeVar(1),
  ],
                                        out_params: vec![
    ResourceTypeVar(0),
    ResourceTypeVar(1),
  ],
                                        id_ops: vec![
    IdOp::OwnerOf(ResourceVar(3)),
    IdOp::OwnerOf(ResourceVar(0)),
  ],
                                        rt_ops: vec![],
                                        fraction_ops: vec![
    FractionOp::Var(FractionVar(0)),
    FractionOp::AmtTimes(AmountVar(1), FractionVar(1)),
  ],
                                        amount_ops: vec![
    AmountOp::AmountOf(ResourceVar(0)),
    AmountOp::AmountOf(ResourceVar(1)),
    AmountOp::Round(FractionVar(2)),
    AmountOp::Minus(AmountVar(2), AmountVar(3)),
    AmountOp::Minus(AmountVar(1), AmountVar(4)),
    AmountOp::Const(0),
    AmountOp::Minus(AmountVar(2), AmountVar(2)),
    AmountOp::Minus(AmountVar(5), AmountVar(5)),
  ],
                                        bool_ops: vec![
    BoolOp::IdEq(IdVar(1), IdVar(2)),
    BoolOp::AmtGe(AmountVar(2), AmountVar(3)),
    BoolOp::AmtGe(AmountVar(1), AmountVar(4)),
    BoolOp::AmtGe(AmountVar(1), AmountVar(5)),
    BoolOp::AmtGe(AmountVar(6), AmountVar(6)),
    BoolOp::AmtGe(AmountVar(2), AmountVar(2)),
    BoolOp::AmtEq(AmountVar(7), AmountVar(6)),
    BoolOp::AmtGe(AmountVar(5), AmountVar(5)),
    BoolOp::AmtEq(AmountVar(8), AmountVar(6)),
  ],
                                        assertions: vec![
    BoolVar(0),
    BoolVar(1),
    BoolVar(2),
    BoolVar(3),
    BoolVar(4),
    BoolVar(5),
    BoolVar(6),
    BoolVar(7),
    BoolVar(8),
  ],
                                        required_signatures: vec![],
                                        txn_template: vec![
    TxnOp::Transfer(AmountVar(4), ResourceVar(0), None),
    TxnOp::Transfer(AmountVar(5), ResourceVar(0), Some(ResourceVar(2))),
    TxnOp::Transfer(AmountVar(2), ResourceVar(1), Some(ResourceVar(3))),
  ], },
  ] }
}

fn debt_globals(code: &AssetTypeCode,
                borrower: &XfrPublicKey,
                interest_rate: Fraction,
                fiat_type: AssetTypeCode,
                amount: u64)
                -> PolicyGlobals {
  PolicyGlobals { id_vars: vec![*borrower],
                  rt_vars: vec![(*code).val, fiat_type.val],
                  amt_vars: vec![amount],
                  frac_vars: vec![interest_rate] }
}

fn policy_from_choice(code: &AssetTypeCode,
                      borrower: &XfrPublicKey,
                      c: PolicyChoice)
                      -> Option<(Box<Policy>, PolicyGlobals)> {
  match c {
    PolicyChoice::Fungible() => None,
    PolicyChoice::LoanToken(interest_rate, fiat_type, amount) => {
      Some((Box::new(debt_policy()),
            debt_globals(code, borrower, interest_rate, fiat_type, amount)))
    }
  }
}

pub trait BuildsTransactions {
  fn transaction(&self) -> &Transaction;
  fn sign(&mut self, kp: &XfrKeyPair) -> &mut Self;
  fn add_memo(&mut self, memo: Memo) -> &mut Self;
  fn add_policy_option(&mut self, token_code: AssetTypeCode, which_check: String) -> &mut Self;
  #[allow(clippy::too_many_arguments)]
  fn add_operation_create_asset(&mut self,
                                key_pair: &XfrKeyPair,
                                token_code: Option<AssetTypeCode>,
                                asset_rules: AssetRules,
                                memo: &str,
                                policy_choice: PolicyChoice)
                                -> Result<&mut Self, PlatformError>;
  fn add_operation_issue_asset(&mut self,
                               key_pair: &XfrKeyPair,
                               token_code: &AssetTypeCode,
                               seq_num: u64,
                               records: &[(TxOutput, Option<OwnerMemo>)])
                               -> Result<&mut Self, PlatformError>;
  #[allow(clippy::too_many_arguments)]
  fn add_operation_transfer_asset(&mut self,
                                  keys: &XfrKeyPair,
                                  input_sids: Vec<TxoRef>,
                                  input_records: &[OpenAssetRecord],
                                  input_tracing_policies: Vec<Option<AssetTracingPolicy>>,
                                  input_identity_commitments: Vec<Option<ACCommitment>>,
                                  output_records: &[AssetRecord],
                                  output_identity_commitments: Vec<Option<ACCommitment>>)
                                  -> Result<&mut Self, PlatformError>;
  fn add_operation_air_assign(&mut self,
                              key_pair: &XfrKeyPair,
                              addr: CredUserPublicKey,
                              data: CredCommitment,
                              issuer_pk: CredIssuerPublicKey,
                              pok: CredPoK)
                              -> Result<&mut Self, PlatformError>;
  fn add_operation_kv_update(&mut self,
                             auth_key_pair: &XfrKeyPair,
                             index: &Key,
                             seq_num: u64,
                             data: Option<&KVHash>)
                             -> Result<&mut Self, PlatformError>;
  fn add_operation_update_memo(&mut self,
                               auth_key_pair: &XfrKeyPair,
                               asset_code: AssetTypeCode,
                               new_memo: &str)
                               -> &mut Self;

  fn serialize(&self) -> Result<Vec<u8>, PlatformError>;
  fn serialize_str(&self) -> Result<String, PlatformError>;

  fn add_operation(&mut self, op: Operation) -> &mut Self;

  fn add_basic_issue_asset(&mut self,
                           key_pair: &XfrKeyPair,
                           token_code: &AssetTypeCode,
                           seq_num: u64,
                           amount: u64,
                           confidentiality_flags: AssetRecordType)
                           -> Result<&mut Self, PlatformError> {
    let mut prng = ChaChaRng::from_entropy();
    let params = PublicParams::new();
    let ar = AssetRecordTemplate::with_no_asset_tracking(amount,
                                                         token_code.val,
                                                         confidentiality_flags,
                                                         key_pair.get_pk());

    let (ba, _, owner_memo) = build_blind_asset_record(&mut prng, &params.pc_gens, &ar, vec![]);
    self.add_operation_issue_asset(key_pair, token_code, seq_num, &[(TxOutput(ba), owner_memo)])
  }

  #[allow(clippy::comparison_chain)]
  #[allow(clippy::too_many_arguments)]
  fn add_basic_transfer_asset(&mut self,
                              key_pair: &XfrKeyPair,
                              transfer_from: &[(&TxoRef,
                                 &BlindAssetRecord,
                                 u64,
                                 &Option<OwnerMemo>)],
                              input_tracing_policies: Vec<Option<AssetTracingPolicy>>,
                              input_identity_commitments: Vec<Option<ACCommitment>>,
                              transfer_to: &[(u64, &AccountAddress)],
                              output_tracing_policies: Vec<Option<AssetTracingPolicy>>,
                              output_identity_commitments: Vec<Option<ACCommitment>>)
                              -> Result<&mut Self, PlatformError> {
    // TODO(fernando): where to get prng
    let mut prng: ChaChaRng;
    prng = ChaChaRng::from_entropy();

    let input_sids: Vec<TxoRef> = transfer_from.iter()
                                               .map(|(ref txo_sid, _, _, _)| *(*txo_sid))
                                               .collect();
    let input_amounts: Vec<u64> = transfer_from.iter()
                                               .map(|(_, _, amount, _)| *amount)
                                               .collect();
    let input_oars: Result<Vec<OpenAssetRecord>, _> =
      transfer_from.iter()
                   .map(|(_, ref ba, _, owner_memo)| {
                     open_blind_asset_record(&ba, owner_memo, &key_pair.get_sk_ref())
                   })
                   .collect();
    let input_oars = input_oars.map_err(|e| PlatformError::ZeiError(error_location!(), e))?;
    let input_total: u64 = input_amounts.iter().sum();
    let mut partially_consumed_inputs = Vec::new();
    for ((input_amount, oar), input_tracing_policy) in
      input_amounts.iter()
                   .zip(input_oars.iter())
                   .zip(input_tracing_policies.iter())
    {
      if input_amount > oar.get_amount() {
        return Err(PlatformError::InputsError(error_location!()));
      } else if input_amount < oar.get_amount() {
        let mut policies = AssetTracingPolicies::new();
        if let Some(policy) = &input_tracing_policy {
          policies.add(policy.clone());
        }
        let ar = AssetRecordTemplate::with_asset_tracking(oar.get_amount() - input_amount,
                                                          *oar.get_asset_type(),
                                                          oar.get_record_type(),
                                                          *oar.get_pub_key(),
                                                          policies);
        partially_consumed_inputs.push(ar);
      }
    }
    let output_total = transfer_to.iter().fold(0, |acc, (amount, _)| acc + amount);
    if input_total != output_total {
      return Err(PlatformError::InputsError(error_location!()));
    }
    let asset_type = input_oars[0].get_asset_type();
    let asset_record_type = input_oars[0].get_record_type();
    let mut output_ars_templates = Vec::new();
    for ((amount, ref addr), output_tracing_policy) in
      transfer_to.iter().zip(output_tracing_policies.iter())
    {
      let mut policies = AssetTracingPolicies::new();
      if let Some(policy) = output_tracing_policy {
        policies.add(policy.clone())
      }
      let template = AssetRecordTemplate::with_asset_tracking(*amount,
                                                              *asset_type,
                                                              asset_record_type,
                                                              addr.key,
                                                              policies);
      output_ars_templates.push(template);
    }
    output_ars_templates.append(&mut partially_consumed_inputs);
    let output_ars: Result<Vec<AssetRecord>, _> =
      output_ars_templates.iter()
                          .map(|x| AssetRecord::from_template_no_identity_tracking(&mut prng, x))
                          .collect();
    let output_ars = output_ars.map_err(|e| PlatformError::ZeiError(error_location!(), e))?;
    self.add_operation_transfer_asset(&key_pair,
                                      input_sids,
                                      &input_oars,
                                      input_tracing_policies,
                                      input_identity_commitments,
                                      &output_ars,
                                      output_identity_commitments)?;
    Ok(self)
  }
}

#[derive(Debug, Serialize, Deserialize)]
pub struct TransactionBuilder {
  txn: Transaction,
  outputs: u64,
}

impl TransactionBuilder {
  pub fn get_owner_memo_ref(&self, idx: usize) -> Option<&OwnerMemo> {
    self.txn.get_owner_memos_ref()[idx]
  }

  pub fn get_output_ref(&self, idx: usize) -> &TxOutput {
    self.txn.get_outputs_ref()[idx]
  }

  pub fn from_seq_id(seq_id: u64) -> Self {
    TransactionBuilder { txn: Transaction::from_seq_id(seq_id),
                         outputs: 0 }
  }
}

impl BuildsTransactions for TransactionBuilder {
  fn transaction(&self) -> &Transaction {
    &self.txn
  }
  fn add_memo(&mut self, memo: Memo) -> &mut Self {
    self.txn.body.memos.push(memo);
    self
  }

  fn add_policy_option(&mut self, token_code: AssetTypeCode, which_check: String) -> &mut Self {
    if self.txn.body.policy_options.is_none() {
      self.txn.body.policy_options = Some(TxnPolicyData(vec![]));
    }
    self.txn
        .body
        .policy_options
        .as_mut()
        .unwrap()
        .0
        .push((token_code, TxnCheckInputs { which_check }));
    self
  }

  fn add_operation_create_asset(&mut self,
                                key_pair: &XfrKeyPair,
                                token_code: Option<AssetTypeCode>,
                                asset_rules: AssetRules,
                                memo: &str,
                                policy_choice: PolicyChoice)
                                -> Result<&mut Self, PlatformError> {
    let token_code = match token_code {
      Some(code) => code,
      None => AssetTypeCode::gen_random(),
    };
    let pol = policy_from_choice(&token_code, key_pair.get_pk_ref(), policy_choice);
    let iss_keypair = IssuerKeyPair { keypair: &key_pair };
    self.txn.add_operation(Operation::DefineAsset(DefineAsset::new(DefineAssetBody::new(&token_code, &IssuerPublicKey { key: *key_pair.get_pk_ref() }, asset_rules, Some(Memo(memo.into())), Some(ConfidentialMemo {}), pol)?, &iss_keypair)?));

    Ok(self)
  }
  fn add_operation_issue_asset(&mut self,
                               key_pair: &XfrKeyPair,
                               token_code: &AssetTypeCode,
                               seq_num: u64,
                               records_and_memos: &[(TxOutput, Option<OwnerMemo>)])
                               -> Result<&mut Self, PlatformError> {
    let iss_keypair = IssuerKeyPair { keypair: &key_pair };

    self.txn
        .add_operation(Operation::IssueAsset(IssueAsset::new(IssueAssetBody::new(token_code,
                                                                                 seq_num,
<<<<<<< HEAD
                                                                                 &records)?,
=======
                                                                                 &records_and_memos,
                                                                                 tracing_policy)?,
>>>>>>> fc33fc8e
                                                             &iss_keypair)?));
    Ok(self)
  }

  fn add_operation_transfer_asset(&mut self,
                                  keys: &XfrKeyPair,
                                  input_sids: Vec<TxoRef>,
                                  input_records: &[OpenAssetRecord],
                                  input_tracing_policies: Vec<Option<AssetTracingPolicy>>,
                                  _input_identity_commitments: Vec<Option<ACCommitment>>,
                                  output_records: &[AssetRecord],
                                  _output_identity_commitments: Vec<Option<ACCommitment>>)
                                  -> Result<&mut Self, PlatformError> {
    // TODO(joe/noah): keep a prng around somewhere?
    let mut prng: ChaChaRng;
    prng = ChaChaRng::from_entropy();
    let mut input_asset_records = vec![];
    for (oar, tracing_policy) in input_records.iter().zip(input_tracing_policies.iter()) {
      let mut policies = AssetTracingPolicies::new();
      if let Some(policy) = tracing_policy {
        policies.add(policy.clone());
      }
      input_asset_records.push(AssetRecord::from_open_asset_record_with_asset_tracking_but_no_identity(
        oar.clone(),
        policies,

      ).map_err(|e| PlatformError::ZeiError(error_location!(), e))?);
    }

    let mut xfr = TransferAsset::new(TransferAssetBody::new(&mut prng,
                                                            input_sids,
                                                            &input_asset_records[..],
                                                            output_records,
                                                            None,
                                                            TransferType::Standard)?)?;
    xfr.sign(&keys);

    self.txn.add_operation(Operation::TransferAsset(xfr));
    Ok(self)
  }
  fn add_operation_kv_update(&mut self,
                             auth_key_pair: &XfrKeyPair,
                             index: &Key,
                             seq_num: u64,
                             hash: Option<&KVHash>)
                             -> Result<&mut Self, PlatformError> {
    let update = KVUpdate::new((*index, hash.cloned()), seq_num, auth_key_pair);
    self.txn.add_operation(Operation::KVStoreUpdate(update));
    Ok(self)
  }
  fn add_operation_air_assign(&mut self,
                              key_pair: &XfrKeyPair,
                              addr: CredUserPublicKey,
                              data: CredCommitment,
                              issuer_pk: CredIssuerPublicKey,
                              pok: CredPoK)
                              -> Result<&mut Self, PlatformError> {
    let xfr = AIRAssign::new(AIRAssignBody::new(addr, data, issuer_pk, pok)?, key_pair)?;
    self.txn.add_operation(Operation::AIRAssign(xfr));
    Ok(self)
  }

  fn add_operation_update_memo(&mut self,
                               auth_key_pair: &XfrKeyPair,
                               asset_code: AssetTypeCode,
                               new_memo: &str)
                               -> &mut Self {
    let new_memo = Memo(new_memo.into());
    let memo_update = UpdateMemo::new(UpdateMemoBody { new_memo,
                                                       asset_type: asset_code },
                                      auth_key_pair);
    let op = Operation::UpdateMemo(memo_update);
    self.add_operation(op);
    self
  }

  fn add_operation(&mut self, op: Operation) -> &mut Self {
    self.txn.add_operation(op);
    self
  }

  fn sign(&mut self, kp: &XfrKeyPair) -> &mut Self {
    self.txn.sign(kp);
    self
  }

  fn serialize(&self) -> Result<Vec<u8>, PlatformError> {
    let j = serde_json::to_string(&self.txn)?;
    Ok(j.as_bytes().to_vec())
  }

  fn serialize_str(&self) -> Result<String, PlatformError> {
    serde_json::to_string(&self.txn).map_err(|e| {
                                      PlatformError::SerializationError(format!("[{}]: {:?}",
                                                                                &error_location!(),
                                                                                e))
                                    })
  }
}

/// Generates an asset record from an asset record template using optional identity proof.
/// Returns the asset record, amount blinds, and type blind.
pub(crate) fn build_record_and_get_blinds<R: CryptoRng + RngCore>(
  prng: &mut R,
  template: &AssetRecordTemplate,
  identity_proof: Option<ConfidentialAC>)
  -> Result<(AssetRecord, (Scalar, Scalar), Scalar), PlatformError> {
  // Check input consistency:
  // - if no policy, then no identity proof needed
  // - if policy and identity tracking, then identity proof is needed
  // - if policy but no identity tracking, then no identity proof is needed
  // TODO (fernando) this code does not handle more than one policy, hence the following assert
  // REDMINE #104
  assert!(template.asset_tracing_policies.len() <= 1);
  let asset_tracing = !template.asset_tracing_policies.is_empty();
  if !asset_tracing && identity_proof.is_some()
     || asset_tracing
        && (template.asset_tracing_policies
                    .get_policy(0)
                    .as_ref()
                    .unwrap()
                    .identity_tracking
                    .is_some()
            && identity_proof.is_none()
            || template.asset_tracing_policies
                       .get_policy(0)
                       .as_ref()
                       .unwrap()
                       .identity_tracking
                       .is_none()
               && identity_proof.is_some())
  {
    return Err(PlatformError::InputsError(error_location!()));
  }
  // 1. get ciphertext and proofs from identity proof structure
  let pc_gens = PublicParams::new().pc_gens;
  let (attr_ctext, reveal_proof) = match identity_proof {
    None => (None, None),
    Some(conf_ac) => {
      let (c, p) = conf_ac.get_fields();
      (Some(c), Some(p))
    }
  };
  // 2. Use record template and ciphertexts to build open asset record
  let (open_asset_record, asset_tracing_memos, owner_memo) =
    build_open_asset_record(prng, &pc_gens, template, vec![attr_ctext]);
  // 3. Return record input containing open asset record, tracking policy, identity reveal proof,
  //    asset_tracer_memo, and owner_memo

  let mut identity_proofs = vec![];
  if reveal_proof.is_some() {
    identity_proofs.push(reveal_proof);
  }

  Ok((AssetRecord { open_asset_record: open_asset_record.clone(),
                    tracking_policies: template.asset_tracing_policies.clone(),
                    identity_proofs,
                    owner_memo,
                    asset_tracers_memos: asset_tracing_memos },
      open_asset_record.amount_blinds,
      open_asset_record.type_blind))
}

// TransferOperationBuilder constructs transfer operations using the factory pattern
// Inputs and outputs are added iteratively before being signed by all input record owners
//
// Example usage:
//
//    let alice = XfrKeyPair::generate(&mut prng);
//    let bob = XfrKeyPair::generate(&mut prng);
//
//    let ar = AssetRecord::new(1000, code_1.val, *alice.get_pk_ref()).unwrap();
//    let ba = build_blind_asset_record(&mut prng, &params.pc_gens, &ar_1, false, false, &None);
//
//    let builder = TransferOperationBuilder::new()..add_input(TxoRef::Relative(1),
//                                       open_blind_asset_record(&ba, alice.get_sk_ref()).unwrap(),
//                                       None,
//                                       20)?
//                            .add_output(20, bob.get_pk_ref(), code_1)?
//                            .balance()?
//                            .create(TransferType::Standard)?
//                            .sign(&alice)?;
//
#[derive(Serialize, Deserialize, Default)]
pub struct TransferOperationBuilder {
  input_sids: Vec<TxoRef>,
  spend_amounts: Vec<u64>, // Amount of each input record to spend, the rest will be refunded if user calls balance
  input_records: Vec<AssetRecord>,
  inputs_tracing_policies: Vec<AssetTracingPolicies>,
  input_identity_commitments: Vec<Option<ACCommitment>>,
  output_records: Vec<AssetRecord>,
  outputs_tracing_policies: Vec<AssetTracingPolicies>,
  output_identity_commitments: Vec<Option<ACCommitment>>,
  transfer: Option<TransferAsset>,
  transfer_type: TransferType,
}

impl TransferOperationBuilder {
  pub fn new() -> Self {
    Self::default()
  }

  // TxoRef is the location of the input on the ledger and the amount is how much of the record
  // should be spent in the transfer. See tests for example usage.
  pub fn add_input(&mut self,
                   txo_sid: TxoRef,
                   open_ar: OpenAssetRecord,
                   tracing_policies: Option<AssetTracingPolicies>,
                   identity_commitment: Option<ACCommitment>,
                   amount: u64)
                   -> Result<&mut Self, PlatformError> {
    if self.transfer.is_some() {
      return Err(inv_fail!("Cannot mutate a transfer that has been signed".to_string()));
    }
    let policies = tracing_policies.unwrap_or_default();

    let asset_record =
      AssetRecord::from_open_asset_record_with_asset_tracking_but_no_identity(
        open_ar,
        policies.clone())
        .map_err(|e| PlatformError::ZeiError(error_location!(), e))?;
    self.input_sids.push(txo_sid);
    self.input_records.push(asset_record);
    self.inputs_tracing_policies.push(policies);
    self.input_identity_commitments.push(identity_commitment);
    self.spend_amounts.push(amount);
    Ok(self)
  }

  pub fn add_output(&mut self,
                    asset_record_template: &AssetRecordTemplate,
                    tracing_policies: Option<AssetTracingPolicies>,
                    identity_commitment: Option<ACCommitment>,
                    credential_record: Option<(&CredUserSecretKey,
                            &Credential,
                            &ACCommitmentKey)>)
                    -> Result<&mut Self, PlatformError> {
    let prng = &mut ChaChaRng::from_entropy();
    if self.transfer.is_some() {
      return Err(inv_fail!("Cannot mutate a transfer that has been signed".to_string()));
    }
    let policies = tracing_policies.unwrap_or_default();
    let ar = if let Some((user_secret_key, credential, commitment_key)) = credential_record {
      AssetRecord::from_template_with_identity_tracking(prng,
                                                        asset_record_template,
                                                        user_secret_key.get_ref(),
                                                        credential,
                                                        commitment_key).unwrap()
    } else {
      AssetRecord::from_template_no_identity_tracking(prng, asset_record_template).unwrap()
    };
    self.output_records.push(ar);
    self.outputs_tracing_policies.push(policies);
    self.output_identity_commitments.push(identity_commitment);
    Ok(self)
  }

  /// Adds output to the records, and stores the asset amount blinds and type blind in the blinds parameter passed in.
  pub fn add_output_and_store_blinds<R: CryptoRng + RngCore>(
    &mut self,
    asset_record_template: &AssetRecordTemplate,
    credential_record: Option<(&CredUserSecretKey, &Credential, &ACCommitmentKey)>,
    prng: &mut R,
    blinds: &mut ((Scalar, Scalar), Scalar))
    -> Result<&mut Self, PlatformError> {
    if self.transfer.is_some() {
      return Err(inv_fail!("Cannot mutate a transfer that has been signed".to_string()));
    }
    let (ar, amount_blinds, type_blind) =
      if let Some((user_secret_key, credential, commitment_key)) = credential_record {
        match asset_record_template.asset_tracing_policies.get_policy(0) {
          None => {
            // identity tracking must have asset_tracking policy
            return Err(PlatformError::InputsError(error_location!()));
          }
          Some(policy) => {
            match &policy.identity_tracking {
              // policy must have a identity tracking policy
              None => {
                return Err(PlatformError::InputsError(error_location!()));
              }
              Some(reveal_policy) => {
                let conf_ac =
                  ac_confidential_open_commitment(prng,
                                                  user_secret_key.get_ref(),
                                                  credential,
                                                  commitment_key,
                                                  &policy.enc_keys.attrs_enc_key,
                                                  &reveal_policy.reveal_map,
                                                  &[]).map_err(|e| {
                                                        PlatformError::ZeiError(error_location!(),
                                                                                e)
                                                      })?;
                build_record_and_get_blinds(prng, &asset_record_template, Some(conf_ac))?
              }
            }
          }
        }
      } else {
        if let Some(policy) = asset_record_template.asset_tracing_policies.get_policy(0) {
          if policy.identity_tracking.is_some() {
            return Err(PlatformError::InputsError(error_location!()));
          }
        }
        build_record_and_get_blinds(prng, &asset_record_template, None)?
      };
    blinds.0 = amount_blinds;
    blinds.1 = type_blind;
    self.output_records.push(ar);
    self.outputs_tracing_policies
        .push(asset_record_template.asset_tracing_policies.clone());
    self.output_identity_commitments.push(None);
    Ok(self)
  }

  // Ensures that outputs and inputs are balanced by adding remainder outputs for leftover asset
  // amounts
  pub fn balance(&mut self) -> Result<&mut Self, PlatformError> {
    let mut prng = ChaChaRng::from_entropy();
    if self.transfer.is_some() {
      return Err(inv_fail!("Cannot mutate a transfer that has been signed".to_string()));
    }
    let spend_total: u64 = self.spend_amounts.iter().sum();
    let mut partially_consumed_inputs = Vec::new();
    for ((spend_amount, ar), policies) in self.spend_amounts
                                              .iter()
                                              .zip(self.input_records.iter())
                                              .zip(self.inputs_tracing_policies.iter())
    {
      let amt = ar.open_asset_record.get_amount();
      match spend_amount.cmp(&amt) {
        Ordering::Greater => {
          return Err(PlatformError::InputsError(error_location!()));
        }
        Ordering::Less => {
          let asset_type = *ar.open_asset_record.get_asset_type();
          let record_type = ar.open_asset_record.get_record_type();
          let recipient = *ar.open_asset_record.get_pub_key();
          let ar_template = AssetRecordTemplate::with_asset_tracking(amt - spend_amount,
                                                                     asset_type,
                                                                     record_type,
                                                                     recipient,
                                                                     policies.clone());
          let ar =
            AssetRecord::from_template_no_identity_tracking(&mut prng, &ar_template).unwrap();
          partially_consumed_inputs.push(ar);
          self.outputs_tracing_policies.push(policies.clone());
          self.output_identity_commitments.push(None);
        }
        _ => {}
      }
    }
    let output_total = self.output_records
                           .iter()
                           .fold(0, |acc, ar| acc + ar.open_asset_record.amount);
    if spend_total != output_total {
      return Err(PlatformError::InputsError(error_location!()));
    }
    self.output_records.append(&mut partially_consumed_inputs);
    Ok(self)
  }

  // Finalize the transaction and prepare for signing. Once called, the transaction cannot be
  // modified.
  pub fn create(&mut self, transfer_type: TransferType) -> Result<&mut Self, PlatformError> {
    let mut prng = ChaChaRng::from_entropy();
    let num_inputs = self.input_records.len();
    let num_outputs = self.output_records.len();
    let xfr_policies = XfrNotePoliciesNoRef::new(self.inputs_tracing_policies.clone(),
                                                 vec![None; num_inputs],
                                                 self.outputs_tracing_policies.clone(),
                                                 vec![None; num_outputs]);
    let body = TransferAssetBody::new(&mut prng,
                                      self.input_sids.clone(),
                                      &self.input_records,
                                      &self.output_records,
                                      Some(xfr_policies),
                                      transfer_type)?;
    self.transfer = Some(TransferAsset::new(body)?);
    Ok(self)
  }

  pub fn get_output_record(&self, idx: usize) -> Option<BlindAssetRecord> {
    self.transfer
        .as_ref()?
        .body
        .transfer
        .outputs
        .get(idx)
        .cloned()
  }

  // All input owners must sign eventually for the transaction to be valid.
  pub fn sign(&mut self, kp: &XfrKeyPair) -> Result<&mut Self, PlatformError> {
    if self.transfer.is_none() {
      return Err(inv_fail!("Transaction has not yet been finalized".to_string()));
    }
    let mut new_transfer = self.transfer.as_ref().unwrap().clone();
    new_transfer.sign(&kp);
    self.transfer = Some(new_transfer);
    Ok(self)
  }

  // Add a co-signature for an input.
  pub fn add_cosignature(&mut self,
                         kp: &XfrKeyPair,
                         input_idx: usize)
                         -> Result<&mut Self, PlatformError> {
    if self.transfer.is_none() {
      return Err(inv_fail!("Transaction has not yet been finalized".to_string()));
    }
    let mut new_transfer = self.transfer.as_ref().unwrap().clone();
    new_transfer.add_cosignature(&kp, input_idx);
    self.transfer = Some(new_transfer);
    Ok(self)
  }

  // Return the transaction operation
  pub fn transaction(&self) -> Result<Operation, PlatformError> {
    if self.transfer.is_none() {
      return Err(inv_fail!("Must create transfer".to_string()));
    }
    Ok(Operation::TransferAsset(self.transfer.clone().unwrap()))
  }

  // Checks to see whether all necessary signatures are present and valid
  pub fn validate_signatures(&mut self) -> Result<&mut Self, PlatformError> {
    if self.transfer.is_none() {
      return Err(inv_fail!("Transaction has not yet been finalized".to_string()));
    }

    let trn = self.transfer.as_ref().unwrap();
    let mut sig_keys = HashSet::new();
    for sig in &trn.body_signatures {
      if !sig.verify(&trn.body) {
        return Err(inv_fail!("Invalid signature".to_string()));
      }
      sig_keys.insert(sig.address.key.zei_to_bytes());
    }

    for record in &trn.body.transfer.inputs {
      if !sig_keys.contains(&record.public_key.zei_to_bytes()) {
        return Err(inv_fail!("Not all signatures present".to_string()));
      }
    }
    Ok(self)
  }
}

#[cfg(test)]
mod tests {
  use super::*;
  use ledger::data_model::TxoRef;
  use rand_chacha::ChaChaRng;
  use rand_core::SeedableRng;
  use zei::setup::PublicParams;
  use zei::xfr::asset_record::AssetRecordType::NonConfidentialAmount_NonConfidentialAssetType;
  use zei::xfr::asset_record::{build_blind_asset_record, open_blind_asset_record};
  use zei::xfr::sig::XfrKeyPair;

  // Defines an asset type
  #[derive(Clone, Debug, Eq, PartialEq)]
  struct AssetType(pub u8);

  #[derive(Clone, Debug, Eq, PartialEq)]
  struct KeyPair(pub u8);

  #[derive(Clone, Debug, Eq, PartialEq)]
  struct TxoReference(pub u64);

  // Defines an input record
  // (type, amount, conf_type, conf_amount, traceable)
  #[derive(Clone, Debug, Eq, PartialEq)]
  struct InputRecord(pub u64, pub AssetType, pub bool, pub bool, pub bool);

  // Defines an output record
  // (amount, asset type, keypair)
  #[derive(Clone, Debug, Eq, PartialEq)]
  struct OutputRecord(pub u64, pub AssetType, pub KeyPair);

  #[test]
  fn test_transfer_op_builder() -> Result<(), PlatformError> {
    let mut prng = ChaChaRng::from_entropy();
    let params = PublicParams::new();
    let code_1 = AssetTypeCode::gen_random();
    let code_2 = AssetTypeCode::gen_random();
    let alice = XfrKeyPair::generate(&mut prng);
    let bob = XfrKeyPair::generate(&mut prng);
    let charlie = XfrKeyPair::generate(&mut prng);
    let ben = XfrKeyPair::generate(&mut prng);

    let ar_1 =
      AssetRecordTemplate::with_no_asset_tracking(1000,
                                                  code_1.val,
                                                  NonConfidentialAmount_NonConfidentialAssetType,
                                                  alice.get_pk());
    let ar_2 =
      AssetRecordTemplate::with_no_asset_tracking(1000,
                                                  code_2.val,
                                                  NonConfidentialAmount_NonConfidentialAssetType,
                                                  bob.get_pk());
    let (ba_1, _, memo1) = build_blind_asset_record(&mut prng, &params.pc_gens, &ar_1, vec![]);
    let (ba_2, _, memo2) = build_blind_asset_record(&mut prng, &params.pc_gens, &ar_2, vec![]);

    // Attempt to spend too much
    let mut invalid_outputs_transfer_op = TransferOperationBuilder::new();
    let output_template =
      AssetRecordTemplate::with_no_asset_tracking(25,
                                                  code_1.val,
                                                  NonConfidentialAmount_NonConfidentialAssetType,
                                                  bob.get_pk());
    let res =
      invalid_outputs_transfer_op.add_input(TxoRef::Relative(1),
                                            open_blind_asset_record(&ba_1,
                                                                    &memo1,
                                                                    alice.get_sk_ref()).unwrap(),
                                            None,
                                            None,
                                            20)?
                                 .add_output(&output_template, None, None, None)?
                                 .balance();

    assert!(res.is_err());

    // Change transaction after signing
    let mut invalid_sig_op = TransferOperationBuilder::new();
    let output_template =
      AssetRecordTemplate::with_no_asset_tracking(20,
                                                  code_1.val,
                                                  NonConfidentialAmount_NonConfidentialAssetType,
                                                  bob.get_pk());
    let res = invalid_sig_op.add_input(TxoRef::Relative(1),
                                       open_blind_asset_record(&ba_1, &memo1,alice.get_sk_ref()).unwrap(),
                                       None,
                                       None,
                                       20)?
                            .add_output(&output_template, None, None, None)?
                            .balance()?
                            .create(TransferType::Standard)?
                            .sign(&alice)?
                            .add_output(&output_template, None, None, None);
    assert!(res.is_err());

    // Not all signatures present
    let mut missing_sig_op = TransferOperationBuilder::new();
    let output_template =
      AssetRecordTemplate::with_no_asset_tracking(20,
                                                  code_1.val,
                                                  NonConfidentialAmount_NonConfidentialAssetType,
                                                  bob.get_pk());
    let res = missing_sig_op.add_input(TxoRef::Relative(1),
                                       open_blind_asset_record(&ba_1, &memo1,alice.get_sk_ref()).unwrap(),
                                       None,
                                       None,
                                       20)?
                            .add_output(&output_template, None, None, None)?
                            .balance()?
                            .create(TransferType::Standard)?
                            .validate_signatures();

    assert!(&res.is_err());

    // Finally, test a valid transfer
    let output_bob5_code1_template =
      AssetRecordTemplate::with_no_asset_tracking(5,
                                                  code_1.val,
                                                  NonConfidentialAmount_NonConfidentialAssetType,
                                                  bob.get_pk());
    let output_charlie13_code1_template =
      AssetRecordTemplate::with_no_asset_tracking(13,
                                                  code_1.val,
                                                  NonConfidentialAmount_NonConfidentialAssetType,
                                                  charlie.get_pk());
    let output_ben2_code1_template =
      AssetRecordTemplate::with_no_asset_tracking(2,
                                                  code_1.val,
                                                  NonConfidentialAmount_NonConfidentialAssetType,
                                                  ben.get_pk());
    let output_bob5_code2_template =
      AssetRecordTemplate::with_no_asset_tracking(5,
                                                  code_2.val,
                                                  NonConfidentialAmount_NonConfidentialAssetType,
                                                  bob.get_pk());
    let output_charlie13_code2_template =
      AssetRecordTemplate::with_no_asset_tracking(13,
                                                  code_2.val,
                                                  NonConfidentialAmount_NonConfidentialAssetType,
                                                  charlie.get_pk());
    let output_ben2_code2_template =
      AssetRecordTemplate::with_no_asset_tracking(2,
                                                  code_2.val,
                                                  NonConfidentialAmount_NonConfidentialAssetType,
                                                  ben.get_pk());
    let _valid_transfer_op =
      TransferOperationBuilder::new()
      .add_input(TxoRef::Relative(1), open_blind_asset_record(&ba_1, &memo1, alice.get_sk_ref()).unwrap(), None, None, 20)?
      .add_input(TxoRef::Relative(2), open_blind_asset_record(&ba_2, &memo2, bob.get_sk_ref()).unwrap(), None, None, 20)?
      .add_output(&output_bob5_code1_template, None, None, None)?
      .add_output(&output_charlie13_code1_template, None, None, None)?
      .add_output(&output_ben2_code1_template, None, None, None)?
      .add_output(&output_bob5_code2_template, None, None, None)?
      .add_output(&output_charlie13_code2_template, None, None, None)?
      .add_output(&output_ben2_code2_template, None, None, None)?
      .balance()?
      .create(TransferType::Standard)?
      .sign(&alice)?
      .sign(&bob)?
      .transaction()?;
    Ok(())
  }
}<|MERGE_RESOLUTION|>--- conflicted
+++ resolved
@@ -480,12 +480,7 @@
     self.txn
         .add_operation(Operation::IssueAsset(IssueAsset::new(IssueAssetBody::new(token_code,
                                                                                  seq_num,
-<<<<<<< HEAD
-                                                                                 &records)?,
-=======
-                                                                                 &records_and_memos,
-                                                                                 tracing_policy)?,
->>>>>>> fc33fc8e
+                                                                                 &records_and_memos)?,
                                                              &iss_keypair)?));
     Ok(self)
   }
