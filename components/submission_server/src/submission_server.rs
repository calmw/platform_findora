--- conflicted
+++ resolved
@@ -312,22 +312,14 @@
 
     txn_builder_0.add_operation_create_asset(&keypair,
                                              Some(asset_token),
-<<<<<<< HEAD
                                              AssetRules::default(),
-=======
-                                             AssetRules::default().set_tracing_policy(Some(policy.clone())).clone(),
->>>>>>> 577a559e
                                              &String::from("{}"),
                                              PolicyChoice::Fungible())
                  .unwrap();
 
     txn_builder_1.add_operation_create_asset(&keypair,
                                              None,
-<<<<<<< HEAD
                                              AssetRules::default(),
-=======
-                                             AssetRules::default().set_tracing_policy(Some(policy)).clone(),
->>>>>>> 577a559e
                                              "test",
                                              PolicyChoice::Fungible())
                  .unwrap();
