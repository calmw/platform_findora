#![deny(warnings)]

extern crate actix_rt;
extern crate actix_web;
extern crate ledger;
extern crate serde_json;

use actix_cors::Cors;
use actix_web::{dev, error, middleware, test, web, App, HttpResponse, HttpServer};
use ledger::data_model::*;
use ledger::store::{ArchiveAccess, LedgerAccess, LedgerState};
use ledger::{inp_fail, ser_fail};
use parking_lot::RwLock;
use ruc::*;
use serde::Serialize;
use sparse_merkle_tree::Key;
use std::marker::{Send, Sync};
use std::sync::Arc;
use utils::{http_get_request, HashOf, NetworkRoute, SignatureOf};
use zei::xfr::sig::XfrPublicKey;

use futures::executor;

pub struct RestfulApiService {
    web_runtime: actix_rt::SystemRunner,
}

// Ping route to check for liveness of API
#[allow(clippy::unnecessary_wraps)]
async fn ping() -> actix_web::Result<String> {
    Ok("success".into())
}

/// Returns the git commit hash and commit date of this build
#[allow(clippy::unnecessary_wraps)]
async fn version() -> actix_web::Result<String> {
    Ok(format!(
        "Build: {} {}",
        option_env!("VERGEN_SHA_SHORT_EXTERN").unwrap_or(env!("VERGEN_SHA_SHORT")),
        env!("VERGEN_BUILD_DATE")
    ))
}

// Future refactor:
// Merge query functions
//
// Query functions for LedgerAccess are very similar, especially these three:
//   query_asset
//   query_policy
//   query_contract
// If we add more functions with the similar pattern, it will be good to merge them

pub async fn query_utxo<LA>(
    data: web::Data<Arc<RwLock<LA>>>,
    info: web::Path<String>,
) -> actix_web::Result<web::Json<AuthenticatedUtxo>>
where
    LA: LedgerAccess,
{
    // TODO noah figure out how to make bitmap serialization not require a mutable ref
    // https://bugtracker.findora.org/issues/165
    let mut writer = data.write();
    if let Ok(txo_sid) = info.parse::<u64>() {
        if let Some(txo) = writer.get_utxo(TxoSID(txo_sid)) {
            Ok(web::Json(txo))
        } else {
            Err(actix_web::error::ErrorNotFound(
                "Specified txo does not currently exist.",
            ))
        }
    } else {
        Err(actix_web::error::ErrorBadRequest(
            "Invalid txo sid encoding",
        ))
    }
}

pub async fn query_asset_issuance_num<LA>(
    data: web::Data<Arc<RwLock<LA>>>,
    info: web::Path<String>,
) -> actix_web::Result<web::Json<u64>>
where
    LA: LedgerAccess,
{
    let reader = data.read();
    if let Ok(token_code) = AssetTypeCode::new_from_base64(&*info) {
        if let Some(iss_num) = reader.get_issuance_num(&token_code) {
            Ok(web::Json(iss_num))
        } else {
            Err(actix_web::error::ErrorNotFound(
                "Specified asset definition does not currently exist.",
            ))
        }
    } else {
        Err(actix_web::error::ErrorBadRequest(
            "Invalid asset definition encoding.",
        ))
    }
}

pub async fn query_asset<LA>(
    data: web::Data<Arc<RwLock<LA>>>,
    info: web::Path<String>,
) -> actix_web::Result<web::Json<AssetType>>
where
    LA: LedgerAccess,
{
    let reader = data.read();
    if let Ok(token_code) = AssetTypeCode::new_from_base64(&*info) {
        if let Some(asset) = reader.get_asset_type(&token_code) {
            Ok(web::Json(asset.clone()))
        } else {
            Err(actix_web::error::ErrorNotFound(
                "Specified asset definition does not currently exist.",
            ))
        }
    } else {
        Err(actix_web::error::ErrorBadRequest(
            "Invalid asset definition encoding.",
        ))
    }
}

pub async fn query_txn<AA>(
    data: web::Data<Arc<RwLock<AA>>>,
    info: web::Path<String>,
) -> actix_web::Result<String>
where
    AA: ArchiveAccess,
{
    let reader = data.read();
    if let Ok(txn_sid) = info.parse::<usize>() {
        if let Some(txn) = reader.get_transaction(TxnSID(txn_sid)) {
            Ok(serde_json::to_string(&txn)?)
        } else {
            Err(actix_web::error::ErrorNotFound(
                "Specified transaction does not exist.",
            ))
        }
    } else {
        Err(actix_web::error::ErrorBadRequest(
            "Invalid txn sid encoding.",
        ))
    }
}

pub async fn query_public_key<LA>(
    data: web::Data<Arc<RwLock<LA>>>,
) -> web::Json<XfrPublicKey>
where
    LA: LedgerAccess,
{
    let reader = data.read();
    web::Json(*reader.public_key())
}

#[allow(clippy::type_complexity)]
pub async fn query_global_state<LA>(
    data: web::Data<Arc<RwLock<LA>>>,
) -> web::Json<(
    HashOf<Option<StateCommitmentData>>,
    u64,
    SignatureOf<(HashOf<Option<StateCommitmentData>>, u64)>,
)>
where
    LA: LedgerAccess,
{
    let reader = data.read();
    let (hash, seq_id) = reader.get_state_commitment();
    let sig = reader.sign_message(&(hash.clone(), seq_id));
    web::Json((hash, seq_id, sig))
}

pub async fn query_global_state_version<AA>(
    data: web::Data<Arc<RwLock<AA>>>,
    version: web::Path<u64>,
) -> web::Json<Option<HashOf<Option<StateCommitmentData>>>>
where
    AA: ArchiveAccess,
{
    let reader = data.read();
    let hash = reader.get_state_commitment_at_block_height(*version);
    web::Json(hash)
}

async fn query_blocks_since<AA>(
    data: web::Data<Arc<RwLock<AA>>>,
    block_id: web::Path<usize>,
) -> web::Json<Vec<(usize, Vec<FinalizedTransaction>)>>
where
    AA: ArchiveAccess,
{
    let reader = data.read();
    let mut ret = Vec::new();
    for ix in block_id.into_inner()..reader.get_block_count() {
        let sid = BlockSID(ix);
        let authenticated_block = reader.get_block(sid).unwrap();
        ret.push((sid.0, authenticated_block.block.txns.clone()));
    }
    web::Json(ret)
}

pub async fn query_air<AA>(
    data: web::Data<Arc<RwLock<AA>>>,
    addr: web::Path<String>,
) -> actix_web::Result<web::Json<AuthenticatedAIRResult>>
where
    AA: ArchiveAccess,
{
    let reader = data.read();
    let key = addr.into_inner();
    let air_result = reader.get_air_data(&key);
    Ok(web::Json(air_result))
}

pub async fn query_kv<LA>(
    data: web::Data<Arc<RwLock<LA>>>,
    addr: web::Path<String>,
) -> actix_web::Result<web::Json<AuthenticatedKVLookup>>
where
    LA: LedgerAccess,
{
    let reader = data.read();
    let key = Key::from_base64(&*addr)
        .c(d!())
        .map_err(|e| actix_web::error::ErrorBadRequest(e.generate_log()))?;
    let result = reader.get_kv_entry(key);
    Ok(web::Json(result))
}

async fn query_block_log<AA>(
    data: web::Data<Arc<RwLock<AA>>>,
) -> impl actix_web::Responder
where
    AA: ArchiveAccess,
{
    let reader = data.read();
    let mut res = String::new();
    res.push_str("<html><head><META HTTP-EQUIV=\"Pragma\" CONTENT=\"no-cache\"></head><body><table border=\"1\">");
    res.push_str("<tr>");
    res.push_str("<th>Block ID</th>");
    res.push_str("<th>Transactions</th>");
    res.push_str("</tr>");
    for ix in 0..reader.get_block_count() {
        let authenticated_block = reader.get_block(BlockSID(ix)).unwrap();
        res.push_str("<tr>");

        res.push_str(&format!("<td>{}</td>", ix));

        res.push_str("<td><table border=\"1\">");
        res.push_str("<tr>");
        res.push_str("<th>TXN ID</th>");
        res.push_str("<th>merkle id</th>");
        res.push_str("<th>Operations</th>");
        res.push_str("</tr>");

        for txn in authenticated_block.block.txns.iter() {
            res.push_str("<tr>");
            res.push_str(&format!("<td>{}</td>", txn.tx_id.0));
            res.push_str(&format!("<td>{}</td>", txn.merkle_id));
            res.push_str("<td>");
            res.push_str("<table border=\"1\">");
            for op in txn.txn.body.operations.iter() {
                res.push_str(&format!(
                    "<tr><td><pre>{}</pre></td></tr>",
                    serde_json::to_string_pretty(&op).unwrap()
                ));
            }
            res.push_str("</table></td>");
            res.push_str("</tr>");
        }

        res.push_str("</table></td></tr>");
    }
    res.push_str("</table></body></html>");
    HttpResponse::Ok()
        .content_type("text/html; charset=utf-8")
        .body(res)
}

async fn query_utxo_map<AA>(
    data: web::Data<Arc<RwLock<AA>>>,
) -> actix_web::Result<String>
where
    AA: ArchiveAccess,
{
    let mut reader = data.write();

    let vec = reader.serialize_utxo_map();
    Ok(serde_json::to_string(&vec)?)
}

async fn query_utxo_map_checksum<AA>(
    data: web::Data<Arc<RwLock<AA>>>,
    info: web::Path<String>,
) -> actix_web::Result<String>
where
    AA: ArchiveAccess,
{
    if let Ok(version) = info.parse::<u64>() {
        let reader = data.read();

        if let Some(vec) = reader.get_utxo_checksum(version) {
            Ok(serde_json::to_string(&vec)?)
        } else {
            Err(actix_web::error::ErrorNotFound(
                "That version is unavailable.",
            ))
        }
    } else {
        Err(actix_web::error::ErrorBadRequest(
            "Invalid version encoding.",
        ))
    }
}

#[allow(unused)]
fn parse_blocks(block_input: String) -> Option<Vec<usize>> {
    let blocks = block_input.split(',');
    let mut result = Vec::new();

    for block_str in blocks {
        if let Ok(block_usize) = block_str.parse::<usize>() {
            result.push(block_usize);
        } else {
            return None;
        }
    }

    Some(result)
}

#[allow(unused)]
async fn query_utxo_partial_map<AA>(
    data: web::Data<Arc<RwLock<AA>>>,
    info: web::Path<String>,
) -> actix_web::Result<String>
where
    AA: ArchiveAccess,
{
    // TODO(joe?): Implement this
    Err(actix_web::error::ErrorBadRequest("unimplemented"))
    // if let Some(block_list) = parse_blocks(info.to_string()) {
    //   let mut reader = data.write().c(d!())?;

    //   if let Some(vec) = reader.get_utxos(block_list) {
    //     Ok(serde_json::to_string(&vec)?)
    //   } else {
    //     Err(actix_web::error::ErrorNotFound("The map is unavailable."))
    //   }
    // } else {
    //   Err(actix_web::error::ErrorBadRequest("Invalid block list encoding."))
    // }
}

enum ServiceInterface {
    LedgerAccess,
    ArchiveAccess,
}

pub enum LedgerAccessRoutes {
    UtxoSid,
    AssetIssuanceNum,
    AssetToken,
    PublicKey,
    GlobalState,
    KVLookup,
}

impl NetworkRoute for LedgerAccessRoutes {
    fn route(&self) -> String {
        let endpoint = match *self {
            LedgerAccessRoutes::UtxoSid => "utxo_sid",
            LedgerAccessRoutes::AssetIssuanceNum => "asset_issuance_num",
            LedgerAccessRoutes::AssetToken => "asset_token",
            LedgerAccessRoutes::PublicKey => "public_key",
            LedgerAccessRoutes::GlobalState => "global_state",
            LedgerAccessRoutes::KVLookup => "kv_lookup",
        };
        "/".to_owned() + endpoint
    }
}

pub enum LedgerArchiveRoutes {
    TxnSid,
    AirAddress,
    BlockLog,
    GlobalStateVersion,
    BlocksSince,
    UtxoMap,
    UtxoMapChecksum,
    UtxoPartialMap,
}

impl NetworkRoute for LedgerArchiveRoutes {
    fn route(&self) -> String {
        let endpoint = match *self {
            LedgerArchiveRoutes::TxnSid => "txn_sid",
            LedgerArchiveRoutes::AirAddress => "air_address",
            LedgerArchiveRoutes::BlockLog => "block_log",
            LedgerArchiveRoutes::BlocksSince => "blocks_since",
            LedgerArchiveRoutes::GlobalStateVersion => "global_state_version",
            LedgerArchiveRoutes::UtxoMap => "utxo_map",
            LedgerArchiveRoutes::UtxoMapChecksum => "utxo_map_checksum",
            LedgerArchiveRoutes::UtxoPartialMap => "utxo_partial_map",
        };
        "/".to_owned() + endpoint
    }
}

trait Route {
    fn set_route<LA: 'static + LedgerAccess + ArchiveAccess + Sync + Send>(
        self,
        service_interface: ServiceInterface,
    ) -> Self;

    fn set_route_for_ledger_access<LA: 'static + LedgerAccess + Sync + Send>(
        self,
    ) -> Self;

    fn set_route_for_archive_access<AA: 'static + ArchiveAccess + Sync + Send>(
        self,
    ) -> Self;
}

impl<T, B> Route for App<T, B>
where
    B: actix_web::dev::MessageBody,
    T: actix_service::ServiceFactory<
        Config = (),
        Request = dev::ServiceRequest,
        Response = dev::ServiceResponse<B>,
        Error = error::Error,
        InitError = (),
    >,
{
    // Call the appropraite function depending on the interface
    fn set_route<LA: 'static + LedgerAccess + ArchiveAccess + Sync + Send>(
        self,
        service_interface: ServiceInterface,
    ) -> Self {
        match service_interface {
            ServiceInterface::LedgerAccess => self.set_route_for_ledger_access::<LA>(),
            ServiceInterface::ArchiveAccess => self.set_route_for_archive_access::<LA>(),
        }
    }

    // Set routes for the LedgerAccess interface
    fn set_route_for_ledger_access<LA: 'static + LedgerAccess + Sync + Send>(
        self,
    ) -> Self {
        self.route(
            &LedgerAccessRoutes::UtxoSid.with_arg_template("sid"),
            web::get().to(query_utxo::<LA>),
        )
        .route(
            &LedgerAccessRoutes::AssetIssuanceNum.with_arg_template("code"),
            web::get().to(query_asset_issuance_num::<LA>),
        )
        .route(
            &LedgerAccessRoutes::AssetToken.with_arg_template("code"),
            web::get().to(query_asset::<LA>),
        )
        .route(
            &LedgerAccessRoutes::PublicKey.route(),
            web::get().to(query_public_key::<LA>),
        )
        .route(
            &LedgerAccessRoutes::GlobalState.route(),
            web::get().to(query_global_state::<LA>),
        )
        .route(
            &LedgerAccessRoutes::KVLookup.with_arg_template("addr"),
            web::get().to(query_kv::<LA>),
        )
    }

    // Set routes for the ArchiveAccess interface
    fn set_route_for_archive_access<AA: 'static + ArchiveAccess + Sync + Send>(
        self,
    ) -> Self {
        self.route(
            &LedgerArchiveRoutes::TxnSid.with_arg_template("sid"),
            web::get().to(query_txn::<AA>),
        )
        .route(
            &LedgerArchiveRoutes::AirAddress.with_arg_template("key"),
            web::get().to(query_air::<AA>),
        )
        .route(
            &LedgerArchiveRoutes::BlockLog.route(),
            web::get().to(query_block_log::<AA>),
        )
        .route(
            &LedgerArchiveRoutes::GlobalStateVersion.with_arg_template("version"),
            web::get().to(query_global_state_version::<AA>),
        )
        .route(
            &LedgerArchiveRoutes::BlocksSince.with_arg_template("block_sid"),
            web::get().to(query_blocks_since::<AA>),
        )
        .route(
            &LedgerArchiveRoutes::UtxoMap.route(),
            web::get().to(query_utxo_map::<AA>),
        )
        .route(
            &LedgerArchiveRoutes::UtxoMapChecksum.route(),
            web::get().to(query_utxo_map_checksum::<AA>),
        )
        .route(
            &LedgerArchiveRoutes::UtxoPartialMap.with_arg_template("sidlist"),
            web::get().to(query_utxo_partial_map::<AA>),
        )
    }
}

impl RestfulApiService {
    pub fn create<LA: 'static + LedgerAccess + ArchiveAccess + Sync + Send>(
        ledger_access: Arc<RwLock<LA>>,
        host: &str,
        port: &str,
    ) -> Result<RestfulApiService> {
        let web_runtime = actix_rt::System::new();

        HttpServer::new(move || {
            App::new()
                .wrap(middleware::Logger::default())
                .wrap(Cors::permissive().supports_credentials())
                .data(ledger_access.clone())
                .route("/ping", web::get().to(ping))
                .route("/version", web::get().to(version))
                .set_route::<LA>(ServiceInterface::LedgerAccess)
                .set_route::<LA>(ServiceInterface::ArchiveAccess)
        })
        .bind(&format!("{}:{}", host, port))
        .c(d!())?;

        Ok(RestfulApiService { web_runtime })
    }
    // call from a thread; this will block.
    pub fn run(self) -> Result<()> {
        self.web_runtime.run().c(d!())
    }
}

pub trait RestfulLedgerAccess {
    fn get_utxo(&self, addr: TxoSID) -> Result<AuthenticatedUtxo>;

    fn get_issuance_num(&self, code: &AssetTypeCode) -> Result<u64>;

    fn get_asset_type(&self, code: &AssetTypeCode) -> Result<AssetType>;

    #[allow(clippy::type_complexity)]
    fn get_state_commitment(
        &self,
    ) -> Result<(
        HashOf<Option<StateCommitmentData>>,
        u64,
        SignatureOf<(HashOf<Option<StateCommitmentData>>, u64)>,
    )>;

    fn get_block_commit_count(&self) -> Result<u64>;

    fn get_kv_entry(&self, addr: Key) -> Result<AuthenticatedKVLookup>;

    fn public_key(&self) -> Result<XfrPublicKey>;

    fn sign_message<T: Serialize + serde::de::DeserializeOwned>(
        &self,
        msg: &T,
    ) -> Result<SignatureOf<T>>;
}

pub trait RestfulArchiveAccess {
    fn get_blocks_since(
        &self,
        addr: BlockSID,
    ) -> Result<Vec<(usize, Vec<FinalizedTransaction>)>>;
    // For debug purposes. Returns the location of ledger being communicated with.
    fn get_source(&self) -> String;
}

impl RestfulArchiveAccess for MockLedgerClient {
    fn get_blocks_since(
        &self,
        _addr: BlockSID,
    ) -> Result<Vec<(usize, Vec<FinalizedTransaction>)>> {
        unimplemented!();
    }

    fn get_source(&self) -> String {
        unimplemented!();
    }
}

pub struct MockLedgerClient {
    mock_ledger: Arc<RwLock<LedgerState>>,
}

impl MockLedgerClient {
    pub fn new(state: &Arc<RwLock<LedgerState>>) -> Self {
        MockLedgerClient {
            mock_ledger: Arc::clone(state),
        }
    }
}

impl RestfulLedgerAccess for MockLedgerClient {
    fn get_utxo(&self, addr: TxoSID) -> Result<AuthenticatedUtxo> {
        let mut app = executor::block_on(test::init_service(
            App::new().data(Arc::clone(&self.mock_ledger)).route(
                &LedgerAccessRoutes::UtxoSid.with_arg_template("sid"),
                web::get().to(query_utxo::<LedgerState>),
            ),
        ));
        let req = test::TestRequest::get()
            .uri(&LedgerAccessRoutes::UtxoSid.with_arg(&addr.0))
            .to_request();

        Ok(executor::block_on(test::read_response_json(&mut app, req)))
    }

    fn get_issuance_num(&self, code: &AssetTypeCode) -> Result<u64> {
        let mut app = executor::block_on(test::init_service(
            App::new().data(Arc::clone(&self.mock_ledger)).route(
                &LedgerAccessRoutes::AssetIssuanceNum.with_arg_template("code"),
                web::get().to(query_asset_issuance_num::<LedgerState>),
            ),
        ));
        let req = test::TestRequest::get()
            .uri(&LedgerAccessRoutes::AssetIssuanceNum.with_arg(&code.to_base64()))
            .to_request();
        Ok(executor::block_on(test::read_response_json(&mut app, req)))
    }

    fn get_asset_type(&self, code: &AssetTypeCode) -> Result<AssetType> {
        let mut app = executor::block_on(test::init_service(
            App::new().data(Arc::clone(&self.mock_ledger)).route(
                &LedgerAccessRoutes::AssetToken.with_arg_template("code"),
                web::get().to(query_asset::<LedgerState>),
            ),
        ));
        let req = test::TestRequest::get()
            .uri(&LedgerAccessRoutes::AssetToken.with_arg(&code.to_base64()))
            .to_request();
        Ok(executor::block_on(test::read_response_json(&mut app, req)))
    }

    #[allow(clippy::type_complexity)]
    fn get_state_commitment(
        &self,
    ) -> Result<(
        HashOf<Option<StateCommitmentData>>,
        u64,
        SignatureOf<(HashOf<Option<StateCommitmentData>>, u64)>,
    )> {
        let mut app = executor::block_on(test::init_service(
            App::new().data(Arc::clone(&self.mock_ledger)).route(
                &LedgerAccessRoutes::GlobalState.route(),
                web::get().to(query_global_state::<LedgerState>),
            ),
        ));
        let req = test::TestRequest::get()
            .uri(&LedgerAccessRoutes::GlobalState.route())
            .to_request();
        Ok(executor::block_on(test::read_response_json(&mut app, req)))
    }

    fn get_block_commit_count(&self) -> Result<u64> {
        unimplemented!();
    }

    fn get_kv_entry(&self, _addr: Key) -> Result<AuthenticatedKVLookup> {
        unimplemented!();
    }

    fn public_key(&self) -> Result<XfrPublicKey> {
        unimplemented!();
    }

    fn sign_message<T: Serialize + serde::de::DeserializeOwned>(
        &self,
        _msg: &T,
    ) -> Result<SignatureOf<T>> {
        unimplemented!();
    }
}

pub struct ActixLedgerClient {
    port: usize,
    host: String,
    protocol: String,
}

impl ActixLedgerClient {
    pub fn new(port: usize, host: &str, protocol: &str) -> Self {
        ActixLedgerClient {
            port,
            host: String::from(host),
            protocol: String::from(protocol),
        }
    }
}

impl RestfulArchiveAccess for ActixLedgerClient {
    fn get_blocks_since(
        &self,
        addr: BlockSID,
    ) -> Result<Vec<(usize, Vec<FinalizedTransaction>)>> {
        let query = format!(
            "{}://{}:{}{}",
            self.protocol,
            self.host,
            self.port,
            LedgerArchiveRoutes::BlocksSince.with_arg(&addr.0)
        );
        let text = http_get_request(&query).c(d!(inp_fail!()))?;
        serde_json::from_str::<Vec<(usize, Vec<FinalizedTransaction>)>>(&text)
            .c(d!(ser_fail!()))
    }

    fn get_source(&self) -> String {
        format!("{}://{}:{}", self.protocol, self.host, self.port)
    }
}

impl RestfulLedgerAccess for ActixLedgerClient {
    fn get_utxo(&self, addr: TxoSID) -> Result<AuthenticatedUtxo> {
        let query = format!(
            "{}://{}:{}{}",
            self.protocol,
            self.host,
            self.port,
            LedgerAccessRoutes::UtxoSid.with_arg(&addr.0)
        );
        let text = http_get_request(&query).c(d!(inp_fail!()))?;
        serde_json::from_str::<AuthenticatedUtxo>(&text).c(d!(ser_fail!()))
    }

    fn get_issuance_num(&self, code: &AssetTypeCode) -> Result<u64> {
        let query = format!(
            "{}://{}:{}{}",
            self.protocol,
            self.host,
            self.port,
            LedgerAccessRoutes::AssetIssuanceNum.with_arg(&code.to_base64())
        );
        let text = http_get_request(&query).c(d!(inp_fail!()))?;
        serde_json::from_str::<u64>(&text).c(d!(ser_fail!()))
    }

    fn get_asset_type(&self, code: &AssetTypeCode) -> Result<AssetType> {
        let query = format!(
            "{}://{}:{}{}",
            self.protocol,
            self.host,
            self.port,
            LedgerAccessRoutes::AssetToken.with_arg(&code.to_base64())
        );
        let text = http_get_request(&query).c(d!(inp_fail!()))?;
        serde_json::from_str::<AssetType>(&text).c(d!(ser_fail!()))
    }

    #[allow(clippy::type_complexity)]
    fn get_state_commitment(
        &self,
    ) -> Result<(
        HashOf<Option<StateCommitmentData>>,
        u64,
        SignatureOf<(HashOf<Option<StateCommitmentData>>, u64)>,
    )> {
        let query = format!(
            "{}://{}:{}{}",
            self.protocol,
            self.host,
            self.port,
            LedgerAccessRoutes::GlobalState.route()
        );
        let text = http_get_request(&query).c(d!(inp_fail!()))?;
        serde_json::from_str::<_>(&text).c(d!(ser_fail!()))
    }

    fn get_block_commit_count(&self) -> Result<u64> {
        unimplemented!();
    }

    fn get_kv_entry(&self, _addr: Key) -> Result<AuthenticatedKVLookup> {
        unimplemented!();
    }

    fn public_key(&self) -> Result<XfrPublicKey> {
        let query = format!(
            "{}://{}:{}{}",
            self.protocol,
            self.host,
            self.port,
            LedgerAccessRoutes::PublicKey.route()
        );
        let text = http_get_request(&query).c(d!(inp_fail!()))?;
        serde_json::from_str::<_>(&text).c(d!(ser_fail!()))
    }

    fn sign_message<T: Serialize + serde::de::DeserializeOwned>(
        &self,
        _msg: &T,
    ) -> Result<SignatureOf<T>> {
        unimplemented!();
    }
}

#[cfg(test)]
mod tests {
    use super::*;
    use actix_service::Service;
    use actix_web::{web, App};
    use ledger::data_model::{Operation, Transaction, TxnEffect};
    use ledger::store::helpers::*;
    use ledger::store::{LedgerState, LedgerUpdate};
    use rand_chacha::ChaChaRng;
    use rand_core::SeedableRng;

    #[test]
    fn test_query_utxo() {}

    #[test]
    fn test_query_txn() {}

    #[test]
    fn test_query_policy() {}

    #[test]
    fn test_query_proof() {}

    #[test]
    fn test_query_contract() {}

    #[test]
    #[allow(clippy::type_complexity)]
    fn test_query_state_commitment() {
        let mut prng = ChaChaRng::from_seed([0u8; 32]);
        let mut state = LedgerState::test_ledger();
        let (_, seq_id) = state.get_state_commitment();
        let mut tx = Transaction::from_seq_id(seq_id);

        let token_code1 = AssetTypeCode::gen_random();
        let keypair = build_keys(&mut prng);

        let asset_body = asset_creation_body(
            &token_code1,
            keypair.get_pk_ref(),
            AssetRules::default(),
            None,
            None,
        );
        let asset_create = asset_creation_operation(&asset_body, &keypair);
        tx.body
            .operations
            .push(Operation::DefineAsset(asset_create));

        let effect = TxnEffect::compute_effect(tx).unwrap();
        {
            let mut block = state.start_block().unwrap();
            state.apply_transaction(&mut block, effect).unwrap();
            state.finish_block(block).unwrap();
        }

        let state_lock = Arc::new(RwLock::new(state));

        let mut app = executor::block_on(test::init_service(
            App::new()
                .data(state_lock.clone())
                .route(
                    "/global_state",
                    web::get().to(query_global_state::<LedgerState>),
                )
                .route(
                    "/global_state_version/{version}",
                    web::get().to(query_global_state_version::<LedgerState>),
                ),
        ));

        let req = test::TestRequest::get().uri("/global_state").to_request();

        let second_req = test::TestRequest::get()
            .uri("/global_state_version/1")
            .to_request();

        let state_reader = state_lock.read();
        let (comm1, idx, _sig): (
            _,
            _,
            SignatureOf<(HashOf<Option<StateCommitmentData>>, u64)>,
        ) = executor::block_on(test::read_response_json(&mut app, req));
        let comm2 = executor::block_on(test::read_response_json(&mut app, second_req));
        assert!((comm1, idx) == state_reader.get_state_commitment());
        assert!((comm2, idx) == state_reader.get_state_commitment());
    }

    #[test]
    // Tests that the server
    //  (a) responds with the same public key across a transaction
    //  (b) responds to /global_state with a response signed by the public
    //      key from /public_key
    #[allow(clippy::type_complexity)]
    fn test_query_public_key() {
        let mut prng = ChaChaRng::from_seed([0u8; 32]);
        let mut state = LedgerState::test_ledger();
        let (_, seq_id) = state.get_state_commitment();
        let mut tx = Transaction::from_seq_id(seq_id);

        let orig_key = *state.public_key();

        let token_code1 = AssetTypeCode::gen_random();
        let keypair = build_keys(&mut prng);

        let asset_body = asset_creation_body(
            &token_code1,
            keypair.get_pk_ref(),
            AssetRules::default(),
            None,
            None,
        );
        let asset_create = asset_creation_operation(&asset_body, &keypair);
        tx.body
            .operations
            .push(Operation::DefineAsset(asset_create));

        let effect = TxnEffect::compute_effect(tx).unwrap();
        {
            let mut block = state.start_block().unwrap();
            state.apply_transaction(&mut block, effect).unwrap();
            state.finish_block(block).unwrap();
        }

        let state_lock = Arc::new(RwLock::new(state));

        let mut app = executor::block_on(test::init_service(
            App::new()
                .data(state_lock.clone())
                .route(
                    "/global_state",
                    web::get().to(query_global_state::<LedgerState>),
                )
                .route(
                    "/public_key",
                    web::get().to(query_public_key::<LedgerState>),
                ),
        ));

        let req_pk = test::TestRequest::get().uri("/public_key").to_request();
        let req_comm = test::TestRequest::get().uri("/global_state").to_request();

<<<<<<< HEAD
        let state_reader = state_lock.read().unwrap();
        let k: XfrPublicKey =
            executor::block_on(test::read_response_json(&mut app, req_pk));
=======
        let state_reader = state_lock.read();
        let k: XfrPublicKey = test::read_response_json(&mut app, req_pk);
>>>>>>> 6a19aca7
        let (comm, idx, sig): (
            HashOf<Option<StateCommitmentData>>,
            u64,
            SignatureOf<(HashOf<Option<StateCommitmentData>>, u64)>,
        ) = executor::block_on(test::read_response_json(&mut app, req_comm));
        sig.verify(&k, &(comm, idx)).unwrap();
        assert!(k == orig_key);
        assert!(k == *state_reader.public_key());
    }

    #[test]
    fn test_query_asset() {
        let mut prng = ChaChaRng::from_entropy();
        let mut state = LedgerState::test_ledger();
        let (_, seq_id) = state.get_state_commitment();
        let mut tx = Transaction::from_seq_id(seq_id);

        let token_code1 = AssetTypeCode::gen_random();
        let keypair = build_keys(&mut prng);

        let asset_body = asset_creation_body(
            &token_code1,
            keypair.get_pk_ref(),
            AssetRules::default(),
            None,
            None,
        );
        let asset_create = asset_creation_operation(&asset_body, &keypair);
        tx.body
            .operations
            .push(Operation::DefineAsset(asset_create));

        let effect = TxnEffect::compute_effect(tx).unwrap();
        {
            let mut block = state.start_block().unwrap();
            state.apply_transaction(&mut block, effect).unwrap();
            state.finish_block(block).unwrap();
        }

        let mut app = executor::block_on(test::init_service(
            App::new().data(Arc::new(RwLock::new(state))).route(
                "/asset_token/{token}",
                web::get().to(query_asset::<LedgerState>),
            ),
        ));

        let req = test::TestRequest::get()
            .uri(&format!("/asset_token/{}", token_code1.to_base64()))
            .to_request();
        let resp = executor::block_on(app.call(req)).unwrap();

        assert!(resp.status().is_success());
    }
}<|MERGE_RESOLUTION|>--- conflicted
+++ resolved
@@ -950,14 +950,9 @@
         let req_pk = test::TestRequest::get().uri("/public_key").to_request();
         let req_comm = test::TestRequest::get().uri("/global_state").to_request();
 
-<<<<<<< HEAD
-        let state_reader = state_lock.read().unwrap();
+        let state_reader = state_lock.read();
         let k: XfrPublicKey =
             executor::block_on(test::read_response_json(&mut app, req_pk));
-=======
-        let state_reader = state_lock.read();
-        let k: XfrPublicKey = test::read_response_json(&mut app, req_pk);
->>>>>>> 6a19aca7
         let (comm, idx, sig): (
             HashOf<Option<StateCommitmentData>>,
             u64,
