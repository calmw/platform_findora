#![deny(warnings)]
extern crate abci;
extern crate arrayref;
extern crate ledger;
extern crate ledger_app;
extern crate serde;
extern crate serde_derive;
extern crate serde_json;

use abci::*;
use api_service::RestfulApiService;
use ledger::data_model::errors::PlatformError;
use ledger::store::*;
use ledger_app::{convert_tx, LedgerApp};
use rand_chacha::ChaChaRng;
use rand_core::SeedableRng;
use std::sync::{Arc, RwLock};
use std::thread;

struct ABCILedgerApp {
  la: LedgerApp<ChaChaRng, LedgerState>,
}

impl ABCILedgerApp {
  fn new() -> Result<ABCILedgerApp, PlatformError> {
    let ledger = LedgerState::test_ledger();
    let prng = rand_chacha::ChaChaRng::from_seed([0u8; 32]);
    Ok(ABCILedgerApp { la: LedgerApp::new(prng, Arc::new(RwLock::new(ledger)), 8)? })
  }
}

// TODO: implement abci hooks
impl abci::Application for ABCILedgerApp {
  fn check_tx(&mut self, req: &RequestCheckTx) -> ResponseCheckTx {
    // Get the Tx [u8] and convert to u64
    let mut resp = ResponseCheckTx::new();

    if let Some(tx) = convert_tx(req.get_tx()) {
      if let Ok(mut state) = self.la.get_committed_state().write() {
        if TxnEffect::compute_effect(state.get_prng(), tx).is_err() {
          resp.set_code(1);
          resp.set_log(String::from("Check failed"));
        }
      } else {
        resp.set_code(1);
        resp.set_log(String::from("Could not access ledger"));
      }
    } else {
      resp.set_code(1);
      resp.set_log(String::from("Could not unpack transaction"));
    }

    resp
  }

  fn deliver_tx(&mut self, req: &RequestDeliverTx) -> ResponseDeliverTx {
    // Get the Tx [u8]
    let mut resp = ResponseDeliverTx::new();
    if let Some(tx) = convert_tx(req.get_tx()) {
      if self.la.cache_transaction(tx).is_ok() {
        return resp;
      }
    }
    resp.set_code(1);
    resp
  }

  fn begin_block(&mut self, _req: &RequestBeginBlock) -> ResponseBeginBlock {
    self.la.begin_block();
    ResponseBeginBlock::new()
  }

  fn end_block(&mut self, _req: &RequestEndBlock) -> ResponseEndBlock {
<<<<<<< HEAD
=======
    // TODO: this should propagate errors instead of panicking
>>>>>>> e648ac57
    self.la.end_block().unwrap();
    ResponseEndBlock::new()
  }

  fn commit(&mut self, _req: &RequestCommit) -> ResponseCommit {
    self.la.begin_commit();
    // TODO: anything not handled by the general LedgerApp (publishing notifications?) should go here.
    self.la.end_commit();
    ResponseCommit::new()
  }

  fn query(&mut self, req: &RequestQuery) -> ResponseQuery {
    println!("{:?}", &req);
    let q = &req.data;
    println!("Path = {}, data = {:?}", &req.path, q);
    ResponseQuery::new()
  }
}

fn main() {
  // Tendermint ABCI port
  // let addr = "127.0.0.1:26658".parse().unwrap();

  // abci::run(addr, ABCILedgerApp::default());
  let app = ABCILedgerApp::new().unwrap();
  let ledger_state = app.la.borrowable_ledger_state();
  let host = std::option_env!("SERVER_HOST").unwrap_or("localhost");
  let port = std::option_env!("SERVER_PORT").unwrap_or("8668");
  let _join = thread::spawn(move || {
    let query_service = RestfulApiService::create(ledger_state, host, port)?;
    query_service.run()
  });

  abci::run_local(app);
}<|MERGE_RESOLUTION|>--- conflicted
+++ resolved
@@ -71,10 +71,7 @@
   }
 
   fn end_block(&mut self, _req: &RequestEndBlock) -> ResponseEndBlock {
-<<<<<<< HEAD
-=======
     // TODO: this should propagate errors instead of panicking
->>>>>>> e648ac57
     self.la.end_block().unwrap();
     ResponseEndBlock::new()
   }
