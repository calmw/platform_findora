--- conflicted
+++ resolved
@@ -29,7 +29,6 @@
     let json_rpc = format!("{{\"jsonrpc\":\"2.0\",\"id\":\"anything\",\"method\":\"broadcast_tx_async\",\"params\": {{\"tx\": \"{}\"}}}}", &txn_b64);
 
     info!("forward_txn: \'{}\'", &json_rpc);
-<<<<<<< HEAD
     let client = reqwest::blocking::Client::builder().timeout(None)
                                                      .build()
                                                      .unwrap();
@@ -39,17 +38,10 @@
                             .body(json_rpc)
                             .header(reqwest::header::CONTENT_TYPE, "application/json")
                             .send()
-                            .or_else(|e| Err(sub_fail!(e)))
+                            .map_err(|e| sub_fail!(e))
                             .unwrap();
     });
     info!("forward_txn call complete");
-=======
-    let client = reqwest::blocking::Client::new();
-    let _response = client.post("http://localhost:26657")
-                          .body(json_rpc)
-                          .send()
-                          .map_err(|_| PlatformError::SubmissionServerError(error_location!()))?;
->>>>>>> 97d94d25
     Ok(())
   }
 }
