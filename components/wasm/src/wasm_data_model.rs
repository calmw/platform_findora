#![deny(warnings)]
use crate::util::error_to_jsvalue;
use credentials::{
  CredCommitment, CredIssuerPublicKey, CredIssuerSecretKey, CredPoK, CredRevealSig, CredSignature,
  CredUserPublicKey, CredUserSecretKey, Credential as PlatformCredential,
};
use cryptohash::sha256::{Digest, DIGESTBYTES};
use ledger::data_model::{
<<<<<<< HEAD
  AssetRules as PlatformAssetRules, AssetType as PlatformAssetType,
  AuthenticatedAIRResult as PlatformAuthenticatedAIRResult, AuthenticatedUtxo,
  KVBlind as PlatformKVBlind, KVHash as PlatformKVHash, SignatureRules as PlatformSignatureRules,
=======
  AssetRules as PlatformAssetRules, AssetType as PlatformAssetType, AssetTypeCode,
  AuthenticatedAIRResult as PlatformAuthenticatedAIRResult, KVBlind as PlatformKVBlind,
  KVHash as PlatformKVHash, SignatureRules as PlatformSignatureRules,
>>>>>>> 733b7ed9
  TransferType as PlatformTransferType, TxOutput, TxoRef as PlatformTxoRef, TxoSID,
};
use rand_chacha::ChaChaRng;
use rand_core::{RngCore, SeedableRng};
use serde::{Deserialize, Serialize};
use utils::HashOf;
use wasm_bindgen::prelude::*;
use zei::setup::PublicParams as ZeiPublicParams;
use zei::xfr::asset_tracer::gen_asset_tracer_keypair;
use zei::xfr::sig::XfrPublicKey;
use zei::xfr::structs::{
  AssetTracerDecKeys, AssetTracerEncKeys, AssetTracerKeyPair as ZeiAssetTracerKeyPair,
  AssetTracingPolicies, AssetTracingPolicy, BlindAssetRecord, IdentityRevealPolicy,
  OwnerMemo as ZeiOwnerMemo,
};

#[wasm_bindgen]
/// Public parameters necessary for generating asset records. Generating this is expensive and
/// should be done as infrequently as possible.
/// @see {@link TransactionBuilder#add_basic_issue_asset}
pub struct PublicParams {
  pub(crate) params: ZeiPublicParams,
}

#[allow(clippy::new_without_default)]
#[wasm_bindgen]
impl PublicParams {
  /// Generates a new set of parameters.
  pub fn new() -> PublicParams {
    PublicParams { params: ZeiPublicParams::new() }
  }
}

impl PublicParams {
  pub fn get_ref(&self) -> &ZeiPublicParams {
    &self.params
  }
}

#[wasm_bindgen]
/// Indicates whether the TXO ref is an absolute or relative value.
pub struct TxoRef {
  pub(crate) txo_ref: PlatformTxoRef,
}

#[wasm_bindgen]
impl TxoRef {
  /// Creates a relative txo reference as a JSON string. Relative txo references are offset
  /// backwards from the operation they appear in -- 0 is the most recent, (n-1) is the first output
  /// of the transaction.
  ///
  /// Use relative txo indexing when referring to outputs of intermediate operations (e.g. a
  /// transaction containing both an issuance and a transfer).
  ///
  /// # Arguments
  /// @param {BigInt} idx -  Relative Txo (transaction output) SID.
  pub fn relative(idx: u64) -> Self {
    TxoRef { txo_ref: PlatformTxoRef::Relative(idx) }
  }

  /// Creates an absolute transaction reference as a JSON string.
  ///
  /// Use absolute txo indexing when referring to an output that has been assigned a utxo index (i.e.
  /// when the utxo has been committed to the ledger in an earlier transaction).
  ///
  /// # Arguments
  /// @param {BigInt} idx -  Txo (transaction output) SID.
  pub fn absolute(idx: u64) -> Self {
    TxoRef { txo_ref: PlatformTxoRef::Absolute(TxoSID(idx)) }
  }
}

impl TxoRef {
  pub fn get_txo(&self) -> &PlatformTxoRef {
    &self.txo_ref
  }
}

#[wasm_bindgen]
/// Indicates whether the transfer is a standard one, or a debt swap.
pub struct TransferType {
  transfer_type: PlatformTransferType,
}

#[wasm_bindgen]
impl TransferType {
  /// Standard TransferType variant for txn builder.
  /// Returns a token as a string signifying that the Standard policy should be used when evaluating the transaction.
  pub fn standard_transfer_type() -> Self {
    TransferType { transfer_type: PlatformTransferType::Standard }
  }

  /// Debt swap TransferType variant for txn builder.
  /// Returns a token as a string signifying that the DebtSwap policy should be used when evaluating the transaction.
  pub fn debt_transfer_type() -> Self {
    TransferType { transfer_type: PlatformTransferType::DebtSwap }
  }
}

impl TransferType {
  pub fn get_type(&self) -> &PlatformTransferType {
    &self.transfer_type
  }
}

#[wasm_bindgen]
/// TXO of the client's asset record.
pub struct ClientAssetRecord {
  pub(crate) output: TxOutput,
}

impl ClientAssetRecord {
  pub fn get_bar_ref(&self) -> &BlindAssetRecord {
    &self.output.0
  }
}

#[wasm_bindgen]
impl ClientAssetRecord {
  /// Builds a client record from an asset record fetched from the ledger server.
  /// @param {record} - JSON-encoded autehtnicated asset record fetched from ledger server with the `utxo_sid/{sid}` route,
  /// where `sid` can be fetched from the query server with the `get_owned_utxos/{address}` route.
  pub fn from_json_record(record: &JsValue) -> Self {
    let auth_utxo: AuthenticatedUtxo = record.into_serde().unwrap();
    ClientAssetRecord { output: TxOutput((auth_utxo.utxo.0).0) }
  }

  /// Returns the asset amount associated with an asset record.
  /// * If the amount is nonconfidential, returns the amount.
  /// * Otherwise, returns null.
  /// @see {@open_client_asset_record} for information about decrypting the confidential record.
  pub fn get_asset_amount(record: &ClientAssetRecord) -> Option<u64> {
    record.get_bar_ref().amount.get_amount()
  }

  /// Returns the asset type associated with an asset record.
  /// * If the type is nonconfidential, returns a base64 string representing the type.
  /// * Otherwise, returns null.
  /// @see {@open_client_asset_record} for information about decrypting the confidential record.
  pub fn get_asset_type(record: &ClientAssetRecord) -> Option<String> {
    let code = record.get_bar_ref().asset_type.get_asset_type();
    match code {
      Some(c) => Some((AssetTypeCode { val: c }).to_base64()),
      None => None,
    }
  }
}

#[wasm_bindgen]
#[derive(Serialize, Deserialize)]
/// Key pair of the asset tracer. This key pair can be used to decrypt traced assets and
/// identities.
pub struct AssetTracerKeyPair {
  pub(crate) keypair: ZeiAssetTracerKeyPair,
}

#[wasm_bindgen]
impl AssetTracerKeyPair {
  pub fn new() -> Self {
    let mut small_rng = ChaChaRng::from_entropy();
    AssetTracerKeyPair { keypair: gen_asset_tracer_keypair(&mut small_rng) }
  }
}
impl Default for AssetTracerKeyPair {
  fn default() -> Self {
    Self::new()
  }
}

impl AssetTracerKeyPair {
  pub fn get_enc_key(&self) -> &AssetTracerEncKeys {
    &self.keypair.enc_key
  }

  pub fn get_dec_key(&self) -> &AssetTracerDecKeys {
    &self.keypair.dec_key
  }

  pub fn get_keys(&self) -> &ZeiAssetTracerKeyPair {
    &self.keypair
  }
}

#[wasm_bindgen]
#[derive(Deserialize)]
/// Asset owner memo. Contains information needed to decrypt an asset record.
/// @see {@link ClientAssetRecord} for more details about asset records.
pub struct OwnerMemo {
  pub(crate) memo: ZeiOwnerMemo,
}

#[wasm_bindgen]
impl OwnerMemo {
  /// Generate an owner memo from a JSON-serialized JavaScript value.
  ///
  /// Builds a client record from an owner memo fetched from the ledger server.
  /// @param {JsValue} val - JSON owner memo fetched from ledger server with the `owner_memo/{sid}` route,
  /// where `sid` can be fetched from the query server with the `get_owned_utxos/{address}` route.
  pub fn from_jsvalue(val: &JsValue) -> Self {
    let zei_owner_memo: ZeiOwnerMemo = val.into_serde().unwrap();
    OwnerMemo { memo: ZeiOwnerMemo { blind_share: zei_owner_memo.blind_share,
                                     lock: zei_owner_memo.lock } }
  }
}

impl OwnerMemo {
  pub fn get_memo_ref(&self) -> &ZeiOwnerMemo {
    &self.memo
  }
}

#[derive(Serialize, Deserialize)]
pub(crate) struct AttributeDefinition {
  pub name: String,
  pub size: usize,
}

#[derive(Serialize, Deserialize)]
pub(crate) struct AttributeAssignment {
  pub name: String,
  pub val: String,
}

#[wasm_bindgen]
#[derive(Serialize, Deserialize)]
/// Key pair of a credential user.
pub struct CredentialUserKeyPair {
  pub(crate) pk: CredUserPublicKey,
  pub(crate) sk: CredUserSecretKey,
}

#[wasm_bindgen]
#[derive(Serialize, Deserialize)]
/// Key pair of a credential issuer.
pub struct CredentialIssuerKeyPair {
  pub(crate) pk: CredIssuerPublicKey,
  pub(crate) sk: CredIssuerSecretKey,
}

#[wasm_bindgen]
#[derive(Serialize, Deserialize)]
/// Signature of a credential record.
pub struct CredentialSignature {
  pub(crate) sig: CredSignature,
}

#[wasm_bindgen]
#[derive(Serialize, Deserialize)]
/// Reveal signature of a credential record.
pub struct CredentialRevealSig {
  pub(crate) sig: CredRevealSig,
}

#[wasm_bindgen]
#[derive(Serialize, Deserialize)]
/// Commitment to a credential record and proof that the commitment is a valid re-randomization of a
/// commitment signed by a certain credential issuer.
pub struct CredentialCommitmentAndPoK {
  pub(crate) commitment: CredentialCommitment,
  pub(crate) pok: CredentialPoK,
}

#[wasm_bindgen]
impl CredentialCommitmentAndPoK {
  pub fn get_commitment(&self) -> CredentialCommitment {
    self.commitment.clone()
  }
  pub fn get_pok(&self) -> CredentialPoK {
    self.pok.clone()
  }
}

#[wasm_bindgen]
#[derive(Serialize, Deserialize, Clone)]
/// Commitment to a credential record.
pub struct CredentialCommitment {
  pub(crate) commitment: CredCommitment,
}

impl CredentialCommitment {
  pub fn get_ref(&self) -> &CredCommitment {
    &self.commitment
  }
}

#[wasm_bindgen]
#[derive(Serialize, Deserialize, Clone)]
/// Proof that a credential is a valid re-randomization of a credential signed by a certain asset
/// issuer.
pub struct CredentialPoK {
  pub(crate) pok: CredPoK,
}

impl CredentialPoK {
  pub fn get_ref(&self) -> &CredPoK {
    &self.pok
  }
}

#[wasm_bindgen]
/// Authenticated address identity registry value. Contains a proof that the AIR result is stored
/// in the ledger.
pub struct AuthenticatedAIRResult {
  pub(crate) result: PlatformAuthenticatedAIRResult,
}

impl AuthenticatedAIRResult {
  pub fn get_ref(&self) -> &PlatformAuthenticatedAIRResult {
    &self.result
  }
}

#[wasm_bindgen]
/// Object representing an asset definition. Used to fetch tracing policies and any other
/// information that may be required to construct a valid transfer or issuance.
pub struct AssetType {
  pub(crate) asset_type: PlatformAssetType,
}

#[wasm_bindgen]
impl AssetType {
  /// Construct an AssetType from the JSON-encoded value returned by the ledger.
  pub fn from_json(json: &JsValue) -> Result<AssetType, JsValue> {
    let asset_type: PlatformAssetType = json.into_serde().map_err(error_to_jsvalue)?;
    Ok(AssetType { asset_type })
  }

  /// Fetch the tracing policies from the asset definition.
  pub fn get_tracing_policies(&self) -> TracingPolicies {
    TracingPolicies { policies: self.asset_type
                                    .properties
                                    .asset_rules
                                    .tracing_policies
                                    .clone() }
  }
}

#[wasm_bindgen]
impl AuthenticatedAIRResult {
  /// Construct an AIRResult from the JSON-encoded value returned by the ledger.
  pub fn from_json(json: &JsValue) -> Result<AuthenticatedAIRResult, JsValue> {
    let result: PlatformAuthenticatedAIRResult = json.into_serde().map_err(error_to_jsvalue)?;
    Ok(AuthenticatedAIRResult { result })
  }

  /// Returns true if the authenticated AIR result proofs verify succesfully.
  /// @param {string} state_commitment - String representing the ledger state commitment.
  pub fn is_valid(&self, state_commitment: String) -> Result<bool, JsValue> {
    let state_commitment = serde_json::from_str::<HashOf<_>>(&state_commitment).map_err(|_e| {
                             JsValue::from_str("Could not deserialize state commitment")
                           })?;
    Ok(self.get_ref().is_valid(state_commitment))
  }

  /// Returns the underlying credential commitment of the AIR result.
  pub fn get_commitment(&self) -> Option<CredentialCommitment> {
    let commitment = self.get_ref().get_credential_commitment();
    commitment.map(|comm| CredentialCommitment { commitment: comm })
  }
}

#[wasm_bindgen]
#[derive(Serialize, Deserialize)]
/// Credential information containing:
/// * Issuer public key.
/// * Credential signature.
/// * Credential attributes and associated values.
pub struct Credential {
  pub(crate) credential: PlatformCredential,
}

impl CredentialSignature {
  pub fn get_sig_ref(&self) -> &CredSignature {
    &self.sig
  }
}

impl Credential {
  pub fn get_cred_ref(&self) -> &PlatformCredential {
    &self.credential
  }
}

impl CredentialRevealSig {
  pub fn get_sig_ref(&self) -> &CredRevealSig {
    &self.sig
  }
}

#[wasm_bindgen]
/// Key pair of a credential issuer
impl CredentialIssuerKeyPair {
  /// Returns the credential issuer's public key.
  pub fn get_pk(&self) -> CredIssuerPublicKey {
    self.pk.clone()
  }
  /// Returns the credential issuer's secret key.
  pub fn get_sk(&self) -> CredIssuerSecretKey {
    self.sk.clone()
  }
  /// Convert the key pair to a serialized value that can be used in the browser.
  pub fn to_jsvalue(&self) -> JsValue {
    JsValue::from_serde(&self).unwrap()
  }
  /// Generate a key pair from a JSON-serialized JavaScript value.
  pub fn from_jsvalue(val: &JsValue) -> Self {
    val.into_serde().unwrap()
  }
}

#[wasm_bindgen]
impl CredentialUserKeyPair {
  /// Returns the credential issuer's public key.
  pub fn get_pk(&self) -> CredUserPublicKey {
    self.pk.clone()
  }
  /// Returns the credential issuer's secret key.
  pub fn get_sk(&self) -> CredUserSecretKey {
    self.sk.clone()
  }
  /// Convert the key pair to a serialized value that can be used in the browser.
  pub fn to_jsvalue(&self) -> JsValue {
    JsValue::from_serde(&self).unwrap()
  }
  /// Generate a key pair from a JSON-serialized JavaScript value.
  pub fn from_jsvalue(val: &JsValue) -> Self {
    val.into_serde().unwrap()
  }
}

#[wasm_bindgen]
/// Stores threshold and weights for a multisignature requirement.
pub struct SignatureRules {
  pub(crate) sig_rules: PlatformSignatureRules,
}

#[wasm_bindgen]
/// Creates a new set of co-signature rules.
///
/// @param {BigInt} threshold - Minimum sum of signature weights that is required for an asset
/// transfer.
/// @param {JsValue} weights - Array of public key weights of the form `[["kAb...", BigInt(5)]]', where the
/// first element of each tuple is a base64 encoded public key and the second is the key's
/// associated weight.
impl SignatureRules {
  pub fn new(threshold: u64, weights: JsValue) -> Result<SignatureRules, JsValue> {
    let weights: Vec<(String, u64)> = weights.into_serde().map_err(error_to_jsvalue)?;
    let weights: Vec<(XfrPublicKey, u64)> =
      weights.iter()
             .map(|(b64_key, weight)| {
               let parsed = crate::util::public_key_from_base64(b64_key.clone());
               match parsed {
                 Err(err) => Err(err),
                 Ok(pk) => Ok((pk, *weight)),
               }
             })
             .collect::<Result<Vec<(XfrPublicKey, u64)>, JsValue>>()?;
    let sig_rules = PlatformSignatureRules { threshold, weights };
    Ok(SignatureRules { sig_rules })
  }
}

#[wasm_bindgen]
/// A collection of tracing policies. Use this object when constructing asset transfers to generate
/// the correct tracing proofs for traceable assets.
pub struct TracingPolicies {
  pub(crate) policies: AssetTracingPolicies,
}

impl TracingPolicies {
  pub fn get_policies_ref(&self) -> &AssetTracingPolicies {
    &self.policies
  }
}

#[wasm_bindgen]
/// Tracing policy for asset transfers. Can be configured to track credentials, the asset type and
/// amount, or both.
pub struct TracingPolicy {
  pub(crate) policy: AssetTracingPolicy,
}

#[wasm_bindgen]
impl TracingPolicy {
  pub fn new_with_tracking(tracing_key: &AssetTracerKeyPair) -> Self {
    let policy = AssetTracingPolicy { enc_keys: tracing_key.get_enc_key().clone(),
                                      asset_tracking: true,
                                      identity_tracking: None };
    TracingPolicy { policy }
  }

  pub fn new_with_identity_tracking(tracing_key: &AssetTracerKeyPair,
                                    cred_issuer_key: &CredIssuerPublicKey,
                                    reveal_map: JsValue,
                                    tracking: bool)
                                    -> Result<TracingPolicy, JsValue> {
    let reveal_map: Vec<bool> = reveal_map.into_serde().map_err(error_to_jsvalue)?;
    let identity_policy = IdentityRevealPolicy { cred_issuer_pub_key: cred_issuer_key.get_ref()
                                                                                     .clone(),
                                                 reveal_map };
    let policy = AssetTracingPolicy { enc_keys: tracing_key.get_enc_key().clone(),
                                      asset_tracking: tracking,
                                      identity_tracking: Some(identity_policy) };
    Ok(TracingPolicy { policy })
  }
}

impl TracingPolicy {
  pub fn get_ref(&self) -> &AssetTracingPolicy {
    &self.policy
  }
}

#[wasm_bindgen]
#[derive(Default)]
/// Simple asset rules:
/// 1) Traceable: Records and identities of traceable assets can be decrypted by a provided tracking key
/// 2) Transferable: Non-transferable assets can only be transferred once from the issuer to
///    another user.
/// 3) Updatable: Whether the asset memo can be updated.
/// 4) Transfer signature rules: Signature weights and threshold for a valid transfer.
/// 5) Max units: Optional limit on total issuance amount.
pub struct AssetRules {
  pub(crate) rules: PlatformAssetRules,
}

#[wasm_bindgen]
impl AssetRules {
  /// Create a default set of asset rules.
  pub fn new() -> AssetRules {
    AssetRules::default()
  }

  /// Adds an asset tracing policy.
  /// @param {TracingPolicy} policy - Tracing policy for the new asset.
  pub fn add_tracing_policy(mut self, policy: &TracingPolicy) -> AssetRules {
    self.rules.tracing_policies.add(policy.get_ref().clone());
    self
  }

  /// Set a cap on the number of units of this asset that can be issued.
  /// @param {BigInt} max_units - Maximum number of units that can be issued.
  pub fn set_max_units(mut self, max_units: u64) -> AssetRules {
    self.rules.max_units = Some(max_units);
    self
  }

  /// Transferability toggle. Assets that are not transferable can only be transferred by the asset
  /// issuer.
  /// @param {bool} transferable - Boolean indicating whether asset can be transferred.
  pub fn set_transferable(mut self, transferable: bool) -> AssetRules {
    self.rules.transferable = transferable;
    self
  }

  /// The updatable flag determines whether the asset memo can be updated after issuance.
  /// @param {bool} updatable - Boolean indicating whether asset memo can be updated.
  pub fn set_updatable(mut self, updatable: bool) -> AssetRules {
    self.rules.updatable = updatable;
    self
  }

  /// Co-signature rules. Assets with co-signatue rules require additional weighted signatures to
  /// be transferred.
  /// @param {SignatureRules} multisig_rules - Co-signature restrictions.
  pub fn set_transfer_multisig_rules(mut self, multisig_rules: SignatureRules) -> AssetRules {
    self.rules.transfer_multisig_rules = Some(multisig_rules.sig_rules);
    self
  }
}

#[wasm_bindgen]
#[derive(Clone, Debug, Deserialize, Eq, PartialEq, Serialize)]
/// Blinding factor for a custom data operation. A blinding factor adds a random value to the
/// custom data being hashed to make the hash hiding.
pub struct KVBlind {
  pub(crate) blind: PlatformKVBlind,
}

#[wasm_bindgen]
impl KVBlind {
  /// Generate a random blinding factor.
  pub fn gen_random() -> Self {
    let mut small_rng = ChaChaRng::from_entropy();
    let mut buf: [u8; 16] = [0u8; 16];
    small_rng.fill_bytes(&mut buf);
    KVBlind { blind: PlatformKVBlind(buf) }
  }
}

impl KVBlind {
  pub fn get_blind_ref(&self) -> &PlatformKVBlind {
    &self.blind
  }
}

#[wasm_bindgen]
#[derive(Clone, Debug, Deserialize, Eq, PartialEq, Serialize)]
/// Key for hashes in the ledger's custom data store.
pub struct Key(Digest);

#[wasm_bindgen]
impl Key {
  /// Generate a random key.
  /// Figure out how to store prng ref in browser: https://bugtracker.findora.org/issues/63
  pub fn gen_random() -> Self {
    let mut small_rng = ChaChaRng::from_entropy();
    let mut buf: [u8; DIGESTBYTES] = [0u8; DIGESTBYTES];
    small_rng.fill_bytes(&mut buf);
    Key(Digest::from_slice(&buf).unwrap())
  }
}

impl Key {
  pub fn get_ref(&self) -> &Digest {
    &self.0
  }
}

#[wasm_bindgen]
#[derive(Clone, Debug, Deserialize, Eq, PartialEq, Serialize)]
/// Hash that can be stored in the ledger's custom data store.
pub struct KVHash {
  pub(crate) hash: PlatformKVHash,
}

#[wasm_bindgen]
impl KVHash {
  /// Generate a new custom data hash without a blinding factor.
  pub fn new_no_blind(data: &str) -> Self {
    KVHash { hash: PlatformKVHash(HashOf::new(&(data.as_bytes().to_vec(), None))) }
  }

  /// Generate a new custom data hash with a blinding factor.
  pub fn new_with_blind(data: &str, kv_blind: &KVBlind) -> Self {
    KVHash { hash: PlatformKVHash(HashOf::new(&(data.as_bytes().to_vec(),
                                                Some(kv_blind.get_blind_ref().clone())))) }
  }
}

impl KVHash {
  pub fn get_hash(self) -> PlatformKVHash {
    self.hash
  }
}<|MERGE_RESOLUTION|>--- conflicted
+++ resolved
@@ -6,15 +6,9 @@
 };
 use cryptohash::sha256::{Digest, DIGESTBYTES};
 use ledger::data_model::{
-<<<<<<< HEAD
-  AssetRules as PlatformAssetRules, AssetType as PlatformAssetType,
+  AssetRules as PlatformAssetRules, AssetType as PlatformAssetType, AssetTypeCode,
   AuthenticatedAIRResult as PlatformAuthenticatedAIRResult, AuthenticatedUtxo,
   KVBlind as PlatformKVBlind, KVHash as PlatformKVHash, SignatureRules as PlatformSignatureRules,
-=======
-  AssetRules as PlatformAssetRules, AssetType as PlatformAssetType, AssetTypeCode,
-  AuthenticatedAIRResult as PlatformAuthenticatedAIRResult, KVBlind as PlatformKVBlind,
-  KVHash as PlatformKVHash, SignatureRules as PlatformSignatureRules,
->>>>>>> 733b7ed9
   TransferType as PlatformTransferType, TxOutput, TxoRef as PlatformTxoRef, TxoSID,
 };
 use rand_chacha::ChaChaRng;
@@ -120,15 +114,50 @@
   }
 }
 
+/// Object representing an authenticable asset record. Clients can validate authentication proofs
+/// against a ledger state commitment.
+/// @see {@link Network#get_state_commitment} for instructions on fetching a ledger state commitment.
+#[wasm_bindgen]
+pub struct AuthenticatedAssetRecord {
+  pub(crate) authenticated_record: AuthenticatedUtxo,
+}
+
+impl AuthenticatedAssetRecord {
+  pub fn get_auth_record_ref(&self) -> &AuthenticatedUtxo {
+    &self.authenticated_record
+  }
+}
+
+#[wasm_bindgen]
+impl AuthenticatedAssetRecord {
+  /// Given a serialized state commitment, returns true if the
+  /// authenticated utxo proofs validate correctly and false otherwise. If the proofs validate, the
+  /// asset record contained in this structure exists on the ledger and is unspent.
+  /// @param {string} state_commitment - String representing the state commitment.
+  /// @see {@link network#get_state_commitment} for instructions on fetching a ledger state commitment.
+  /// @throws Will throw an error if the state commitment or the authenticated utxo fails to deserialize.
+  pub fn is_valid(&self, state_commitment: String) -> Result<bool, JsValue> {
+    let state_commitment = serde_json::from_str::<HashOf<_>>(&state_commitment).map_err(|_e| {
+                             JsValue::from_str("Could not deserialize state commitment")
+                           })?;
+    Ok(self.authenticated_record.is_valid(state_commitment))
+  }
+
+  pub fn from_json_record(record: &JsValue) -> Result<AuthenticatedAssetRecord, JsValue> {
+    Ok(AuthenticatedAssetRecord { authenticated_record: record.into_serde()
+                                                              .map_err(error_to_jsvalue)? })
+  }
+}
+
 #[wasm_bindgen]
 /// TXO of the client's asset record.
 pub struct ClientAssetRecord {
-  pub(crate) output: TxOutput,
+  pub(crate) txo: TxOutput,
 }
 
 impl ClientAssetRecord {
   pub fn get_bar_ref(&self) -> &BlindAssetRecord {
-    &self.output.0
+    &self.txo.0
   }
 }
 
@@ -138,24 +167,23 @@
   /// @param {record} - JSON-encoded autehtnicated asset record fetched from ledger server with the `utxo_sid/{sid}` route,
   /// where `sid` can be fetched from the query server with the `get_owned_utxos/{address}` route.
   pub fn from_json_record(record: &JsValue) -> Self {
-    let auth_utxo: AuthenticatedUtxo = record.into_serde().unwrap();
-    ClientAssetRecord { output: TxOutput((auth_utxo.utxo.0).0) }
+    ClientAssetRecord { txo: record.into_serde().unwrap() }
   }
 
   /// Returns the asset amount associated with an asset record.
   /// * If the amount is nonconfidential, returns the amount.
   /// * Otherwise, returns null.
   /// @see {@open_client_asset_record} for information about decrypting the confidential record.
-  pub fn get_asset_amount(record: &ClientAssetRecord) -> Option<u64> {
-    record.get_bar_ref().amount.get_amount()
+  pub fn get_asset_amount(&self) -> Option<u64> {
+    self.get_bar_ref().amount.get_amount()
   }
 
   /// Returns the asset type associated with an asset record.
   /// * If the type is nonconfidential, returns a base64 string representing the type.
   /// * Otherwise, returns null.
   /// @see {@open_client_asset_record} for information about decrypting the confidential record.
-  pub fn get_asset_type(record: &ClientAssetRecord) -> Option<String> {
-    let code = record.get_bar_ref().asset_type.get_asset_type();
+  pub fn get_asset_type(&self) -> Option<String> {
+    let code = self.get_bar_ref().asset_type.get_asset_type();
     match code {
       Some(c) => Some((AssetTypeCode { val: c }).to_base64()),
       None => None,
