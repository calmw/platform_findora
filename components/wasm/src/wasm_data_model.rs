--- conflicted
+++ resolved
@@ -143,7 +143,6 @@
 
 #[wasm_bindgen]
 impl ClientAssetRecord {
-<<<<<<< HEAD
   /// Builds a client record from a JSON-encoded JavaScript value.
   ///
   /// @param {JsValue} val - JSON-encoded autehtnicated asset record fetched from ledger server with the `utxo_sid/{sid}` route,
@@ -161,12 +160,7 @@
   ///   "public_key":"Glf8dKF6jAPYHzR_PYYYfzaWqpYcMvnrIcazxsilmlA="
   /// }
   ///
-  /// @see {@link Network#getUtxo|Network.getUtxo} for information about how to
-=======
-  /// Builds a client record from a JSON-encodedJavaScript value.
-  /// @param {JsValue} val - JSON-encoded authenticated asset record fetched from ledger server.
   /// @see {@link module:Findora-Network~Network#getUtxo|Network.getUtxo} for information about how to
->>>>>>> d12c7299
   /// fetch an asset record from the ledger server.
   pub fn from_json(val: &JsValue) -> Self {
     ClientAssetRecord { txo: val.into_serde().unwrap() }
@@ -370,7 +364,6 @@
 #[wasm_bindgen]
 impl AssetType {
   /// Builds an asset type from a JSON-encoded JavaScript value.
-<<<<<<< HEAD
   /// @param {JsValue} val - JSON-encoded asset type fetched from ledger server with the `asset_token/{code}` route.
   /// Note: The first field of an asset type is `properties`. See the example below.
   ///
@@ -389,11 +382,7 @@
   ///   }
   /// }
   ///
-  /// @see {@link Network#getAssetProperties|Network.getAsset} for information about how to
-=======
-  /// @param {JsValue} val - JSON-encoded asset type fetched from ledger server.
   /// @see {@link module:Findora-Network~Network#getAssetProperties|Network.getAsset} for information about how to
->>>>>>> d12c7299
   /// fetch an asset type from the ledger server.
   pub fn from_json(json: &JsValue) -> Result<AssetType, JsValue> {
     let asset_type: PlatformAssetType = json.into_serde().map_err(error_to_jsvalue)?;
