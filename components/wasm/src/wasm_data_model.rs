#![deny(warnings)]
use crate::util::error_to_jsvalue;
use credentials::{
  CredCommitment, CredIssuerPublicKey, CredIssuerSecretKey, CredPoK, CredRevealSig, CredSignature,
  CredUserPublicKey, CredUserSecretKey, Credential as PlatformCredential,
};
use cryptohash::sha256::{Digest, DIGESTBYTES};
use ledger::data_model::{
  AssetRules as PlatformAssetRules, AssetType as PlatformAssetType,
  AuthenticatedAIRResult as PlatformAuthenticatedAIRResult, AuthenticatedUtxo,
  KVBlind as PlatformKVBlind, KVHash as PlatformKVHash, SignatureRules as PlatformSignatureRules,
  TransferType as PlatformTransferType, TxOutput, TxoRef as PlatformTxoRef, TxoSID,
};
use rand_chacha::ChaChaRng;
use rand_core::{RngCore, SeedableRng};
use serde::{Deserialize, Serialize};
use utils::HashOf;
use wasm_bindgen::prelude::*;
use zei::setup::PublicParams as ZeiPublicParams;
use zei::xfr::asset_tracer::gen_asset_tracer_keypair;
use zei::xfr::sig::XfrPublicKey;
use zei::xfr::structs::{
  AssetTracerDecKeys, AssetTracerEncKeys, AssetTracerKeyPair as ZeiAssetTracerKeyPair,
  AssetTracingPolicies, AssetTracingPolicy, BlindAssetRecord, IdentityRevealPolicy,
  OwnerMemo as ZeiOwnerMemo,
};

#[wasm_bindgen]
/// Public parameters necessary for generating asset records. Generating this is expensive and
/// should be done as infrequently as possible.
/// @see {@link TransactionBuilder#add_basic_issue_asset}
pub struct PublicParams {
  pub(crate) params: ZeiPublicParams,
}

#[allow(clippy::new_without_default)]
#[wasm_bindgen]
impl PublicParams {
  /// Generates a new set of parameters.
  pub fn new() -> PublicParams {
    PublicParams { params: ZeiPublicParams::new() }
  }
}

impl PublicParams {
  pub fn get_ref(&self) -> &ZeiPublicParams {
    &self.params
  }
}

#[wasm_bindgen]
/// Indicates whether the TXO ref is an absolute or relative value.
pub struct TxoRef {
  pub(crate) txo_ref: PlatformTxoRef,
}

#[wasm_bindgen]
impl TxoRef {
  /// Creates a relative txo reference as a JSON string. Relative txo references are offset
  /// backwards from the operation they appear in -- 0 is the most recent, (n-1) is the first output
  /// of the transaction.
  ///
  /// Use relative txo indexing when referring to outputs of intermediate operations (e.g. a
  /// transaction containing both an issuance and a transfer).
  ///
  /// # Arguments
  /// @param {BigInt} idx -  Relative Txo (transaction output) SID.
  pub fn relative(idx: u64) -> Self {
    TxoRef { txo_ref: PlatformTxoRef::Relative(idx) }
  }

  /// Creates an absolute transaction reference as a JSON string.
  ///
  /// Use absolute txo indexing when referring to an output that has been assigned a utxo index (i.e.
  /// when the utxo has been committed to the ledger in an earlier transaction).
  ///
  /// # Arguments
  /// @param {BigInt} idx -  Txo (transaction output) SID.
  pub fn absolute(idx: u64) -> Self {
    TxoRef { txo_ref: PlatformTxoRef::Absolute(TxoSID(idx)) }
  }
}

impl TxoRef {
  pub fn get_txo(&self) -> &PlatformTxoRef {
    &self.txo_ref
  }
}

#[wasm_bindgen]
/// Indicates whether the transfer is a standard one, or a debt swap.
pub struct TransferType {
  transfer_type: PlatformTransferType,
}

#[wasm_bindgen]
impl TransferType {
  /// Standard TransferType variant for txn builder.
  /// Returns a token as a string signifying that the Standard policy should be used when evaluating the transaction.
  pub fn standard_transfer_type() -> Self {
    TransferType { transfer_type: PlatformTransferType::Standard }
  }

  /// Debt swap TransferType variant for txn builder.
  /// Returns a token as a string signifying that the DebtSwap policy should be used when evaluating the transaction.
  pub fn debt_transfer_type() -> Self {
    TransferType { transfer_type: PlatformTransferType::DebtSwap }
  }
}

impl TransferType {
  pub fn get_type(&self) -> &PlatformTransferType {
    &self.transfer_type
  }
}

/// Object representing an authenticable asset record. Clients can validate authentication proofs
/// against a ledger state commitment.
/// @see {@link Network#get_state_commitment} for instructions on fetching a ledger state commitment.
#[wasm_bindgen]
pub struct AuthenticatedAssetRecord {
  pub(crate) authenticated_record: AuthenticatedUtxo,
}

impl AuthenticatedAssetRecord {
  pub fn get_auth_record_ref(&self) -> &AuthenticatedUtxo {
    &self.authenticated_record
  }
}

#[wasm_bindgen]
impl AuthenticatedAssetRecord {
  /// Given a serialized state commitment, returns true if the
  /// authenticated utxo proofs validate correctly and false otherwise. If the proofs validate, the
  /// asset record contained in this structure exists on the ledger and is unspent.
  /// @param {string} state_commitment - String representing the state commitment.
  /// @see {@link network#get_state_commitment} for instructions on fetching a ledger state commitment.
  /// @throws Will throw an error if the state commitment fails to deserialize.
  pub fn is_valid(&self, state_commitment: String) -> Result<bool, JsValue> {
    let state_commitment = serde_json::from_str::<HashOf<_>>(&state_commitment).map_err(|_e| {
                             JsValue::from_str("Could not deserialize state commitment")
                           })?;
    Ok(self.authenticated_record.is_valid(state_commitment))
  }

  pub fn from_json_record(record: &JsValue) -> Result<AuthenticatedAssetRecord, JsValue> {
    Ok(AuthenticatedAssetRecord { authenticated_record: record.into_serde()
                                                              .map_err(error_to_jsvalue)? })
  }
}

#[wasm_bindgen]
/// TXO of the client's asset record.
pub struct ClientAssetRecord {
  pub(crate) txo: TxOutput,
}

impl ClientAssetRecord {
  pub fn get_bar_ref(&self) -> &BlindAssetRecord {
<<<<<<< HEAD
    &self.output.record
=======
    &self.txo.0
>>>>>>> cfc3d4e2
  }
}

#[wasm_bindgen]
impl ClientAssetRecord {
  /// Builds a client record from a JSON-serialized JavaScript value.
  /// @param {JsValue} val - JSON-encoded autehtnicated asset record fetched from ledger server with the `utxo_sid/{sid}` route,
  /// where `sid` can be fetched from the query server with the `get_owned_utxos/{address}` route.
<<<<<<< HEAD
  pub fn from_jsvalue(val: &JsValue) -> Self {
    ClientAssetRecord { output: TxOutput { record: val.into_serde().unwrap(),
                                           lien: None } }
=======
  /// * E.g.: `{"amount":{"NonConfidential":1000},
  /// "asset_type":{"NonConfidential":[2,14,75,187,192,9,69,242,30,9,18,203,193,227,148,56]},
  /// "public_key":"vmGHutHEUGVL24SZMfkadu-9u7RcIARSlQB-rVHOnEM="}`.
  pub fn from_json(val: &JsValue) -> Self {
    ClientAssetRecord { txo: val.into_serde().unwrap() }
>>>>>>> cfc3d4e2
  }
}

#[wasm_bindgen]
#[derive(Serialize, Deserialize)]
/// Key pair of the asset tracer. This key pair can be used to decrypt traced assets and
/// identities.
pub struct AssetTracerKeyPair {
  pub(crate) keypair: ZeiAssetTracerKeyPair,
}

#[wasm_bindgen]
impl AssetTracerKeyPair {
  pub fn new() -> Self {
    let mut small_rng = ChaChaRng::from_entropy();
    AssetTracerKeyPair { keypair: gen_asset_tracer_keypair(&mut small_rng) }
  }
}
impl Default for AssetTracerKeyPair {
  fn default() -> Self {
    Self::new()
  }
}

impl AssetTracerKeyPair {
  pub fn get_enc_key(&self) -> &AssetTracerEncKeys {
    &self.keypair.enc_key
  }

  pub fn get_dec_key(&self) -> &AssetTracerDecKeys {
    &self.keypair.dec_key
  }

  pub fn get_keys(&self) -> &ZeiAssetTracerKeyPair {
    &self.keypair
  }
}

#[wasm_bindgen]
#[derive(Deserialize)]
/// Asset owner memo. Contains information needed to decrypt an asset record.
/// @see {@link ClientAssetRecord} for more details about asset records.
pub struct OwnerMemo {
  pub(crate) memo: ZeiOwnerMemo,
}

#[wasm_bindgen]
impl OwnerMemo {
  /// Builds an owner memo from a JSON-serialized JavaScript value.
  /// @param {JsValue} val - JSON owner memo fetched from query server with the `get_owner_memo/{sid}` route,
  /// where `sid` can be fetched from the query server with the `get_owned_utxos/{address}` route.
  /// * E.g.: `{"blind_share":[91,251,44,28,7,221,67,155,175,213,25,183,70,90,119,232,212,238,226,142,159,200,54,19,60,115,38,221,248,202,74,248],
  /// "lock":{"ciphertext":[119,54,117,136,125,133,112,193],"encoded_rand":"8KDql2JphPB5WLd7-aYE1bxTQAcweFSmrqymLvPDntM="}}`.
  pub fn from_json(val: &JsValue) -> Self {
    let zei_owner_memo: ZeiOwnerMemo = val.into_serde().unwrap();
    OwnerMemo { memo: ZeiOwnerMemo { blind_share: zei_owner_memo.blind_share,
                                     lock: zei_owner_memo.lock } }
  }
}

impl OwnerMemo {
  pub fn get_memo_ref(&self) -> &ZeiOwnerMemo {
    &self.memo
  }
}

#[derive(Serialize, Deserialize)]
pub(crate) struct AttributeDefinition {
  pub name: String,
  pub size: usize,
}

#[derive(Serialize, Deserialize)]
pub(crate) struct AttributeAssignment {
  pub name: String,
  pub val: String,
}

#[wasm_bindgen]
#[derive(Serialize, Deserialize)]
/// Key pair of a credential user.
pub struct CredentialUserKeyPair {
  pub(crate) pk: CredUserPublicKey,
  pub(crate) sk: CredUserSecretKey,
}

#[wasm_bindgen]
#[derive(Serialize, Deserialize)]
/// Key pair of a credential issuer.
pub struct CredentialIssuerKeyPair {
  pub(crate) pk: CredIssuerPublicKey,
  pub(crate) sk: CredIssuerSecretKey,
}

#[wasm_bindgen]
#[derive(Serialize, Deserialize)]
/// Signature of a credential record.
pub struct CredentialSignature {
  pub(crate) sig: CredSignature,
}

#[wasm_bindgen]
#[derive(Serialize, Deserialize)]
/// Reveal signature of a credential record.
pub struct CredentialRevealSig {
  pub(crate) sig: CredRevealSig,
}

#[wasm_bindgen]
#[derive(Serialize, Deserialize)]
/// Commitment to a credential record and proof that the commitment is a valid re-randomization of a
/// commitment signed by a certain credential issuer.
pub struct CredentialCommitmentAndPoK {
  pub(crate) commitment: CredentialCommitment,
  pub(crate) pok: CredentialPoK,
}

#[wasm_bindgen]
impl CredentialCommitmentAndPoK {
  pub fn get_commitment(&self) -> CredentialCommitment {
    self.commitment.clone()
  }
  pub fn get_pok(&self) -> CredentialPoK {
    self.pok.clone()
  }
}

#[wasm_bindgen]
#[derive(Serialize, Deserialize, Clone)]
/// Commitment to a credential record.
pub struct CredentialCommitment {
  pub(crate) commitment: CredCommitment,
}

impl CredentialCommitment {
  pub fn get_ref(&self) -> &CredCommitment {
    &self.commitment
  }
}

#[wasm_bindgen]
#[derive(Serialize, Deserialize, Clone)]
/// Proof that a credential is a valid re-randomization of a credential signed by a certain asset
/// issuer.
pub struct CredentialPoK {
  pub(crate) pok: CredPoK,
}

impl CredentialPoK {
  pub fn get_ref(&self) -> &CredPoK {
    &self.pok
  }
}

#[wasm_bindgen]
/// Authenticated address identity registry value. Contains a proof that the AIR result is stored
/// in the ledger.
pub struct AuthenticatedAIRResult {
  pub(crate) result: PlatformAuthenticatedAIRResult,
}

impl AuthenticatedAIRResult {
  pub fn get_ref(&self) -> &PlatformAuthenticatedAIRResult {
    &self.result
  }
}

#[wasm_bindgen]
/// Object representing an asset definition. Used to fetch tracing policies and any other
/// information that may be required to construct a valid transfer or issuance.
pub struct AssetType {
  pub(crate) asset_type: PlatformAssetType,
}

#[wasm_bindgen]
impl AssetType {
  /// Builds an asset type from a JSON-serialized JavaScript value.
  /// @param {JsValue} val - JSON asset type fetched from ledger server with the `asset_token/{code}` route.
  /// * E.g.: `{"properties":{"code":"Zz2BfXev5V1yLxeyBWii3g==",
  /// "issuer":{"key":"Re_gz_oihZoXkfs2ebyQqSlURLGEE6DLWNqKbV5qk7k="},
  /// "memo":"test memo",
  /// "asset_rules":{"transferable":false,"updatable":false,"transfer_multisig_rules":null,"max_units":null}},
  /// "digest":[0,0,0,0,0,0,0,0,0,0,0,0,0,0,0,0,0,0,0,0,0,0,0,0,0,0,0,0,0,0,0,0],
  /// "units":0,
  /// "confidential_units":[0,0,0,0,0,0,0,0,0,0,0,0,0,0,0,0,0,0,0,0,0,0,0,0,0,0,0,0,0,0,0,0]}`.
  pub fn from_json(json: &JsValue) -> Result<AssetType, JsValue> {
    let asset_type: PlatformAssetType = json.into_serde().map_err(error_to_jsvalue)?;
    Ok(AssetType { asset_type })
  }

  /// Fetch the tracing policies from the asset definition.
  pub fn get_tracing_policies(&self) -> TracingPolicies {
    TracingPolicies { policies: self.asset_type
                                    .properties
                                    .asset_rules
                                    .tracing_policies
                                    .clone() }
  }
}

#[wasm_bindgen]
impl AuthenticatedAIRResult {
  /// Construct an AIRResult from the JSON-encoded value returned by the ledger.
  pub fn from_json(json: &JsValue) -> Result<AuthenticatedAIRResult, JsValue> {
    let result: PlatformAuthenticatedAIRResult = json.into_serde().map_err(error_to_jsvalue)?;
    Ok(AuthenticatedAIRResult { result })
  }

  /// Returns true if the authenticated AIR result proofs verify succesfully.
  /// @param {string} state_commitment - String representing the ledger state commitment.
  pub fn is_valid(&self, state_commitment: String) -> Result<bool, JsValue> {
    let state_commitment = serde_json::from_str::<HashOf<_>>(&state_commitment).map_err(|_e| {
                             JsValue::from_str("Could not deserialize state commitment")
                           })?;
    Ok(self.get_ref().is_valid(state_commitment))
  }

  /// Returns the underlying credential commitment of the AIR result.
  pub fn get_commitment(&self) -> Option<CredentialCommitment> {
    let commitment = self.get_ref().get_credential_commitment();
    commitment.map(|comm| CredentialCommitment { commitment: comm })
  }
}

#[wasm_bindgen]
#[derive(Serialize, Deserialize)]
/// Credential information containing:
/// * Issuer public key.
/// * Credential signature.
/// * Credential attributes and associated values.
pub struct Credential {
  pub(crate) credential: PlatformCredential,
}

impl CredentialSignature {
  pub fn get_sig_ref(&self) -> &CredSignature {
    &self.sig
  }
}

impl Credential {
  pub fn get_cred_ref(&self) -> &PlatformCredential {
    &self.credential
  }
}

impl CredentialRevealSig {
  pub fn get_sig_ref(&self) -> &CredRevealSig {
    &self.sig
  }
}

#[wasm_bindgen]
/// Key pair of a credential issuer
impl CredentialIssuerKeyPair {
  /// Returns the credential issuer's public key.
  pub fn get_pk(&self) -> CredIssuerPublicKey {
    self.pk.clone()
  }
  /// Returns the credential issuer's secret key.
  pub fn get_sk(&self) -> CredIssuerSecretKey {
    self.sk.clone()
  }
  /// Convert the key pair to a serialized value that can be used in the browser.
  pub fn to_json(&self) -> JsValue {
    JsValue::from_serde(&self).unwrap()
  }
  /// Generate a key pair from a JSON-serialized JavaScript value.
  pub fn from_json(val: &JsValue) -> Self {
    val.into_serde().unwrap()
  }
}

#[wasm_bindgen]
impl CredentialUserKeyPair {
  /// Returns the credential issuer's public key.
  pub fn get_pk(&self) -> CredUserPublicKey {
    self.pk.clone()
  }
  /// Returns the credential issuer's secret key.
  pub fn get_sk(&self) -> CredUserSecretKey {
    self.sk.clone()
  }
  /// Convert the key pair to a serialized value that can be used in the browser.
  pub fn to_json(&self) -> JsValue {
    JsValue::from_serde(&self).unwrap()
  }
  /// Generate a key pair from a JSON-serialized JavaScript value.
  pub fn from_json(val: &JsValue) -> Self {
    val.into_serde().unwrap()
  }
}

#[wasm_bindgen]
/// Stores threshold and weights for a multisignature requirement.
pub struct SignatureRules {
  pub(crate) sig_rules: PlatformSignatureRules,
}

#[wasm_bindgen]
/// Creates a new set of co-signature rules.
///
/// @param {BigInt} threshold - Minimum sum of signature weights that is required for an asset
/// transfer.
/// @param {JsValue} weights - Array of public key weights of the form `[["kAb...", BigInt(5)]]', where the
/// first element of each tuple is a base64 encoded public key and the second is the key's
/// associated weight.
impl SignatureRules {
  pub fn new(threshold: u64, weights: JsValue) -> Result<SignatureRules, JsValue> {
    let weights: Vec<(String, u64)> = weights.into_serde().map_err(error_to_jsvalue)?;
    let weights: Vec<(XfrPublicKey, u64)> =
      weights.iter()
             .map(|(b64_key, weight)| {
               let parsed = crate::util::public_key_from_base64(b64_key.clone());
               match parsed {
                 Err(err) => Err(err),
                 Ok(pk) => Ok((pk, *weight)),
               }
             })
             .collect::<Result<Vec<(XfrPublicKey, u64)>, JsValue>>()?;
    let sig_rules = PlatformSignatureRules { threshold, weights };
    Ok(SignatureRules { sig_rules })
  }
}

#[wasm_bindgen]
/// A collection of tracing policies. Use this object when constructing asset transfers to generate
/// the correct tracing proofs for traceable assets.
pub struct TracingPolicies {
  pub(crate) policies: AssetTracingPolicies,
}

impl TracingPolicies {
  pub fn get_policies_ref(&self) -> &AssetTracingPolicies {
    &self.policies
  }
}

#[wasm_bindgen]
/// Tracing policy for asset transfers. Can be configured to track credentials, the asset type and
/// amount, or both.
pub struct TracingPolicy {
  pub(crate) policy: AssetTracingPolicy,
}

#[wasm_bindgen]
impl TracingPolicy {
  pub fn new_with_tracking(tracing_key: &AssetTracerKeyPair) -> Self {
    let policy = AssetTracingPolicy { enc_keys: tracing_key.get_enc_key().clone(),
                                      asset_tracking: true,
                                      identity_tracking: None };
    TracingPolicy { policy }
  }

  pub fn new_with_identity_tracking(tracing_key: &AssetTracerKeyPair,
                                    cred_issuer_key: &CredIssuerPublicKey,
                                    reveal_map: JsValue,
                                    tracking: bool)
                                    -> Result<TracingPolicy, JsValue> {
    let reveal_map: Vec<bool> = reveal_map.into_serde().map_err(error_to_jsvalue)?;
    let identity_policy = IdentityRevealPolicy { cred_issuer_pub_key: cred_issuer_key.get_ref()
                                                                                     .clone(),
                                                 reveal_map };
    let policy = AssetTracingPolicy { enc_keys: tracing_key.get_enc_key().clone(),
                                      asset_tracking: tracking,
                                      identity_tracking: Some(identity_policy) };
    Ok(TracingPolicy { policy })
  }
}

impl TracingPolicy {
  pub fn get_ref(&self) -> &AssetTracingPolicy {
    &self.policy
  }
}

#[wasm_bindgen]
#[derive(Default)]
/// Simple asset rules:
/// 1) Traceable: Records and identities of traceable assets can be decrypted by a provided tracking key
/// 2) Transferable: Non-transferable assets can only be transferred once from the issuer to
///    another user.
/// 3) Updatable: Whether the asset memo can be updated.
/// 4) Transfer signature rules: Signature weights and threshold for a valid transfer.
/// 5) Max units: Optional limit on total issuance amount.
pub struct AssetRules {
  pub(crate) rules: PlatformAssetRules,
}

#[wasm_bindgen]
impl AssetRules {
  /// Create a default set of asset rules.
  pub fn new() -> AssetRules {
    AssetRules::default()
  }

  /// Adds an asset tracing policy.
  /// @param {TracingPolicy} policy - Tracing policy for the new asset.
  pub fn add_tracing_policy(mut self, policy: &TracingPolicy) -> AssetRules {
    self.rules.tracing_policies.add(policy.get_ref().clone());
    self
  }

  /// Set a cap on the number of units of this asset that can be issued.
  /// @param {BigInt} max_units - Maximum number of units that can be issued.
  pub fn set_max_units(mut self, max_units: u64) -> AssetRules {
    self.rules.max_units = Some(max_units);
    self
  }

  /// Transferability toggle. Assets that are not transferable can only be transferred by the asset
  /// issuer.
  /// @param {bool} transferable - Boolean indicating whether asset can be transferred.
  pub fn set_transferable(mut self, transferable: bool) -> AssetRules {
    self.rules.transferable = transferable;
    self
  }

  /// The updatable flag determines whether the asset memo can be updated after issuance.
  /// @param {bool} updatable - Boolean indicating whether asset memo can be updated.
  pub fn set_updatable(mut self, updatable: bool) -> AssetRules {
    self.rules.updatable = updatable;
    self
  }

  /// Co-signature rules. Assets with co-signatue rules require additional weighted signatures to
  /// be transferred.
  /// @param {SignatureRules} multisig_rules - Co-signature restrictions.
  pub fn set_transfer_multisig_rules(mut self, multisig_rules: SignatureRules) -> AssetRules {
    self.rules.transfer_multisig_rules = Some(multisig_rules.sig_rules);
    self
  }
}

#[wasm_bindgen]
#[derive(Clone, Debug, Deserialize, Eq, PartialEq, Serialize)]
/// Blinding factor for a custom data operation. A blinding factor adds a random value to the
/// custom data being hashed to make the hash hiding.
pub struct KVBlind {
  pub(crate) blind: PlatformKVBlind,
}

#[wasm_bindgen]
impl KVBlind {
  /// Generate a random blinding factor.
  pub fn gen_random() -> Self {
    let mut small_rng = ChaChaRng::from_entropy();
    let mut buf: [u8; 16] = [0u8; 16];
    small_rng.fill_bytes(&mut buf);
    KVBlind { blind: PlatformKVBlind(buf) }
  }
}

impl KVBlind {
  pub fn get_blind_ref(&self) -> &PlatformKVBlind {
    &self.blind
  }
}

#[wasm_bindgen]
#[derive(Clone, Debug, Deserialize, Eq, PartialEq, Serialize)]
/// Key for hashes in the ledger's custom data store.
pub struct Key(Digest);

#[wasm_bindgen]
impl Key {
  /// Generate a random key.
  /// Figure out how to store prng ref in browser: https://bugtracker.findora.org/issues/63
  pub fn gen_random() -> Self {
    let mut small_rng = ChaChaRng::from_entropy();
    let mut buf: [u8; DIGESTBYTES] = [0u8; DIGESTBYTES];
    small_rng.fill_bytes(&mut buf);
    Key(Digest::from_slice(&buf).unwrap())
  }
}

impl Key {
  pub fn get_ref(&self) -> &Digest {
    &self.0
  }
}

#[wasm_bindgen]
#[derive(Clone, Debug, Deserialize, Eq, PartialEq, Serialize)]
/// Hash that can be stored in the ledger's custom data store.
pub struct KVHash {
  pub(crate) hash: PlatformKVHash,
}

#[wasm_bindgen]
impl KVHash {
  /// Generate a new custom data hash without a blinding factor.
  pub fn new_no_blind(data: &str) -> Self {
    KVHash { hash: PlatformKVHash(HashOf::new(&(data.as_bytes().to_vec(), None))) }
  }

  /// Generate a new custom data hash with a blinding factor.
  pub fn new_with_blind(data: &str, kv_blind: &KVBlind) -> Self {
    KVHash { hash: PlatformKVHash(HashOf::new(&(data.as_bytes().to_vec(),
                                                Some(kv_blind.get_blind_ref().clone())))) }
  }
}

impl KVHash {
  pub fn get_hash(self) -> PlatformKVHash {
    self.hash
  }
}<|MERGE_RESOLUTION|>--- conflicted
+++ resolved
@@ -157,11 +157,7 @@
 
 impl ClientAssetRecord {
   pub fn get_bar_ref(&self) -> &BlindAssetRecord {
-<<<<<<< HEAD
-    &self.output.record
-=======
-    &self.txo.0
->>>>>>> cfc3d4e2
+    &self.txo.record
   }
 }
 
@@ -170,17 +166,11 @@
   /// Builds a client record from a JSON-serialized JavaScript value.
   /// @param {JsValue} val - JSON-encoded autehtnicated asset record fetched from ledger server with the `utxo_sid/{sid}` route,
   /// where `sid` can be fetched from the query server with the `get_owned_utxos/{address}` route.
-<<<<<<< HEAD
-  pub fn from_jsvalue(val: &JsValue) -> Self {
-    ClientAssetRecord { output: TxOutput { record: val.into_serde().unwrap(),
-                                           lien: None } }
-=======
   /// * E.g.: `{"amount":{"NonConfidential":1000},
   /// "asset_type":{"NonConfidential":[2,14,75,187,192,9,69,242,30,9,18,203,193,227,148,56]},
   /// "public_key":"vmGHutHEUGVL24SZMfkadu-9u7RcIARSlQB-rVHOnEM="}`.
   pub fn from_json(val: &JsValue) -> Self {
     ClientAssetRecord { txo: val.into_serde().unwrap() }
->>>>>>> cfc3d4e2
   }
 }
 
