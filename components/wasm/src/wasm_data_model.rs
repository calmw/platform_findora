#![deny(warnings)]
use crate::util::error_to_jsvalue;
use credentials::{
  CredCommitment, CredIssuerPublicKey, CredIssuerSecretKey, CredPoK, CredRevealSig, CredSignature,
  CredUserPublicKey, CredUserSecretKey, Credential as PlatformCredential,
};
use ledger::data_model::{
  AssetRules as PlatformAssetRules, AssetType as PlatformAssetType,
  AuthenticatedAIRResult as PlatformAuthenticatedAIRResult, AuthenticatedUtxo,
  KVBlind as PlatformKVBlind, KVHash as PlatformKVHash, SignatureRules as PlatformSignatureRules,
  TxOutput, TxoRef as PlatformTxoRef, TxoSID,
};
use rand_chacha::ChaChaRng;
use rand_core::{RngCore, SeedableRng};
use serde::{Deserialize, Serialize};
use sparse_merkle_tree::Key as SmtKey;
use utils::HashOf;
use wasm_bindgen::prelude::*;
use zei::setup::PublicParams as ZeiPublicParams;
use zei::xfr::asset_tracer::gen_asset_tracer_keypair;
use zei::xfr::sig::XfrPublicKey;
use zei::xfr::structs::{
  AssetTracerDecKeys, AssetTracerEncKeys, AssetTracerKeyPair as ZeiAssetTracerKeyPair,
  AssetTracingPolicies, AssetTracingPolicy, BlindAssetRecord, IdentityRevealPolicy,
  OwnerMemo as ZeiOwnerMemo,
};

#[wasm_bindgen]
/// Public parameters necessary for generating asset records. Generating this is expensive and
/// should be done as infrequently as possible.
/// @see {@link TransactionBuilder#add_basic_issue_asset}
pub struct PublicParams {
  pub(crate) params: ZeiPublicParams,
}

#[allow(clippy::new_without_default)]
#[wasm_bindgen]
impl PublicParams {
  /// Generates a new set of parameters.
  pub fn new() -> PublicParams {
    PublicParams { params: ZeiPublicParams::new() }
  }
}

impl PublicParams {
  pub fn get_ref(&self) -> &ZeiPublicParams {
    &self.params
  }
}

#[wasm_bindgen]
/// Indicates whether the TXO ref is an absolute or relative value.
pub struct TxoRef {
  pub(crate) txo_ref: PlatformTxoRef,
}

#[wasm_bindgen]
impl TxoRef {
  /// Creates a relative txo reference as a JSON string. Relative txo references are offset
  /// backwards from the operation they appear in -- 0 is the most recent, (n-1) is the first output
  /// of the transaction.
  ///
  /// Use relative txo indexing when referring to outputs of intermediate operations (e.g. a
  /// transaction containing both an issuance and a transfer).
  ///
  /// # Arguments
  /// @param {BigInt} idx -  Relative TXO (transaction output) SID.
  pub fn relative(idx: u64) -> Self {
    TxoRef { txo_ref: PlatformTxoRef::Relative(idx) }
  }

  /// Creates an absolute transaction reference as a JSON string.
  ///
  /// Use absolute txo indexing when referring to an output that has been assigned a utxo index (i.e.
  /// when the utxo has been committed to the ledger in an earlier transaction).
  ///
  /// # Arguments
  /// @param {BigInt} idx -  Txo (transaction output) SID.
  pub fn absolute(idx: u64) -> Self {
    TxoRef { txo_ref: PlatformTxoRef::Absolute(TxoSID(idx)) }
  }
}

impl TxoRef {
  pub fn get_txo(&self) -> &PlatformTxoRef {
    &self.txo_ref
  }
}

/// Object representing an authenticable asset record. Clients can validate authentication proofs
/// against a ledger state commitment.
#[wasm_bindgen]
pub struct AuthenticatedAssetRecord {
  pub(crate) authenticated_record: AuthenticatedUtxo,
}

impl AuthenticatedAssetRecord {
  pub fn get_auth_record_ref(&self) -> &AuthenticatedUtxo {
    &self.authenticated_record
  }
}

#[wasm_bindgen]
impl AuthenticatedAssetRecord {
  /// Given a serialized state commitment, returns true if the
  /// authenticated UTXO proofs validate correctly and false otherwise. If the proofs validate, the
  /// asset record contained in this structure exists on the ledger and is unspent.
  /// @param {string} state_commitment - String representing the state commitment.
  /// @see {@link Network#getStateCommitment|Network.getStateCommitment} for instructions on fetching a ledger state commitment.
  /// @throws Will throw an error if the state commitment fails to deserialize.
  pub fn is_valid(&self, state_commitment: String) -> Result<bool, JsValue> {
    let state_commitment = serde_json::from_str::<HashOf<_>>(&state_commitment).map_err(|_e| {
                             JsValue::from_str("Could not deserialize state commitment")
                           })?;
    Ok(self.authenticated_record.is_valid(state_commitment))
  }

  /// Builds an AuthenticatedAssetRecord from a JSON-encoded asset record returned from the ledger
  /// server.
  /// @param {JsValue} val - JSON-encoded asset record fetched from ledger server.
  /// @see {@link Network#getUtxo|Network.getUtxo} for information about how to
  /// fetch an asset record from the ledger server.
  pub fn from_json_record(record: &JsValue) -> Result<AuthenticatedAssetRecord, JsValue> {
    Ok(AuthenticatedAssetRecord { authenticated_record: record.into_serde()
                                                              .map_err(error_to_jsvalue)? })
  }
}

#[wasm_bindgen]
/// This object represents an asset record owned by a ledger key pair.
/// @see {@link open_client_asset_record} for information about how to decrypt an encrypted asset
/// record.
pub struct ClientAssetRecord {
  pub(crate) txo: TxOutput,
}

impl ClientAssetRecord {
  pub fn get_bar_ref(&self) -> &BlindAssetRecord {
    &self.txo.0
  }
}

#[wasm_bindgen]
impl ClientAssetRecord {
<<<<<<< HEAD
  /// Builds a client record from a JSON-serialized JavaScript value.
  /// @param {JsValue} val - JSON-encoded autehtnicated asset record fetched from ledger server with the `utxo_sid/{sid}` route,
  /// where `sid` can be fetched from the query server with the `get_owned_utxos/{address}` route.
  ///
  /// Note: The first field of an asset record is `utxo`. E.g.:
  // `"utxo":{
  //   "amount":{
  //     "NonConfidential":5
  //   },
  //   "asset_type":{
  //     "NonConfidential":[113,168,158,149,55,64,18,189,88,156,133,204,156,46,106,46,232,62,69,233,157,112,240,132,164,120,4,110,14,247,109,127]
  //   },
  //   "public_key":"Glf8dKF6jAPYHzR_PYYYfzaWqpYcMvnrIcazxsilmlA="
  // }`.
=======
  /// Builds a client record from a JSON-encodedJavaScript value.
  /// @param {JsValue} val - JSON-encoded authenticated asset record fetched from ledger server.
  /// @see {@link Network#getUtxo|Network.getUtxo} for information about how to
  /// fetch an asset record from the ledger server.
>>>>>>> d897dc9b
  pub fn from_json(val: &JsValue) -> Self {
    ClientAssetRecord { txo: val.into_serde().unwrap() }
  }
}

#[wasm_bindgen]
#[derive(Serialize, Deserialize)]
/// Key pair used by asset tracers to decrypt asset amounts, types, and identity
/// commitments associated with traceable asset transfers.
/// @see {@link TracingPolicy} for information about tracing policies.
/// @see {@link AssetRules#add_tracing_policy} for information about how to add a tracing policy to
/// an asset definition.
pub struct AssetTracerKeyPair {
  pub(crate) keypair: ZeiAssetTracerKeyPair,
}

#[wasm_bindgen]
impl AssetTracerKeyPair {
  /// Creates a new tracer key pair.
  pub fn new() -> Self {
    let mut small_rng = ChaChaRng::from_entropy();
    AssetTracerKeyPair { keypair: gen_asset_tracer_keypair(&mut small_rng) }
  }
}
impl Default for AssetTracerKeyPair {
  fn default() -> Self {
    Self::new()
  }
}

impl AssetTracerKeyPair {
  pub fn get_enc_key(&self) -> &AssetTracerEncKeys {
    &self.keypair.enc_key
  }

  pub fn get_dec_key(&self) -> &AssetTracerDecKeys {
    &self.keypair.dec_key
  }

  pub fn get_keys(&self) -> &ZeiAssetTracerKeyPair {
    &self.keypair
  }
}

#[wasm_bindgen]
#[derive(Deserialize, Clone)]
/// Asset owner memo. Contains information needed to decrypt an asset record.
/// @see {@link ClientAssetRecord} for more details about asset records.
pub struct OwnerMemo {
  pub(crate) memo: ZeiOwnerMemo,
}

#[wasm_bindgen]
impl OwnerMemo {
  /// Builds an owner memo from a JSON-serialized JavaScript value.
  /// @param {JsValue} val - JSON owner memo fetched from query server with the `get_owner_memo/{sid}` route,
  /// where `sid` can be fetched from the query server with the `get_owned_utxos/{address}` route.
  /// * E.g.: `{"blind_share":[91,251,44,28,7,221,67,155,175,213,25,183,70,90,119,232,212,238,226,142,159,200,54,19,60,115,38,221,248,202,74,248],
  /// "lock":{"ciphertext":[119,54,117,136,125,133,112,193],"encoded_rand":"8KDql2JphPB5WLd7-aYE1bxTQAcweFSmrqymLvPDntM="}}`.
  pub fn from_json(val: &JsValue) -> Self {
    let zei_owner_memo: ZeiOwnerMemo = val.into_serde().unwrap();
    OwnerMemo { memo: ZeiOwnerMemo { blind_share: zei_owner_memo.blind_share,
                                     lock: zei_owner_memo.lock } }
  }

  /// Creates a clone of the owner memo.
  pub fn clone(&self) -> Self {
    OwnerMemo { memo: self.memo.clone() }
  }
}

impl OwnerMemo {
  pub fn get_memo_ref(&self) -> &ZeiOwnerMemo {
    &self.memo
  }
}

#[derive(Serialize, Deserialize)]
pub(crate) struct AttributeDefinition {
  pub name: String,
  pub size: usize,
}

#[derive(Serialize, Deserialize)]
pub(crate) struct AttributeAssignment {
  pub name: String,
  pub val: String,
}

#[wasm_bindgen]
#[derive(Serialize, Deserialize)]
/// Key pair of a credential user.
pub struct CredentialUserKeyPair {
  pub(crate) pk: CredUserPublicKey,
  pub(crate) sk: CredUserSecretKey,
}

#[wasm_bindgen]
#[derive(Serialize, Deserialize)]
/// Key pair of a credential issuer.
pub struct CredentialIssuerKeyPair {
  pub(crate) pk: CredIssuerPublicKey,
  pub(crate) sk: CredIssuerSecretKey,
}

#[wasm_bindgen]
#[derive(Serialize, Deserialize)]
/// Signature of a credential record.
pub struct CredentialSignature {
  pub(crate) sig: CredSignature,
}

#[wasm_bindgen]
#[derive(Serialize, Deserialize)]
/// Reveal signature of a credential record.
pub struct CredentialRevealSig {
  pub(crate) sig: CredRevealSig,
}

#[wasm_bindgen]
#[derive(Serialize, Deserialize)]
/// Commitment to a credential record and proof that the commitment is a valid re-randomization of a
/// commitment signed by a certain credential issuer.
pub struct CredentialCommitmentAndPoK {
  pub(crate) commitment: CredentialCommitment,
  pub(crate) pok: CredentialPoK,
}

#[wasm_bindgen]
impl CredentialCommitmentAndPoK {
  /// Returns the underlying credential commitment.
  /// @see {@link wasm_credential_verify_commitment} for information about how to verify a
  /// credential commitment.
  pub fn get_commitment(&self) -> CredentialCommitment {
    self.commitment.clone()
  }
  /// Returns the underlying proof of knowledge that the credential is a valid re-randomization.
  /// @see {@link wasm_credential_verify_commitment} for information about how to verify a
  /// credential commitment.
  pub fn get_pok(&self) -> CredentialPoK {
    self.pok.clone()
  }
}

#[wasm_bindgen]
#[derive(Serialize, Deserialize, Clone)]
/// Commitment to a credential record.
/// @see {@link wasm_credential_verify_commitment} for information about how to verify a
/// credential commitment.
pub struct CredentialCommitment {
  pub(crate) commitment: CredCommitment,
}

impl CredentialCommitment {
  pub fn get_ref(&self) -> &CredCommitment {
    &self.commitment
  }
}

#[wasm_bindgen]
#[derive(Serialize, Deserialize, Clone)]
/// Proof that a credential is a valid re-randomization of a credential signed by a certain asset
/// issuer.
/// @see {@link wasm_credential_verify_commitment} for information about how to verify a
/// credential commitment.
pub struct CredentialPoK {
  pub(crate) pok: CredPoK,
}

impl CredentialPoK {
  pub fn get_ref(&self) -> &CredPoK {
    &self.pok
  }
}

#[wasm_bindgen]
/// Authenticated address identity registry value. Contains a proof that the AIR result is stored
/// on the ledger.
pub struct AuthenticatedAIRResult {
  pub(crate) result: PlatformAuthenticatedAIRResult,
}

impl AuthenticatedAIRResult {
  pub fn get_ref(&self) -> &PlatformAuthenticatedAIRResult {
    &self.result
  }
}

#[wasm_bindgen]
/// Object representing an asset definition. Used to fetch tracing policies and any other
/// information that may be required to construct a valid transfer or issuance.
pub struct AssetType {
  pub(crate) asset_type: PlatformAssetType,
}

#[wasm_bindgen]
impl AssetType {
<<<<<<< HEAD
  /// Builds an asset type from a JSON-serialized JavaScript value.
  /// @param {JsValue} val - JSON asset type fetched from ledger server with the `asset_token/{code}` route.
  ///
  /// Note: The first field of an asset type is `properties`. E.g.:
  /// `"properties": {
  ///   "code": {
  ///     "val": [
  ///       151,   8, 106,  38, 126, 101, 250, 236,
  ///       134,  77,  83, 180,  43, 152,  47,  57,
  ///       83,  30,  60,   8, 132, 218,  48,  52,
  ///       167, 167, 190, 244,  34,  45,  78,  80
  ///     ]
  ///   },
  ///   "issuer": { "key": 'iFW4jY_DQVSGED05kTseBBn0BllPB9Q9escOJUpf4DY=' },
  ///   "memo": 'test memo',
  ///   "asset_rules": {
  ///     "transferable": true,
  ///     "updatable": false,
  ///     "transfer_multisig_rules": null,
  ///     "max_units": 5000
  ///   }
  /// }`.
=======
  /// Builds an asset type from a JSON-encoded JavaScript value.
  /// @param {JsValue} val - JSON-encoded asset type fetched from ledger server.
  /// @see {@link Network#getAssetProperties|Network.getAsset} for information about how to
  /// fetch an asset type from the ledger server.
>>>>>>> d897dc9b
  pub fn from_json(json: &JsValue) -> Result<AssetType, JsValue> {
    let asset_type: PlatformAssetType = json.into_serde().map_err(error_to_jsvalue)?;
    Ok(AssetType { asset_type })
  }

  /// Fetch the tracing policies associated with this asset type.
  pub fn get_tracing_policies(&self) -> TracingPolicies {
    TracingPolicies { policies: self.asset_type
                                    .properties
                                    .asset_rules
                                    .tracing_policies
                                    .clone() }
  }
}

#[wasm_bindgen]
impl AuthenticatedAIRResult {
  /// Construct an AIRResult from the JSON-encoded value returned by the ledger.
  /// @see {@link Network#getAIRResult|Network.getAIRResult} for information about how to fetch a
  /// value from the address identity registry.
  pub fn from_json(json: &JsValue) -> Result<AuthenticatedAIRResult, JsValue> {
    let result: PlatformAuthenticatedAIRResult = json.into_serde().map_err(error_to_jsvalue)?;
    Ok(AuthenticatedAIRResult { result })
  }

  /// Returns true if the authenticated AIR result proofs verify succesfully. If the proofs are
  /// valid, the identity commitment contained in the AIR result is a valid part of the ledger.
  /// @param {string} state_commitment - String representing the ledger state commitment.
  pub fn is_valid(&self, state_commitment: String) -> Result<bool, JsValue> {
    let state_commitment = serde_json::from_str::<HashOf<_>>(&state_commitment).map_err(|_e| {
                             JsValue::from_str("Could not deserialize state commitment")
                           })?;
    Ok(self.get_ref().is_valid(state_commitment))
  }

  /// Returns the underlying credential commitment of the AIR result.
  pub fn get_commitment(&self) -> Option<CredentialCommitment> {
    let commitment = self.get_ref().get_credential_commitment();
    commitment.map(|comm| CredentialCommitment { commitment: comm })
  }
}

#[wasm_bindgen]
#[derive(Serialize, Deserialize)]
/// A user credential that can be used to selectively reveal credential attributes.
/// @see {@link wasm_credential_commit} for information about how to commit to a credential.
/// @see {@link wasm_credential_reveal} for information about how to selectively reveal credential
/// attributes.
pub struct Credential {
  pub(crate) credential: PlatformCredential,
}

impl CredentialSignature {
  pub fn get_sig_ref(&self) -> &CredSignature {
    &self.sig
  }
}

impl Credential {
  pub fn get_cred_ref(&self) -> &PlatformCredential {
    &self.credential
  }
}

impl CredentialRevealSig {
  pub fn get_sig_ref(&self) -> &CredRevealSig {
    &self.sig
  }
}

#[wasm_bindgen]
/// Key pair of a credential issuer
impl CredentialIssuerKeyPair {
  /// Returns the credential issuer's public key.
  pub fn get_pk(&self) -> CredIssuerPublicKey {
    self.pk.clone()
  }
  /// Returns the credential issuer's secret key.
  pub fn get_sk(&self) -> CredIssuerSecretKey {
    self.sk.clone()
  }
  /// Convert the key pair to a serialized value that can be used in the browser.
  pub fn to_json(&self) -> JsValue {
    JsValue::from_serde(&self).unwrap()
  }
  /// Generate a key pair from a JSON-serialized JavaScript value.
  pub fn from_json(val: &JsValue) -> Self {
    val.into_serde().unwrap()
  }
}

#[wasm_bindgen]
impl CredentialUserKeyPair {
  /// Returns the credential issuer's public key.
  pub fn get_pk(&self) -> CredUserPublicKey {
    self.pk.clone()
  }
  /// Returns the credential issuer's secret key.
  pub fn get_sk(&self) -> CredUserSecretKey {
    self.sk.clone()
  }
  /// Convert the key pair to a serialized value that can be used in the browser.
  pub fn to_json(&self) -> JsValue {
    JsValue::from_serde(&self).unwrap()
  }
  /// Generate a key pair from a JSON-serialized JavaScript value.
  pub fn from_json(val: &JsValue) -> Self {
    val.into_serde().unwrap()
  }
}

#[wasm_bindgen]
/// Stores threshold and weights for a multisignature requirement.
pub struct SignatureRules {
  pub(crate) sig_rules: PlatformSignatureRules,
}

#[wasm_bindgen]
/// Creates a new set of co-signature rules.
///
/// @param {BigInt} threshold - Minimum sum of signature weights that is required for an asset
/// transfer.
/// @param {JsValue} weights - Array of public key weights of the form `[["kAb...", BigInt(5)]]', where the
/// first element of each tuple is a base64 encoded public key and the second is the key's
/// associated weight.
impl SignatureRules {
  pub fn new(threshold: u64, weights: JsValue) -> Result<SignatureRules, JsValue> {
    let weights: Vec<(String, u64)> = weights.into_serde().map_err(error_to_jsvalue)?;
    let weights: Vec<(XfrPublicKey, u64)> =
      weights.iter()
             .map(|(b64_key, weight)| {
               let parsed = crate::util::public_key_from_base64(b64_key.clone());
               match parsed {
                 Err(err) => Err(err),
                 Ok(pk) => Ok((pk, *weight)),
               }
             })
             .collect::<Result<Vec<(XfrPublicKey, u64)>, JsValue>>()?;
    let sig_rules = PlatformSignatureRules { threshold, weights };
    Ok(SignatureRules { sig_rules })
  }
}

#[wasm_bindgen]
/// A collection of tracing policies. Use this object when constructing asset transfers to generate
/// the correct tracing proofs for traceable assets.
pub struct TracingPolicies {
  pub(crate) policies: AssetTracingPolicies,
}

impl TracingPolicies {
  pub fn get_policies_ref(&self) -> &AssetTracingPolicies {
    &self.policies
  }
}

#[wasm_bindgen]
/// Tracing policy for asset transfers. Can be configured to track credentials, the asset type and
/// amount, or both.
pub struct TracingPolicy {
  pub(crate) policy: AssetTracingPolicy,
}

#[wasm_bindgen]
impl TracingPolicy {
  pub fn new_with_tracking(tracing_key: &AssetTracerKeyPair) -> Self {
    let policy = AssetTracingPolicy { enc_keys: tracing_key.get_enc_key().clone(),
                                      asset_tracking: true,
                                      identity_tracking: None };
    TracingPolicy { policy }
  }

  pub fn new_with_identity_tracking(tracing_key: &AssetTracerKeyPair,
                                    cred_issuer_key: &CredIssuerPublicKey,
                                    reveal_map: JsValue,
                                    tracking: bool)
                                    -> Result<TracingPolicy, JsValue> {
    let reveal_map: Vec<bool> = reveal_map.into_serde().map_err(error_to_jsvalue)?;
    let identity_policy = IdentityRevealPolicy { cred_issuer_pub_key: cred_issuer_key.get_ref()
                                                                                     .clone(),
                                                 reveal_map };
    let policy = AssetTracingPolicy { enc_keys: tracing_key.get_enc_key().clone(),
                                      asset_tracking: tracking,
                                      identity_tracking: Some(identity_policy) };
    Ok(TracingPolicy { policy })
  }
}

impl TracingPolicy {
  pub fn get_ref(&self) -> &AssetTracingPolicy {
    &self.policy
  }
}

#[wasm_bindgen]
#[derive(Default)]
/// When an asset is defined, several options governing the assets must be
/// specified:
/// 1. **Traceable**: Records and identities of traceable assets can be decrypted by a provided tracking key. By defaults, assets do not have
/// any tracing policies.
/// 2. **Transferable**: Non-transferable assets can only be transferred once from the issuer to another user. By default, assets are transferable.
/// 3. **Updatable**: Whether the asset memo can be updated. By default, assets are not updatable.
/// 4. **Transfer signature rules**: Signature weights and threshold for a valid transfer. By
///    default, there are no special signature requirements.
/// 5. **Max units**: Optional limit on the total number of units of this asset that can be issued.
///    By default, assets do not have issuance caps.
/// @see {@link TracingPolicies} for more information about tracing policies.
/// @see {@link TransactionBuilder#add_operation_update_memo|add_operation_update_memo} for more information about how to add
/// a memo update operation to a transaction.
/// @see {@link SignatureRules} for more information about co-signatures.
/// @see {@link TransactionBuilder#add_operation_create_asset|add_operation_create_asset} for information about how to add asset rules to an asset definition.
pub struct AssetRules {
  pub(crate) rules: PlatformAssetRules,
}

#[wasm_bindgen]
impl AssetRules {
  /// Create a default set of asset rules. See class description for defaults.
  pub fn new() -> AssetRules {
    AssetRules::default()
  }

  /// Adds an asset tracing policy.
  /// @param {TracingPolicy} policy - Tracing policy for the new asset.
  pub fn add_tracing_policy(mut self, policy: &TracingPolicy) -> AssetRules {
    self.rules.tracing_policies.add(policy.get_ref().clone());
    self
  }

  /// Set a cap on the number of units of this asset that can be issued.
  /// @param {BigInt} max_units - Maximum number of units that can be issued.
  pub fn set_max_units(mut self, max_units: u64) -> AssetRules {
    self.rules.max_units = Some(max_units);
    self
  }

  /// Transferability toggle. Assets that are not transferable can only be transferred by the asset
  /// issuer.
  /// @param {boolean} transferable - Boolean indicating whether asset can be transferred.
  pub fn set_transferable(mut self, transferable: bool) -> AssetRules {
    self.rules.transferable = transferable;
    self
  }

  /// The updatable flag determines whether the asset memo can be updated after issuance.
  /// @param {boolean} updatable - Boolean indicating whether asset memo can be updated.
  /// @see {@link TransactionBuilder#add_operation_update_memo} for more information about how to add
  /// a memo update operation to a transaction.
  pub fn set_updatable(mut self, updatable: bool) -> AssetRules {
    self.rules.updatable = updatable;
    self
  }

  /// Co-signature rules. Assets with co-signatue rules require additional weighted signatures to
  /// be transferred.
  /// @param {SignatureRules} multisig_rules - Co-signature restrictions.
  pub fn set_transfer_multisig_rules(mut self, multisig_rules: SignatureRules) -> AssetRules {
    self.rules.transfer_multisig_rules = Some(multisig_rules.sig_rules);
    self
  }
}

#[wasm_bindgen]
#[derive(Clone, Debug, Deserialize, Eq, PartialEq, Serialize)]
/// Blinding factor for a custom data operation. A blinding factor adds a random value to the
/// custom data being hashed to make the hash hiding.
pub struct KVBlind {
  pub(crate) blind: PlatformKVBlind,
}

#[wasm_bindgen]
impl KVBlind {
  /// Generate a random blinding factor.
  pub fn gen_random() -> Self {
    let mut small_rng = ChaChaRng::from_entropy();
    let mut buf: [u8; 16] = [0u8; 16];
    small_rng.fill_bytes(&mut buf);
    KVBlind { blind: PlatformKVBlind(buf) }
  }

  /// Convert the key pair to a JSON-encoded value that can be used in the browser.
  pub fn to_json(&self) -> JsValue {
    JsValue::from_serde(&self.blind).unwrap()
  }

  /// Create a KVBlind from a JSON-encoded value.
  pub fn from_json(val: &JsValue) -> Result<KVBlind, JsValue> {
    let blind: PlatformKVBlind = val.into_serde().map_err(error_to_jsvalue)?;
    Ok(KVBlind { blind })
  }
}

impl KVBlind {
  pub fn get_blind_ref(&self) -> &PlatformKVBlind {
    &self.blind
  }
}

#[wasm_bindgen]
#[derive(Clone, Debug, Deserialize, Eq, PartialEq, Serialize)]
/// Key for hashes in the ledger's custom data store.
pub struct Key(SmtKey);

#[wasm_bindgen]
impl Key {
  /// Generate a random key.
  /// Figure out how to store prng ref in browser: https://bugtracker.findora.org/issues/63
  pub fn gen_random() -> Self {
    let mut small_rng = ChaChaRng::from_entropy();
    Key(SmtKey::gen_random(&mut small_rng))
  }

  /// Returns a base64 encoded version of the Key.
  pub fn to_base64(&self) -> String {
    self.0.to_base64()
  }

  /// Generates a Key from a base64-encoded String.
  pub fn from_base64(string: &str) -> Result<Key, JsValue> {
    Ok(Key(SmtKey::from_base64(string).map_err(error_to_jsvalue)?))
  }
}

impl Key {
  pub fn get_ref(&self) -> &SmtKey {
    &self.0
  }
}

#[wasm_bindgen]
#[derive(Clone, Debug, Deserialize, Eq, PartialEq, Serialize)]
/// Hash that can be stored in the ledger's custom data store.
pub struct KVHash {
  pub(crate) hash: PlatformKVHash,
}

#[wasm_bindgen]
impl KVHash {
  /// Generate a new custom data hash without a blinding factor.
  /// @param {JsValue} data - Data to hash. Must be an array of bytes.
  pub fn new_no_blind(data: &JsValue) -> Result<KVHash, JsValue> {
    let data = data.into_serde().map_err(error_to_jsvalue)?;
    Ok(KVHash { hash: PlatformKVHash(HashOf::new(&(data, None))) })
  }

  /// Generate a new custom data hash with a blinding factor.
  /// @param {JsValue} data - Data to hash. Must be an array of bytes.
  /// @param {KVBlind} kv_blind - Optional blinding factor.
  pub fn new_with_blind(data: &JsValue, kv_blind: &KVBlind) -> Result<KVHash, JsValue> {
    let data = data.into_serde().map_err(error_to_jsvalue)?;
    Ok(KVHash { hash: PlatformKVHash(HashOf::new(&(data,
                                                   Some(kv_blind.get_blind_ref().clone())))) })
  }
}

impl KVHash {
  pub fn get_hash(&self) -> &PlatformKVHash {
    &self.hash
  }
}<|MERGE_RESOLUTION|>--- conflicted
+++ resolved
@@ -142,27 +142,23 @@
 
 #[wasm_bindgen]
 impl ClientAssetRecord {
-<<<<<<< HEAD
-  /// Builds a client record from a JSON-serialized JavaScript value.
+  /// Builds a client record from a JSON-encoded JavaScript value.
+  ///
   /// @param {JsValue} val - JSON-encoded autehtnicated asset record fetched from ledger server with the `utxo_sid/{sid}` route,
   /// where `sid` can be fetched from the query server with the `get_owned_utxos/{address}` route.
+  /// Note: The first field of an asset record is `utxo`. E.g.:
+  /// `"utxo":{
+  ///   "amount":{
+  ///     "NonConfidential":5
+  ///   },
+  ///  "asset_type":{
+  ///     "NonConfidential":[113,168,158,149,55,64,18,189,88,156,133,204,156,46,106,46,232,62,69,233,157,112,240,132,164,120,4,110,14,247,109,127]
+  ///   },
+  ///   "public_key":"Glf8dKF6jAPYHzR_PYYYfzaWqpYcMvnrIcazxsilmlA="
+  /// }`.
   ///
-  /// Note: The first field of an asset record is `utxo`. E.g.:
-  // `"utxo":{
-  //   "amount":{
-  //     "NonConfidential":5
-  //   },
-  //   "asset_type":{
-  //     "NonConfidential":[113,168,158,149,55,64,18,189,88,156,133,204,156,46,106,46,232,62,69,233,157,112,240,132,164,120,4,110,14,247,109,127]
-  //   },
-  //   "public_key":"Glf8dKF6jAPYHzR_PYYYfzaWqpYcMvnrIcazxsilmlA="
-  // }`.
-=======
-  /// Builds a client record from a JSON-encodedJavaScript value.
-  /// @param {JsValue} val - JSON-encoded authenticated asset record fetched from ledger server.
   /// @see {@link Network#getUtxo|Network.getUtxo} for information about how to
   /// fetch an asset record from the ledger server.
->>>>>>> d897dc9b
   pub fn from_json(val: &JsValue) -> Self {
     ClientAssetRecord { txo: val.into_serde().unwrap() }
   }
@@ -360,9 +356,8 @@
 
 #[wasm_bindgen]
 impl AssetType {
-<<<<<<< HEAD
-  /// Builds an asset type from a JSON-serialized JavaScript value.
-  /// @param {JsValue} val - JSON asset type fetched from ledger server with the `asset_token/{code}` route.
+  /// Builds an asset type from a JSON-encoded JavaScript value.
+  /// @param {JsValue} val - JSON-encoded asset type fetched from ledger server with the `asset_token/{code}` route.
   ///
   /// Note: The first field of an asset type is `properties`. E.g.:
   /// `"properties": {
@@ -383,12 +378,9 @@
   ///     "max_units": 5000
   ///   }
   /// }`.
-=======
-  /// Builds an asset type from a JSON-encoded JavaScript value.
-  /// @param {JsValue} val - JSON-encoded asset type fetched from ledger server.
+  ///
   /// @see {@link Network#getAssetProperties|Network.getAsset} for information about how to
   /// fetch an asset type from the ledger server.
->>>>>>> d897dc9b
   pub fn from_json(json: &JsValue) -> Result<AssetType, JsValue> {
     let asset_type: PlatformAssetType = json.into_serde().map_err(error_to_jsvalue)?;
     Ok(AssetType { asset_type })
