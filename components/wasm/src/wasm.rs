--- conflicted
+++ resolved
@@ -17,13 +17,8 @@
 use curve25519_dalek::scalar::Scalar;
 use js_sys::Promise;
 use ledger::data_model::{
-<<<<<<< HEAD
-  b64enc, AssetAccessType, AssetTypeCode, AuthenticatedTransaction, Operation, Serialized,
-  TransferType, TxOutput, TxoRef, TxoSID,
-=======
   b64enc, AssetAccessType, AssetTypeCode, AuthenticatedTransaction, Operation, TransferType,
   TxOutput, TxoRef, TxoSID,
->>>>>>> 9bf02f23
 };
 use ledger::policies::{DebtMemo, Fraction};
 use rand_chacha::ChaChaRng;
@@ -245,14 +240,6 @@
     let policy_choice = serde_json::from_str::<PolicyChoice>(&policy_choice).map_err(|e| {
                           JsValue::from_str(&format!("Could not deserialize PolicyChoice: {}", e))
                         })?;
-<<<<<<< HEAD
-
-    Ok(WasmTransactionBuilder { transaction_builder: Serialized::new(&*self.transaction_builder.deserialize().add_operation_create_asset(&key_pair,
-                                              Some(asset_token),
-                                              AssetAccessType::NotUpdatable_NotTraceable,
-                                              &memo, policy_choice)
-                  .map_err(|_e| JsValue::from_str("Could not build transaction"))?)})
-=======
     self.get_builder_mut()
         .add_operation_create_asset(&key_pair,
                                     Some(asset_token),
@@ -261,7 +248,6 @@
                                     policy_choice)
         .map_err(error_to_jsvalue)?;
     Ok(self)
->>>>>>> 9bf02f23
   }
 
   pub fn add_policy_option(mut self,
