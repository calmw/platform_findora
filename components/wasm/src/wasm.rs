// Interface for issuing transactions that can be compiled to Wasm.
// Allows web clients to issue transactions from a browser contexts.
// For now, forwards transactions to a ledger hosted locally.
// To compile wasm package, run wasm-pack build in the wasm directory
#![deny(warnings)]
extern crate ledger;
extern crate serde;
extern crate zei;
use hex;
use percent_encoding::{utf8_percent_encode, AsciiSet, CONTROLS};
use std::str;
use txn_builder::{BuildsTransactions, TransactionBuilder};

use js_sys::Promise;
use ledger::data_model::{AccountAddress, AssetTypeCode, IssuerPublicKey, TxoRef, TxoSID};

use bulletproofs::PedersenGens;
use ledger::utils::sha256;
use rand::SeedableRng;
use rand_chacha::ChaChaRng;
use wasm_bindgen::prelude::*;
use wasm_bindgen_futures::future_to_promise;
use wasm_bindgen_futures::JsFuture;
use web_sys::{Request, RequestInit, RequestMode};
use zei::algebra::ristretto::RistPoint;
use zei::basic_crypto::elgamal::elgamal_decrypt;
use zei::basic_crypto::signatures::XfrKeyPair;
use zei::serialization::ZeiFromToBytes;
use zei::xfr::structs::BlindAssetRecord;

const HOST: &str = "localhost";
const PORT: &str = "8668";

#[wasm_bindgen]
pub fn get_pub_key_str(key_pair: &XfrKeyPair) -> String {
  serde_json::to_string(key_pair.get_pk_ref()).unwrap()
}

#[wasm_bindgen]
pub fn get_priv_key_str(key_pair: &XfrKeyPair) -> String {
  serde_json::to_string(key_pair.get_sk_ref()).unwrap()
}

#[wasm_bindgen]
pub fn new_keypair(rand_seed: &str) -> XfrKeyPair {
  let mut prng: ChaChaRng;
  prng = ChaChaRng::from_seed([rand_seed.as_bytes()[0]; 32]);
  return XfrKeyPair::generate(&mut prng);
}

<<<<<<< HEAD
  pub fn example() -> KeyPair {
    let mut prng: ChaChaRng;
    prng = ChaChaRng::from_seed([0u8; 32]);
    let keypair = XfrKeyPair::generate(&mut prng);
    KeyPair { priv_key: serde_json::to_string(keypair.get_sk_ref()).unwrap(),
              pub_key: serde_json::to_string(keypair.get_pk_ref()).unwrap() }
  }
=======
#[wasm_bindgen]
pub fn keypair_to_str(key_pair: &XfrKeyPair) -> String {
  return hex::encode(key_pair.zei_to_bytes());
>>>>>>> 1bbdddf5
}

#[wasm_bindgen]
pub fn keypair_from_str(str: String) -> XfrKeyPair {
  return XfrKeyPair::zei_from_bytes(&hex::decode(str).unwrap());
}

// Defines an asset on the ledger using the serialized strings in KeyPair and a couple of boolean policies
#[wasm_bindgen]
pub fn create_asset(key_pair: &XfrKeyPair,
                    memo: String,
                    token_code: String,
                    updatable: bool,
                    traceable: bool)
                    -> Result<String, JsValue> {
<<<<<<< HEAD
  match split_key_pair(&key_pair) {
    Ok((public_key, secret_key)) => {
      let asset_token = AssetTypeCode::new_from_base64(&token_code).unwrap();
      let mut txn_builder = TransactionBuilder::default();
      if txn_builder.add_operation_create_asset(&IssuerPublicKey { key: public_key },
                                                &secret_key,
                                                Some(asset_token),
                                                updatable,
                                                traceable,
                                                &String::from("{}"),
                                                true)
                    .is_ok()
      {
        Ok(txn_builder.serialize_str().unwrap())
      } else {
        Err(JsValue::from_str("Could not add operation create_asset to transaction"))
=======
  let asset_token = AssetTypeCode::new_from_base64(&token_code).unwrap();

  let mut txn_builder = TransactionBuilder::default();
  match txn_builder.add_operation_create_asset(&IssuerPublicKey { key: *key_pair.get_pk_ref() },
                                               &key_pair.get_sk_ref(),
                                               Some(asset_token),
                                               updatable,
                                               traceable,
                                               &memo)
  {
    Ok(_) => return Ok(txn_builder.serialize_str().unwrap()),
    Err(_) => return Err(JsValue::from_str("Could not build transaction")),
  }
}

#[wasm_bindgen]
pub fn sha256str(str: &str) -> String {
  let digest = sha256::hash(&str.as_bytes());
  hex::encode(digest).into()
}

#[wasm_bindgen]
pub fn sign(key_pair: &XfrKeyPair, message: String) -> Result<String, JsValue> {
  let signature = key_pair.get_sk_ref()
                          .sign(&message.as_bytes(), key_pair.get_pk_ref());
  let mut smaller_signature: [u8; 32] = Default::default();
  smaller_signature.copy_from_slice(&signature.0.to_bytes()[0..32]);
  Ok(hex::encode(smaller_signature))
}

fn u8_littleendian_slice_to_u32(array: &[u8]) -> u32 {
  u32::from(array[0])
  | u32::from(array[1]) << 8
  | u32::from(array[2]) << 16
  | u32::from(array[3]) << 24
}

fn u32_pair_to_u64(x: (u32, u32)) -> u64 {
  (x.1 as u64) << 32 ^ (x.0 as u64)
}

#[wasm_bindgen]
pub fn get_tracked_amount(blind_asset_record: String,
                          issuer_private_key_point: String)
                          -> Result<String, JsValue> {
  let pc_gens = PedersenGens::default();
  let blind_asset_record = serde_json::from_str::<BlindAssetRecord>(&blind_asset_record).map_err(|_e| {
                             JsValue::from_str("Could not deserialize blind asset record")
                           })?;
  let issuer_private_key = serde_json::from_str(&issuer_private_key_point).map_err(|_e| {
                             JsValue::from_str("Could not deserialize issuer private key")
                           })?;
  if let Some(lock_amount) = blind_asset_record.issuer_lock_amount {
    match (elgamal_decrypt(&RistPoint(pc_gens.B), &(lock_amount.0), &issuer_private_key),
           elgamal_decrypt(&RistPoint(pc_gens.B), &(lock_amount.1), &issuer_private_key))
    {
      (Ok(s1), Ok(s2)) => {
        let amount = u32_pair_to_u64((u8_littleendian_slice_to_u32(s1.0.as_bytes()),
                                      u8_littleendian_slice_to_u32(s2.0.as_bytes())));
        return Ok(amount.to_string());
>>>>>>> 1bbdddf5
      }
      (_, _) => return Err(JsValue::from_str("Unable to decrypt amount")),
    }
  } else {
    return Err(JsValue::from_str("Asset record does not contain decrypted lock amount"));
  }
}

#[wasm_bindgen]
pub fn issue_asset(key_pair: &XfrKeyPair,
                   token_code: String,
                   seq_num: u64,
                   amount: u64)
                   -> Result<String, JsValue> {
<<<<<<< HEAD
  match split_key_pair(&key_pair) {
    Ok((public_key, secret_key)) => {
      let asset_token = AssetTypeCode::new_from_base64(&token_code).unwrap();

      let mut txn_builder = TransactionBuilder::default();
      match txn_builder.add_basic_issue_asset(&IssuerPublicKey { key: public_key },
                                              &secret_key,
                                              &asset_token,
                                              seq_num,
                                              amount)
      {
        Ok(_) => Ok(txn_builder.serialize_str().unwrap()),
        Err(_) => Err(JsValue::from_str("Could not build transaction")),
      }
    }
    _ => Err(JsValue::from_str("Could not deserialize key pair")),
=======
  let asset_token = AssetTypeCode::new_from_base64(&token_code).unwrap();

  let mut txn_builder = TransactionBuilder::default();
  match txn_builder.add_basic_issue_asset(&IssuerPublicKey { key: *key_pair.get_pk_ref() },
                                          key_pair.get_sk_ref(),
                                          &asset_token,
                                          seq_num,
                                          amount)
  {
    Ok(_) => return Ok(txn_builder.serialize_str().unwrap()),
    Err(_) => return Err(JsValue::from_str("Could not build transaction")),
>>>>>>> 1bbdddf5
  }
}

#[wasm_bindgen]
pub fn transfer_asset(transfer_from: &XfrKeyPair,
                      transfer_to: &XfrKeyPair,
                      txo_sid: u64,
                      amount: u64,
                      blind_asset_record: String)
                      -> Result<String, JsValue> {
<<<<<<< HEAD
  match split_key_pair(&key_pair) {
    Ok((public_key, secret_key)) => {
      if let Ok(blind_asset_record) =
        serde_json::from_str::<BlindAssetRecord>(&blind_asset_record_str)
      {
        let mut txn_builder = TransactionBuilder::default();
        if txn_builder.add_basic_transfer_asset(&[(&TxoRef::Absolute(TxoSID(txo_sid)),
                                                   &blind_asset_record,
                                                   amount,
                                                   &secret_key)],
                                                &[(amount, &AccountAddress { key: public_key })])
                      .is_ok()
        {
          Ok(txn_builder.serialize_str().unwrap())
        } else {
          Err(JsValue::from_str("Could not build transaction"))
        }
      } else {
        Err(JsValue::from_str("Could not deserialize blind asset record."))
      }
    }
    _ => Err(JsValue::from_str("Could not deserialize key pair")),
=======
  let blind_asset_record = serde_json::from_str::<BlindAssetRecord>(&blind_asset_record).map_err(|_e| {
                             JsValue::from_str("Could not deserialize blind asset record")
                           })?;

  let mut txn_builder = TransactionBuilder::default();
  match txn_builder.add_basic_transfer_asset(&transfer_from,
                                             &[(&TxoRef::Absolute(TxoSID(txo_sid)),
                                                &blind_asset_record,
                                                amount)],
                                             &[(amount,
                                                &AccountAddress { key:
                                                                    *transfer_to.get_pk_ref() })])
  {
    Ok(_) => return Ok(txn_builder.serialize_str().unwrap()),
    Err(_) => return Err(JsValue::from_str("Could not build transaction")),
>>>>>>> 1bbdddf5
  }
}

// Ensures that the transaction serialization is valid URI text
fn encode_uri(to_encode: &str) -> String {
  const FRAGMENT: &AsciiSet = &CONTROLS.add(b' ')
                                       .add(b'"')
                                       .add(b'`')
                                       .add(b'{')
                                       .add(b'/')
                                       .add(b'}');

  utf8_percent_encode(&to_encode, FRAGMENT).to_string()
}

#[wasm_bindgen]
// Submit transation to the ledger at HOST and PORT.
pub fn submit_transaction(transaction_str: String) -> Promise {
  let mut opts = RequestInit::new();
  opts.method("POST");
  opts.mode(RequestMode::Cors);

  let req_string = format!("http://{}:{}/submit_transaction/{}",
                           HOST,
                           PORT,
                           encode_uri(&transaction_str));

  create_query_promise(&opts, &req_string)
}

#[wasm_bindgen]
pub fn test_deserialize(str: String) -> bool {
  let blind_asset_record = serde_json::from_str::<BlindAssetRecord>(&str);
  blind_asset_record.is_ok()
}

#[wasm_bindgen]
// Get txo by index
pub fn get_txo(index: u64) -> Promise {
  let mut opts = RequestInit::new();
  opts.method("GET");
  opts.mode(RequestMode::Cors);

  let req_string = format!("http://{}:{}/utxo_sid/{}", HOST, PORT, format!("{}", index));

  create_query_promise(&opts, &req_string)
}

#[wasm_bindgen]
// Get txo by index
pub fn get_asset_token(name: String) -> Promise {
  let mut opts = RequestInit::new();
  opts.method("GET");
  opts.mode(RequestMode::Cors);

  let req_string = format!("http://{}:{}/asset_token/{}",
                           HOST,
                           PORT,
                           format!("{}", name));

  create_query_promise(&opts, &req_string)
}

// Given a request string and a request init object, constructs
// the JS promise to be returned to the client
fn create_query_promise(opts: &RequestInit, req_string: &str) -> Promise {
  let request = Request::new_with_str_and_init(&req_string, &opts).unwrap();
  let window = web_sys::window().unwrap();
  let request_promise = window.fetch_with_request(&request);
  future_to_promise(JsFuture::from(request_promise))
}

#[cfg(test)]
mod tests {
  use super::*;
  use rand_chacha;
  use zei::basic_crypto::signatures::XfrKeyPair;

  // Test to ensure that define transaction is being constructed correctly
  #[test]
  fn test_wasm_define_transaction() {
<<<<<<< HEAD
    let key_pair = KeyPair::example();
    create_asset(key_pair, String::from("abcd"), true, true).unwrap();
=======
    let mut prng = rand_chacha::ChaChaRng::from_seed([0u8; 32]);

    let keypair = XfrKeyPair::generate(&mut prng);
    let txn = create_asset(&keypair,
                           String::from("abcd"),
                           String::from("test"),
                           true,
                           true);
    assert!(txn.is_ok());
>>>>>>> 1bbdddf5
  }
  #[test]
  // Test to ensure that issue transaction is being constructed correctly
  fn test_wasm_issue_transaction() {
<<<<<<< HEAD
    let key_pair = KeyPair::example();
    issue_asset(key_pair, String::from("abcd"), 1, 5).unwrap();
=======
    let mut prng = rand_chacha::ChaChaRng::from_seed([0u8; 32]);

    let keypair = XfrKeyPair::generate(&mut prng);
    let txn = issue_asset(&keypair, String::from("abcd"), 1, 5);
    assert!(txn.is_ok());
>>>>>>> 1bbdddf5
  }
}<|MERGE_RESOLUTION|>--- conflicted
+++ resolved
@@ -45,27 +45,17 @@
 pub fn new_keypair(rand_seed: &str) -> XfrKeyPair {
   let mut prng: ChaChaRng;
   prng = ChaChaRng::from_seed([rand_seed.as_bytes()[0]; 32]);
-  return XfrKeyPair::generate(&mut prng);
-}
-
-<<<<<<< HEAD
-  pub fn example() -> KeyPair {
-    let mut prng: ChaChaRng;
-    prng = ChaChaRng::from_seed([0u8; 32]);
-    let keypair = XfrKeyPair::generate(&mut prng);
-    KeyPair { priv_key: serde_json::to_string(keypair.get_sk_ref()).unwrap(),
-              pub_key: serde_json::to_string(keypair.get_pk_ref()).unwrap() }
-  }
-=======
+  XfrKeyPair::generate(&mut prng)
+}
+
 #[wasm_bindgen]
 pub fn keypair_to_str(key_pair: &XfrKeyPair) -> String {
-  return hex::encode(key_pair.zei_to_bytes());
->>>>>>> 1bbdddf5
+  hex::encode(key_pair.zei_to_bytes())
 }
 
 #[wasm_bindgen]
 pub fn keypair_from_str(str: String) -> XfrKeyPair {
-  return XfrKeyPair::zei_from_bytes(&hex::decode(str).unwrap());
+  XfrKeyPair::zei_from_bytes(&hex::decode(str).unwrap())
 }
 
 // Defines an asset on the ledger using the serialized strings in KeyPair and a couple of boolean policies
@@ -76,24 +66,6 @@
                     updatable: bool,
                     traceable: bool)
                     -> Result<String, JsValue> {
-<<<<<<< HEAD
-  match split_key_pair(&key_pair) {
-    Ok((public_key, secret_key)) => {
-      let asset_token = AssetTypeCode::new_from_base64(&token_code).unwrap();
-      let mut txn_builder = TransactionBuilder::default();
-      if txn_builder.add_operation_create_asset(&IssuerPublicKey { key: public_key },
-                                                &secret_key,
-                                                Some(asset_token),
-                                                updatable,
-                                                traceable,
-                                                &String::from("{}"),
-                                                true)
-                    .is_ok()
-      {
-        Ok(txn_builder.serialize_str().unwrap())
-      } else {
-        Err(JsValue::from_str("Could not add operation create_asset to transaction"))
-=======
   let asset_token = AssetTypeCode::new_from_base64(&token_code).unwrap();
 
   let mut txn_builder = TransactionBuilder::default();
@@ -104,8 +76,8 @@
                                                traceable,
                                                &memo)
   {
-    Ok(_) => return Ok(txn_builder.serialize_str().unwrap()),
-    Err(_) => return Err(JsValue::from_str("Could not build transaction")),
+    Ok(_) => Ok(txn_builder.serialize_str().unwrap()),
+    Err(_) => Err(JsValue::from_str("Could not build transaction")),
   }
 }
 
@@ -153,13 +125,12 @@
       (Ok(s1), Ok(s2)) => {
         let amount = u32_pair_to_u64((u8_littleendian_slice_to_u32(s1.0.as_bytes()),
                                       u8_littleendian_slice_to_u32(s2.0.as_bytes())));
-        return Ok(amount.to_string());
->>>>>>> 1bbdddf5
-      }
-      (_, _) => return Err(JsValue::from_str("Unable to decrypt amount")),
+        Ok(amount.to_string())
+      },
+      (_, _) => Err(JsValue::from_str("Unable to decrypt amount")),
     }
   } else {
-    return Err(JsValue::from_str("Asset record does not contain decrypted lock amount"));
+    Err(JsValue::from_str("Asset record does not contain decrypted lock amount"))
   }
 }
 
@@ -169,24 +140,6 @@
                    seq_num: u64,
                    amount: u64)
                    -> Result<String, JsValue> {
-<<<<<<< HEAD
-  match split_key_pair(&key_pair) {
-    Ok((public_key, secret_key)) => {
-      let asset_token = AssetTypeCode::new_from_base64(&token_code).unwrap();
-
-      let mut txn_builder = TransactionBuilder::default();
-      match txn_builder.add_basic_issue_asset(&IssuerPublicKey { key: public_key },
-                                              &secret_key,
-                                              &asset_token,
-                                              seq_num,
-                                              amount)
-      {
-        Ok(_) => Ok(txn_builder.serialize_str().unwrap()),
-        Err(_) => Err(JsValue::from_str("Could not build transaction")),
-      }
-    }
-    _ => Err(JsValue::from_str("Could not deserialize key pair")),
-=======
   let asset_token = AssetTypeCode::new_from_base64(&token_code).unwrap();
 
   let mut txn_builder = TransactionBuilder::default();
@@ -196,9 +149,8 @@
                                           seq_num,
                                           amount)
   {
-    Ok(_) => return Ok(txn_builder.serialize_str().unwrap()),
-    Err(_) => return Err(JsValue::from_str("Could not build transaction")),
->>>>>>> 1bbdddf5
+    Ok(_) => Ok(txn_builder.serialize_str().unwrap()),
+    Err(_) => Err(JsValue::from_str("Could not build transaction")),
   }
 }
 
@@ -209,30 +161,6 @@
                       amount: u64,
                       blind_asset_record: String)
                       -> Result<String, JsValue> {
-<<<<<<< HEAD
-  match split_key_pair(&key_pair) {
-    Ok((public_key, secret_key)) => {
-      if let Ok(blind_asset_record) =
-        serde_json::from_str::<BlindAssetRecord>(&blind_asset_record_str)
-      {
-        let mut txn_builder = TransactionBuilder::default();
-        if txn_builder.add_basic_transfer_asset(&[(&TxoRef::Absolute(TxoSID(txo_sid)),
-                                                   &blind_asset_record,
-                                                   amount,
-                                                   &secret_key)],
-                                                &[(amount, &AccountAddress { key: public_key })])
-                      .is_ok()
-        {
-          Ok(txn_builder.serialize_str().unwrap())
-        } else {
-          Err(JsValue::from_str("Could not build transaction"))
-        }
-      } else {
-        Err(JsValue::from_str("Could not deserialize blind asset record."))
-      }
-    }
-    _ => Err(JsValue::from_str("Could not deserialize key pair")),
-=======
   let blind_asset_record = serde_json::from_str::<BlindAssetRecord>(&blind_asset_record).map_err(|_e| {
                              JsValue::from_str("Could not deserialize blind asset record")
                            })?;
@@ -246,9 +174,8 @@
                                                 &AccountAddress { key:
                                                                     *transfer_to.get_pk_ref() })])
   {
-    Ok(_) => return Ok(txn_builder.serialize_str().unwrap()),
-    Err(_) => return Err(JsValue::from_str("Could not build transaction")),
->>>>>>> 1bbdddf5
+    Ok(_) => Ok(txn_builder.serialize_str().unwrap()),
+    Err(_) => Err(JsValue::from_str("Could not build transaction")),
   }
 }
 
@@ -330,10 +257,6 @@
   // Test to ensure that define transaction is being constructed correctly
   #[test]
   fn test_wasm_define_transaction() {
-<<<<<<< HEAD
-    let key_pair = KeyPair::example();
-    create_asset(key_pair, String::from("abcd"), true, true).unwrap();
-=======
     let mut prng = rand_chacha::ChaChaRng::from_seed([0u8; 32]);
 
     let keypair = XfrKeyPair::generate(&mut prng);
@@ -343,20 +266,14 @@
                            true,
                            true);
     assert!(txn.is_ok());
->>>>>>> 1bbdddf5
   }
   #[test]
   // Test to ensure that issue transaction is being constructed correctly
   fn test_wasm_issue_transaction() {
-<<<<<<< HEAD
-    let key_pair = KeyPair::example();
-    issue_asset(key_pair, String::from("abcd"), 1, 5).unwrap();
-=======
     let mut prng = rand_chacha::ChaChaRng::from_seed([0u8; 32]);
 
     let keypair = XfrKeyPair::generate(&mut prng);
     let txn = issue_asset(&keypair, String::from("abcd"), 1, 5);
     assert!(txn.is_ok());
->>>>>>> 1bbdddf5
   }
 }