--- conflicted
+++ resolved
@@ -50,8 +50,4 @@
 txn_builder = { path = "../txn_builder" }
 percent-encoding = "2.1.0"
 warp = "0.2"
-<<<<<<< HEAD
-zei = { git = "ssh://git@github.com/findoraorg/zei" }
-=======
-zei = { git = "ssh://git@github.com/findoraorg/zei" }
->>>>>>> 9ea0f770
+zei = { git = "ssh://git@github.com/findoraorg/zei" }