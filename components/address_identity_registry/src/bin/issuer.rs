// #![deny(warnings)]
#![allow(dead_code)]
#![allow(unused_imports)]
#![allow(unused_variables)]
#[macro_use]
extern crate lazy_static;

use std::env;
use std::sync::Mutex;
use warp::Filter;

mod shared;
/// Provides a RESTful web server which manages credential types. Uses
/// JSON as a data transportation format.
///
/// API:
///
/// - `GET /credinfo`: return list of names with number of attributes.
/// - `GET /issuer_pk/:credname`: return Issuer public key for named credential type.
/// - `PUT /sign/:uname`: creates a signature for the credname, user_pk, attrs.
#[tokio::main]
async fn main() {
  if env::var_os("RUST_LOG").is_none() {
    // Set `RUST_LOG=issuer=debug` to see debug logs,
    // this only shows access logs.
    env::set_var("RUST_LOG", "issuer=info");
  }
  pretty_env_logger::init();

  let db = models::make_db();

  let api = filters::issuer(db);

  // View access logs by setting `RUST_LOG=issuer`.
  let routes = api.with(warp::log("issuer"));
  // Start up the server...
  warp::serve(routes).run(([127, 0, 0, 1], 3030)).await;
}

mod filters {
  use super::handlers;
  use super::models::{CredentialKind, Db, ListOptions};
  use crate::shared::UserCreds;
  use warp::Filter;

  /// The Issuer filters combined.
  pub fn issuer(db: Db)
                -> impl Filter<Extract = impl warp::Reply, Error = warp::Rejection> + Clone {
    get_credinfo(db.clone()).or(get_issuer_pk(db.clone()))
                            .or(sign_credential(db))
  }

  /// GET /crednames?offset=3&limit=5
  pub fn get_credinfo(
    db: Db)
    -> impl Filter<Extract = impl warp::Reply, Error = warp::Rejection> + Clone {
    warp::path!("credinfo").and(warp::get())
                           .and(warp::query::<ListOptions>())
                           .and(with_db(db))
                           .and_then(handlers::get_credinfo)
  }

  /// GET /public_key/:credname
  pub fn get_issuer_pk(
    db: Db)
    -> impl Filter<Extract = impl warp::Reply, Error = warp::Rejection> + Clone {
    warp::path!("issuer_pk" / String).and(warp::get())
                                     .and(with_db(db))
                                     .and_then(handlers::get_issuer_pk)
  }

  /// PUT /sign/:credname -- We pass a
  pub fn sign_credential(
    db: Db)
    -> impl Filter<Extract = impl warp::Reply, Error = warp::Rejection> + Clone {
    warp::path!("sign" / String).and(warp::put())
                                .and(json_body())
                                .and(with_db(db))
                                .and_then(handlers::sign_credential)
  }

  fn with_db(db: Db) -> impl Filter<Extract = (Db,), Error = std::convert::Infallible> + Clone {
    warp::any().map(move || db.clone())
  }

  fn json_body() -> impl Filter<Extract = (UserCreds,), Error = warp::Rejection> + Clone {
    // When accepting a body, we want a JSON body
    // (and to reject huge payloads)...
    warp::body::content_length_limit(1024 * 16).and(warp::body::json())
  }
}

/// These are our API handlers, the ends of each filter chain.
/// Notice how thanks to using `Filter::and`, we can define a function
/// with the exact arguments we'd expect from each filter in the chain.
/// No tuples are needed, it's auto flattened for the functions.
mod handlers {
  use super::models::{to_pubcreds, CredentialKind, Db, ListOptions};
  use crate::shared::{PubCreds, UserCreds};
<<<<<<< HEAD
  use credentials::credential_sign;
=======
  use percent_encoding::{percent_decode, AsciiSet, CONTROLS};
>>>>>>> 0a58b3f2
  use rand_chacha::ChaChaRng;
  use std::convert::Infallible;
  use warp::http::StatusCode;
  use zei::api::anon_creds::ac_sign;

  /// https://url.spec.whatwg.org/#fragment-percent-encode-set
  const FRAGMENT: &AsciiSet = &CONTROLS.add(b' ').add(b'"').add(b'<').add(b'>').add(b'`');

  fn urldecode(s: &str) -> String {
    let iter = percent_decode(s.as_bytes());
    iter.decode_utf8().unwrap().to_string()
  }

  /// GET /crednames?offset=3&limit=5
  pub async fn get_credinfo(opts: ListOptions, db: Db) -> Result<impl warp::Reply, Infallible> {
    // Just return a JSON array of credentials, applying the limit and offset.
    let global_state = db.lock().await;
    let credential_kinds: Vec<PubCreds> = global_state.credkinds
                                                      .values()
                                                      .cloned()
                                                      .skip(opts.offset.unwrap_or(0))
                                                      .take(opts.limit.unwrap_or(std::usize::MAX))
                                                      .map(|c| to_pubcreds(&c))
                                                      .collect();

    Ok(warp::reply::json(&credential_kinds))
  }

  /// GET /issuer_pk/:credname
  pub async fn get_issuer_pk(credname: String, db: Db) -> Result<impl warp::Reply, Infallible> {
    let credname = urldecode(&credname);
    log::debug!("get_issuer_pk: credname={}", &credname);
    let global_state = db.lock().await;
    // Look for the specified Credential...
    if let Some(credkind) = global_state.credkinds.get(&credname) {
      Ok(warp::reply::json(&to_pubcreds(credkind)))
    } else {
      Ok(warp::reply::json(&"{}"))
    }
  }

  /// PUT /sign_credential/:credname
  pub async fn sign_credential(credname: String,
                               user_creds: UserCreds,
                               db: Db)
                               -> Result<impl warp::Reply, Infallible> {
    let mut global_state = db.lock().await;
    let credkinds = global_state.credkinds.clone();
    let cred_kind = credkinds.get(&credname).unwrap();
    let attrs: Vec<(String, &[u8])> =
      user_creds.attrs
                .iter()
                .map(|(field, attr)| (field.clone(), attr.as_bytes()))
                .collect();
    let sig = credential_sign(&mut global_state.prng,
                              &cred_kind.issuer_sk,
                              &user_creds.user_pk,
                              &attrs).unwrap();

    Ok(warp::reply::json(&sig))
  }
}

mod models {
  use crate::shared::{PubCreds, UserCreds};
  use credentials::{
    credential_issuer_key_gen, CredIssuerPublicKey, CredIssuerSecretKey, CredUserPublicKey,
    CredUserSecretKey,
  };
  use rand_chacha::ChaChaRng;
  use rand_core::SeedableRng;
  use serde_derive::{Deserialize, Serialize};
  use std::collections::HashMap;
  use std::sync::Arc;
  use tokio::sync::Mutex;
  /// So we don't have to tackle how different database work, we'll just use
  /// a simple in-memory DB, a HashMap synchronized by a mutex.
  pub type Db = Arc<Mutex<GlobalState>>;
  pub struct GlobalState {
    pub prng: ChaChaRng,
    pub credkinds: HashMap<String, CredentialKind>,
  }

  pub fn make_db() -> Db {
    let mut prng = ChaChaRng::from_entropy();
    let a = [(String::from("passport"),
              mk_credkind(&mut prng, "passport", &[(String::from("num"), 4)])),
             (String::from("drivers license"),
              mk_credkind(&mut prng,
                          "drivers license",
                          &[(String::from("id"), 4), (String::from("state"), 2)])),
             (String::from("security clearance"),
              mk_credkind(&mut prng,
                          "security clearance",
                          &[(String::from("type"), 4)]))];
    let credkinds: HashMap<String, CredentialKind> = a.iter().cloned().collect();
    Arc::new(Mutex::new(GlobalState { prng, credkinds }))
  }

  #[derive(Debug, Deserialize, Serialize, Clone)]
  pub struct CredentialKind {
    pub name: String,
    pub attrs_sizes: Vec<(String, usize)>,
    pub issuer_sk: CredIssuerSecretKey,
    pub issuer_pk: CredIssuerPublicKey,
  }

  pub fn to_pubcreds(credkind: &CredentialKind) -> PubCreds {
    PubCreds { name: credkind.name.clone(),
               issuer_pk: credkind.issuer_pk.clone() }
  }

  fn mk_credkind(mut prng: &mut ChaChaRng,
                 name: &str,
                 attributes: &[(String, usize)])
                 -> CredentialKind {
    let (issuer_pk, issuer_sk) = credential_issuer_key_gen::<_>(&mut prng, attributes);
    CredentialKind { name: String::from(name),
                     attrs_sizes: attributes.to_vec(),
                     issuer_sk,
                     issuer_pk }
  }

  #[derive(Debug, Deserialize, Serialize, Clone)]
  pub struct SignatureParams {
    name: String, // credential name
    user_pk: CredUserPublicKey,
    attrs: Vec<String>,
  }

  // The query parameters for list_credentials.
  #[derive(Debug, Deserialize)]
  pub struct ListOptions {
    pub offset: Option<usize>,
    pub limit: Option<usize>,
  }
}

#[cfg(test)]
mod tests {}<|MERGE_RESOLUTION|>--- conflicted
+++ resolved
@@ -97,11 +97,8 @@
 mod handlers {
   use super::models::{to_pubcreds, CredentialKind, Db, ListOptions};
   use crate::shared::{PubCreds, UserCreds};
-<<<<<<< HEAD
   use credentials::credential_sign;
-=======
   use percent_encoding::{percent_decode, AsciiSet, CONTROLS};
->>>>>>> 0a58b3f2
   use rand_chacha::ChaChaRng;
   use std::convert::Infallible;
   use warp::http::StatusCode;
