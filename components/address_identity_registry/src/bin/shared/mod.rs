--- conflicted
+++ resolved
@@ -1,11 +1,7 @@
 #![deny(warnings)]
 #![allow(clippy::module_inception)]
-use credentials::{CredIssuerPublicKey, CredUserPublicKey};
+use credentials::{CredIssuerPublicKey, CredPoK, CredUserPublicKey};
 use serde_derive::{Deserialize, Serialize};
-<<<<<<< HEAD
-=======
-use zei::api::anon_creds::{ACPoK, ACIssuerPublicKey, ACUserPublicKey};
->>>>>>> 0a58b3f2
 
 #[derive(Debug, Deserialize, Serialize, Clone)]
 pub struct PubCreds {
@@ -16,13 +12,8 @@
 #[derive(Debug, Deserialize, Serialize, Clone)]
 pub struct UserCreds {
   pub credname: String,
-<<<<<<< HEAD
   pub user_pk: CredUserPublicKey,
   pub attrs: Vec<(String, String)>,
-}
-=======
-  pub user_pk: ACUserPublicKey,
-  pub attrs: Vec<String>,
 }
 
 #[derive(Debug, Deserialize, Serialize, Clone)]
@@ -33,6 +24,5 @@
 #[derive(Debug, Deserialize, Serialize, Clone)]
 pub struct AIRAddressAndPoK {
   pub addr: String,
-  pub pok: ACPoK,
-}
->>>>>>> 0a58b3f2
+  pub pok: CredPoK,
+}