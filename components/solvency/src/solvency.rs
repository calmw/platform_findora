--- conflicted
+++ resolved
@@ -173,16 +173,6 @@
                                   account: &mut AssetAndLiabilityAccount)
                                   -> Result<(), PlatformError> {
     // Prove the solvency
-<<<<<<< HEAD
-=======
-    let mut prng = ChaChaRng::from_seed([0u8; 32]);
-    let hidden_assets_size = account.hidden_assets.len();
-    let hidden_liabilities_size = account.hidden_liabilities.len();
-    let asset_blinds =
-      vec![(Scalar::random(&mut prng), Scalar::random(&mut prng)); hidden_assets_size];
-    let liability_blinds =
-      vec![(Scalar::random(&mut prng), Scalar::random(&mut prng)); hidden_liabilities_size];
->>>>>>> 01778e48
     let mut rates = LinearMap::new();
     for (code, rate) in self.conversion_rates.clone() {
       rates.insert(code, rate);
@@ -190,19 +180,10 @@
 
     let proof =
       prove_solvency(&account.hidden_assets,
-<<<<<<< HEAD
                      &account.hidden_assets_blinds,
                      &account.public_assets,
                      &account.hidden_liabilities,
                      &account.hidden_liabilities_blinds,
-                     &account.public_liabilities,
-                     &rates).or_else(|e| Err(PlatformError::ZeiError(error_location!(), e)))?;
-
-=======
-                     &asset_blinds,
-                     &account.public_assets,
-                     &account.hidden_liabilities,
-                     &liability_blinds,
                      &account.public_liabilities,
                      &rates).or_else(|e| Err(PlatformError::ZeiError(error_location!(), e)))?;
 
@@ -225,7 +206,6 @@
              })
              .collect();
 
->>>>>>> 01778e48
     // Update data
     account.proof = Some(proof.to_bytes());
     Ok(())
