--- conflicted
+++ resolved
@@ -470,16 +470,11 @@
         let (ba, _, owner_memo) =
           build_blind_asset_record(self.ledger.get_prng(), &params.pc_gens, &ar, vec![]);
 
-<<<<<<< HEAD
         let asset_issuance_body = IssueAssetBody::new(&code,
                                                       new_seq_num,
-                                                      &[TxOutput { record: ba,
-                                                                   lien: None }],
-                                                      None).unwrap();
-=======
-        let asset_issuance_body =
-          IssueAssetBody::new(&code, new_seq_num, &[(TxOutput(ba), owner_memo.clone())]).unwrap();
->>>>>>> ac61282f
+                                                      &[(TxOutput { record: ba,
+                                                                    lien: None },
+                                                         owner_memo.clone())]).unwrap();
 
         let asset_issuance_operation =
           IssueAsset::new(asset_issuance_body, &IssuerKeyPair { keypair: &keypair }).unwrap();
@@ -620,12 +615,8 @@
                                  to_use.iter().cloned().map(TxoRef::Absolute).collect(),
                                  src_records.as_slice(),
                                  all_outputs.as_slice(),
-<<<<<<< HEAD
-                                 output_identity_commitments,
+                                 None,
                                  vec![],
-=======
-                                 None,
->>>>>>> ac61282f
                                  TransferType::Standard).unwrap();
 
         let mut owners_memos = transfer_body.note.owners_memos.clone();
@@ -777,16 +768,11 @@
         let (ba, _, owner_memo) =
           build_blind_asset_record(self.base_ledger.get_prng(), &params.pc_gens, &ar, vec![]);
 
-<<<<<<< HEAD
         let asset_issuance_body = IssueAssetBody::new(&code,
                                                       new_seq_num,
-                                                      &[TxOutput { record: ba,
-                                                                   lien: None }],
-                                                      None).unwrap();
-=======
-        let asset_issuance_body =
-          IssueAssetBody::new(&code, new_seq_num, &[(TxOutput(ba), owner_memo.clone())]).unwrap();
->>>>>>> ac61282f
+                                                      &[(TxOutput { record: ba,
+                                                                    lien: None },
+                                                         owner_memo.clone())]).unwrap();
 
         let asset_issuance_operation =
           IssueAsset::new(asset_issuance_body, &IssuerKeyPair { keypair: &keypair }).unwrap();
@@ -925,12 +911,8 @@
                                                          .collect(),
                                                    src_records.as_slice(),
                                                    all_outputs.as_slice(),
-<<<<<<< HEAD
-                                                   output_identity_commitments,
+                                                   None,
                                                    vec![],
-=======
-                                                   None,
->>>>>>> ac61282f
                                                    TransferType::Standard).unwrap();
         let owners_memos = transfer_body.note.owners_memos.clone();
         // dbg!(&transfer_body);
@@ -1099,16 +1081,11 @@
         let (ba, _, owner_memo) =
           build_blind_asset_record(&mut self.prng, &params.pc_gens, &ar, vec![]);
 
-<<<<<<< HEAD
         let asset_issuance_body = IssueAssetBody::new(&code,
                                                       new_seq_num,
-                                                      &[TxOutput { record: ba,
-                                                                   lien: None }],
-                                                      None).unwrap();
-=======
-        let asset_issuance_body =
-          IssueAssetBody::new(&code, new_seq_num, &[(TxOutput(ba), owner_memo.clone())]).unwrap();
->>>>>>> ac61282f
+                                                      &[(TxOutput { record: ba,
+                                                                    lien: None },
+                                                         owner_memo.clone())]).unwrap();
 
         let asset_issuance_operation =
           IssueAsset::new(asset_issuance_body, &IssuerKeyPair { keypair: &keypair }).unwrap();
@@ -1243,12 +1220,8 @@
                                  to_use.iter().cloned().map(TxoRef::Absolute).collect(),
                                  src_records.as_slice(),
                                  all_outputs.as_slice(),
-<<<<<<< HEAD
-                                 output_identity_commitments,
+                                 None,
                                  vec![],
-=======
-                                 None,
->>>>>>> ac61282f
                                  TransferType::Standard).unwrap();
 
         let mut owners_memos = transfer_body.note.owners_memos.clone();
